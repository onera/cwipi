#------------------------------------------------------------------------------
#
# Default flags for several compiler
#
#------------------------------------------------------------------------------

cmake_host_system_information(RESULT HOSTNAME QUERY HOSTNAME)

#------------------------------------------------------------------------------
# Fortran default flags
#------------------------------------------------------------------------------

if (NOT PASS_DEFAULT_FLAGS)

if (CMAKE_Fortran_COMPILER_ID STREQUAL "GNU")

  set (CMAKE_Fortran_FLAGS "-fPIC -Wall -pedantic -std=gnu -Wno-unused-dummy-argument -Wno-maybe-uninitialized")

  set (CMAKE_Fortran_FLAGS_RELEASE         "-O3")
  set (CMAKE_Fortran_FLAGS_DEBUG           "-O0 -g -fcheck=bounds -fbacktrace")
  set (CMAKE_Fortran_FLAGS_PROFILING       "-O3 -pg")
  set (CMAKE_Fortran_FLAGS_RELWITHDEBINFO  "-O3 -g")
  set (CMAKE_Fortran_FLAGS_MINSIZEREL      "-O2 -g")
  set (CMAKE_Fortran_FLAGS_SANITIZE        "-O0 -g -fcheck=bounds -fbacktrace -fsanitize=address -fno-omit-frame-pointer -Wall -Wextra")

  set (FORTRAN_LIBRARIES                   )
  set (FORTRAN_LIBRARIES_FLAG              )

elseif (CMAKE_Fortran_COMPILER_ID STREQUAL "Intel")

  set (CMAKE_Fortran_FLAGS "-cpp -fpic -warn -diag-disable 7712")

  set (CMAKE_Fortran_FLAGS_RELEASE "-O3")

  include(CheckCCompilerFlag)

  set (CMAKE_Fortran_FLAGS_DEBUG          "-O0 -g -check all -check nopointer -traceback")
  set (CMAKE_Fortran_FLAGS_PROFILING      "${CMAKE_Fortran_FLAGS_RELEASE} -pg")
  set (CMAKE_Fortran_FLAGS_RELWITHDEBINFO "${CMAKE_Fortran_FLAGS_RELEASE} -g")
  set (CMAKE_Fortran_FLAGS_MINSIZEREL     "-O2 -g")
  set (CMAKE_Fortran_FLAGS_SANITIZE       "-O0 -g -check all -check nopointer -traceback")

  find_library(FORTRAN_LIBRARIES ifcore)
  mark_as_advanced (FORTRAN_LIBRARIES)
  set (FORTRAN_LIBRARIES_FLAG          )

elseif (CMAKE_Fortran_COMPILER_ID MATCHES "XL")

  # xlf
  # ---

  set (CMAKE_Fortran_FLAGS                " ${CMAKE_Fortran_FLAGS} -q64 -qextname -qsuffix=cpp=f90")
  set (CMAKE_Fortran_FLAGS_RELEASE        "-O3 -qhot -qstrict")
  set (CMAKE_Fortran_FLAGS_DEBUG          "-g -qcheck")
  set (CMAKE_Fortran_FLAGS_PROFILING      "${CMAKE_Fortran_FLAGS_RELEASE} -p")
  set (CMAKE_Fortran_FLAGS_RELWITHDEBINFO "-O3 -qhot -g")
  set (CMAKE_Fortran_FLAGS_MINSIZEREL     "-O3")
  set (CMAKE_Fortran_FLAGS_SANITIZE       "-g -qcheck")

  set(FORTRAN_LIBRARIES xl xlf90_r xlsmp xlopt ${FORTRAN_LIBRARIES})

  if (${HOSTNAME} STREQUAL "tanit")
    link_directories(/opt/ibmcmp/xlsmp/3.1/lib64 /opt/ibmcmp/vacpp/12.1/lib64 /opt/ibmcmp/xlf/14.1/lib64)
  endif()

elseif (CMAKE_Fortran_COMPILER_ID STREQUAL "PGI")

  # pgi
  # ---

  # Ajout des flags communs

  set (CMAKE_Fortran_FLAGS "-Mpreprocess -noswitcherror")

  set (CMAKE_Fortran_FLAGS_RELEASE         "-fast")
  set (CMAKE_Fortran_FLAGS_DEBUG           "-g -Mbounds")
  set (CMAKE_Fortran_FLAGS_PROFILING       "${CMAKE_Fortran_FLAGS_RELEASE} -Mprof=func,lines")
  set (CMAKE_Fortran_FLAGS_RELWITHDEBINFO  "${CMAKE_Fortran_FLAGS_RELEASE} -g")
  set (CMAKE_Fortran_FLAGS_MINSIZEREL      "-O2")
  set (CMAKE_Fortran_FLAGS_SANITIZE        "-g -Mbounds")

  set (FORTRAN_LIBRARIES                   )
  set (FORTRAN_LIBRARIES_FLAG    -pgf90libs)

elseif (CMAKE_Fortran_COMPILER_ID STREQUAL "Cray")

  set (CMAKE_Fortran_FLAGS "-eF -em -J.")

  set (CMAKE_Fortran_FLAGS_RELEASE         "-O2")
  set (CMAKE_Fortran_FLAGS_DEBUG           "-g")
  set (CMAKE_Fortran_FLAGS_PROFILING       "${CMAKE_Fortran_FLAGS_RELEASE} -h profile_generate")
  set (CMAKE_Fortran_FLAGS_RELWITHDEBINFO  "${CMAKE_Fortran_FLAGS_RELEASE} -g")
  set (CMAKE_Fortran_FLAGS_MINSIZEREL      "-O2")
  set (CMAKE_Fortran_FLAGS_SANITIZE        "-g")

  set (FORTRAN_LIBRARIES         )
  set (FORTRAN_LIBRARIES_FLAG    )

elseif (CMAKE_Fortran_COMPILER_ID STREQUAL "PathScale")

  set (CMAKE_Fortran_FLAGS "-Wall -Wno-unused -cpp")

  set (CMAKE_Fortran_FLAGS_RELEASE         "-fast")
  set (CMAKE_Fortran_FLAGS_DEBUG           "-g  -ffortran-bounds-check")
  set (CMAKE_Fortran_FLAGS_PROFILING       "${CMAKE_Fortran_FLAGS_RELEASE} ")
  set (CMAKE_Fortran_FLAGS_RELWITHDEBINFO  "${CMAKE_Fortran_FLAGS_RELEASE} -g")
  set (CMAKE_Fortran_FLAGS_MINSIZEREL      "-O")
  set (CMAKE_Fortran_FLAGS_SANITIZE        "-g  -ffortran-bounds-check")

  set (FORTRAN_LIBRARIES         )
  set (FORTRAN_LIBRARIES_FLAG    )

else ()

  message (WARNING "Default flags are not defined for ${CMAKE_Fortran_COMPILER_ID}")

  set (CMAKE_Fortran_FLAGS "")
  set (CMAKE_Fortran_FLAGS_RELEASE "-O")
  set (CMAKE_Fortran_FLAGS_DEBUG   "-g")
  set (CMAKE_Fortran_FLAGS_PROFILING       "${CMAKE_Fortran_FLAGS_RELEASE}")
  set (CMAKE_Fortran_FLAGS_RELWITHDEBINFO  "${CMAKE_Fortran_FLAGS_RELEASE}")
  set (CMAKE_Fortran_FLAGS_MINSIZEREL      "-O")
  set (CMAKE_Fortran_FLAGS_SANITIZE        "-O")

  set (FORTRAN_LIBRARIES                   )
  set (FORTRAN_LIBRARIES_FLAG              )

endif ()

set (CMAKE_Fortran_FLAGS "${CMAKE_Fortran_FLAGS}" CACHE STRING "Flags used by the compiler during all build types." FORCE)
set (CMAKE_Fortran_FLAGS_RELEASE "${CMAKE_Fortran_FLAGS_RELEASE}" CACHE STRING "Flags used by the compiler during release builds." FORCE)
set (CMAKE_Fortran_FLAGS_DEBUG   "${CMAKE_Fortran_FLAGS_DEBUG}" CACHE STRING "Flags used by the compiler during debug builds."  FORCE)
set (CMAKE_Fortran_FLAGS_PROFILING       "${CMAKE_Fortran_FLAGS_PROFILING}" CACHE STRING "Flags used For profiling."  FORCE)
set (CMAKE_Fortran_FLAGS_RELWITHDEBINFO  "${CMAKE_Fortran_FLAGS_RELWITHDEBINFO}" CACHE STRING "Flags used by the compiler during release builds with debug info." FORCE)
set (CMAKE_Fortran_FLAGS_MINSIZEREL      "${CMAKE_Fortran_FLAGS_MINSIZEREL}" CACHE STRING "Flags used by the compiler during release builds for minimum size" FORCE)
set (CMAKE_Fortran_FLAGS_SANITIZE        "${CMAKE_Fortran_FLAGS_SANITIZE}" CACHE STRING "Flags used by the compiler during sanitize" FORCE)

set (FORTRAN_LIBRARIES "${FORTRAN_LIBRARIES}" CACHE STRING "Fortran libraries" FORCE)
set (FORTRAN_LIBRARIES_FLAG "${FORTRAN_LIBRARIES_FLAG}" CACHE STRING "Fortran libraries flag" FORCE)

mark_as_advanced (CMAKE_Fortran_FLAGS_PROFILING CMAKE_Fortran_FLAGS_SANITIZE FORTRAN_LIBRARIES FORTRAN_LIBRARIES_FLAG)

#------------------------------------------------------------------------------
# CUDA Default Flags
#------------------------------------------------------------------------------

#set(CUDA_SEPARABLE_COMPILATION ON)
#set(CUDA_NVCC_FLAGS "-dc")
#set(CMAKE_CUDA_FLAGS "-dc")
#set(CMAKE_CUDA_FLAGS "-gencode=arch=compute_20,code=sm_20")

#------------------------------------------------------------------------------
# C Default Flags
#------------------------------------------------------------------------------

if (CMAKE_C_COMPILER_ID STREQUAL "GNU")

  link_libraries ("m")

<<<<<<< HEAD
  set (CMAKE_C_FLAGS "-std=gnu99 -fPIC -funsigned-char -pedantic -W -Wall -Wshadow -Wpointer-arith -Wcast-qual -Wcast-align -Wwrite-strings -Wstrict-prototypes -Wmissing-prototypes -Wmissing-declarations -Wnested-externs -Wunused -Wfloat-equal ")
  set (CMAKE_CUDA_FLAGS "--compiler-options -fPIC")
=======
  set (CMAKE_C_FLAGS "-std=gnu99 -fPIC -funsigned-char -pedantic -W -Wall -Wshadow -Wpointer-arith -Wcast-qual -Wcast-align -Wwrite-strings -Wstrict-prototypes -Wmissing-prototypes -Wmissing-declarations -Wnested-externs -Wunused -Wfloat-equal -Wno-unknown-pragmas")
>>>>>>> ceaef37e

  set (CMAKE_C_FLAGS_RELEASE         "-O3")
  set (CMAKE_C_FLAGS_DEBUG           "-O0 -g")
  set (CMAKE_C_FLAGS_PROFILING       "-O3 -pg")
  set (CMAKE_C_FLAGS_RELWITHDEBINFO  "-O3 -g")
  set (CMAKE_C_FLAGS_MINSIZEREL      "-O2 -g")
  set (CMAKE_C_FLAGS_SANITIZE        "-O0 -g -fsanitize=address -fno-omit-frame-pointer -Wall -Wextra")

elseif (CMAKE_C_COMPILER_ID STREQUAL "Intel")

  set (CMAKE_C_FLAGS "-std=gnu99 -restrict -fpic -funsigned-char -Wall -Wcheck -Wshadow -Wpointer-arith -Wmissing-prototypes -Wuninitialized -Wunused -wd3656")
  # set (CMAKE_C_FLAGS "-std=gnu99 -restrict -xHost -qopt-report=5 -fpic -funsigned-char -Wall -Wcheck -Wshadow -Wpointer-arith -Wmissing-prototypes -Wuninitialized -Wunused -wd869,3656")
  set (CMAKE_CUDA_FLAGS "--compiler-options -fpic")

  set (CMAKE_C_FLAGS_RELEASE "-O3")

  set (CMAKE_C_FLAGS_DEBUG           "-g -O0 -traceback -w2")
  set (CMAKE_C_FLAGS_PROFILING       "${CMAKE_C_FLAGS_RELEASE} -p")
  set (CMAKE_C_FLAGS_RELWITHDEBINFO  "${CMAKE_C_FLAGS_RELEASE} -g")
  set (CMAKE_C_FLAGS_MINSIZEREL      "-O2 -g")
  set (CMAKE_C_FLAGS_SANITIZE        "-g -O0 -traceback -w2")

elseif (CMAKE_C_COMPILER_ID STREQUAL "AppleClang")
  set (CMAKE_C_FLAGS "-std=c99 -fPIC -funsigned-char -Wall -pedantic -Wshadow -Wpointer-arith -Wmissing-prototypes -Wuninitialized -Wunused -Wno-empty-translation-unit -Wno-unused-function")

  set (CMAKE_C_FLAGS_RELEASE         "-O3")
  set (CMAKE_C_FLAGS_DEBUG           "-g -O0")
  set (CMAKE_C_FLAGS_PROFILING       "${CMAKE_C_FLAGS_RELEASE} -p")
  set (CMAKE_C_FLAGS_RELWITHDEBINFO  "-O3 -g")
  set (CMAKE_C_FLAGS_MINSIZEREL      "-O2")
  set (CMAKE_C_FLAGS_SANITIZE        "-g -O0 -fsanitize=address -fno-omit-frame-pointer -Wall -Wextra")

elseif (CMAKE_C_COMPILER_ID STREQUAL "Clang")
  # set (CMAKE_C_FLAGS "-std=c99 -fPIC -funsigned-char -Wall -pedantic -Wshadow -Wpointer-arith -Wmissing-prototypes -Wuninitialized -Wunused -Wno-empty-translation-unit -Wno-unused-function")
  set (CMAKE_C_FLAGS "-std=c99 -fPIC -funsigned-char -Wall -Wextra -pedantic -Wshadow -Wpointer-arith -Wmissing-prototypes -Wuninitialized -Wunused -Wno-empty-translation-unit -Wno-unused-function")

  set (CMAKE_C_FLAGS_RELEASE         "-O3")
  set (CMAKE_C_FLAGS_DEBUG           "-g -O0")
  set (CMAKE_C_FLAGS_PROFILING       "${CMAKE_C_FLAGS_RELEASE} -p")
  set (CMAKE_C_FLAGS_RELWITHDEBINFO  "-O3 -g")
  set (CMAKE_C_FLAGS_MINSIZEREL      "-O2")
  set (CMAKE_C_FLAGS_SANITIZE        "-g -O0 -fsanitize=address -fno-omit-frame-pointer -Wall -Wextra")

elseif (CMAKE_C_COMPILER_ID MATCHES "XL")

  set (CMAKE_C_FLAGS "-qlanglvl=stdc99 -q64")
  set (CMAKE_C_FLAGS_RELEASE "-O3 -qhot")
  set (CMAKE_C_FLAGS_DEBUG "-g -qfullpath")
  set (CMAKE_C_FLAGS_PROFILING       "${CMAKE_C_FLAGS_RELEASE} -pg -qfullpath")
  set (CMAKE_C_FLAGS_RELWITHDEBINFO  "-O3 -g")
  set (CMAKE_C_FLAGS_MINSIZEREL      "-O2")
  set (CMAKE_C_FLAGS_SANITIZE        "-g -qfullpath")

elseif (CMAKE_C_COMPILER_ID STREQUAL "PGI")

  set (CMAKE_C_FLAGS "-c99 -noswitcherror")

  set (CMAKE_C_FLAGS_RELEASE         "-fast")
  set (CMAKE_C_FLAGS_DEBUG           "-g -Mbounds")
  set (CMAKE_C_FLAGS_PROFILING       "${CMAKE_C_FLAGS_RELEASE} -Mprof=func,lines")
  set (CMAKE_C_FLAGS_RELWITHDEBINFO  "${CMAKE_C_FLAGS_RELEASE} -g")
  set (CMAKE_C_FLAGS_MINSIZEREL      "-O2")
  set (CMAKE_C_FLAGS_SANITIZE        "-g -Mbounds")

elseif (CMAKE_C_COMPILER_ID STREQUAL "Cray")

  set (CMAKE_C_FLAGS "")

  set (CMAKE_C_FLAGS_RELEASE         "-O3")
  set (CMAKE_C_FLAGS_DEBUG           "-g")
  set (CMAKE_C_FLAGS_PROFILING       "${CMAKE_C_FLAGS_RELEASE} -h profile_generate")
  set (CMAKE_C_FLAGS_RELWITHDEBINFO  "${CMAKE_C_FLAGS_RELEASE} -g")
  set (CMAKE_C_FLAGS_MINSIZEREL      "-O2")
  set (CMAKE_C_FLAGS_SANITIZE        "-g")

elseif (CMAKE_C_COMPILER_ID STREQUAL "PathScale")

  set (CMAKE_C_FLAGS "-std=gnu99 -fPIC -funsigned-char -W -Wall -Wshadow -Wpointer-arith -Wcast-qual -Wcast-align -Wwrite-strings -Wstrict-prototypes -Wmissing-prototypes -Wmissing-declarations -Wnested-externs -Wunused -Wunused-value")

  set (CMAKE_C_FLAGS_RELEASE         "-0fast")
  set (CMAKE_C_FLAGS_DEBUG           "-g")
  set (CMAKE_C_FLAGS_PROFILING       "${CMAKE_C_FLAGS_RELEASE} ")
  set (CMAKE_C_FLAGS_RELWITHDEBINFO  "${CMAKE_C_FLAGS_RELEASE} -g")
  set (CMAKE_C_FLAGS_MINSIZEREL      "-O2")
  set (CMAKE_C_FLAGS_SANITIZE        "-g")

else ()

  message (WARNING "Default flags are not defined for ${CMAKE_C_COMPILER_ID}")

  set (CMAKE_C_FLAGS "")
  set (CMAKE_C_FLAGS_RELEASE "-O")
  set (CMAKE_C_FLAGS_DEBUG   "-g")
  set (CMAKE_C_FLAGS_PROFILING       "${CMAKE_C_FLAGS_RELEASE}")
  set (CMAKE_C_FLAGS_RELWITHDEBINFO  "${CMAKE_C_FLAGS_RELEASE}")
  set (CMAKE_C_FLAGS_MINSIZEREL      "-O")
  set (CMAKE_C_FLAGS_SANITIZE        "-g")

endif ()

set (CMAKE_C_FLAGS "${CMAKE_C_FLAGS}" CACHE STRING "Flags used by the compiler during all build types." FORCE)
set (CMAKE_C_FLAGS_RELEASE "${CMAKE_C_FLAGS_RELEASE}" CACHE STRING "Flags used by the compiler during release builds." FORCE)
set (CMAKE_C_FLAGS_DEBUG   "${CMAKE_C_FLAGS_DEBUG}" CACHE STRING "Flags used by the compiler during debug builds." FORCE)
set (CMAKE_C_FLAGS_PROFILING       "${CMAKE_C_FLAGS_PROFILING}" CACHE STRING "Flags used For profiling." FORCE)
set (CMAKE_C_FLAGS_RELWITHDEBINFO  "${CMAKE_C_FLAGS_RELWITHDEBINFO}" CACHE STRING "Flags used by the compiler during release builds with debug info." FORCE)
set (CMAKE_C_FLAGS_MINSIZEREL      "${CMAKE_C_FLAGS_MINSIZEREL}" CACHE STRING "Flags used by the compiler during release builds for minimum size" FORCE)
set (CMAKE_C_FLAGS_SANITIZE        "${CMAKE_C_FLAGS_SANITIZE}" CACHE STRING "Flags used by the compiler during sanitize builds" FORCE)

mark_as_advanced (CMAKE_C_FLAGS_PROFILING CMAKE_C_FLAGS_SANITIZE)


#------------------------------------------------------------------------------
# C++ Default Flags
#------------------------------------------------------------------------------

if (CMAKE_CXX_COMPILER_ID STREQUAL "GNU")

  # set (CMAKE_CXX_FLAGS "-std=c++11 -fPIC -funsigned-char -W -Wall -Wshadow -Wpointer-arith -Wcast-qual -Wcast-align -Wwrite-strings -Wunused -Wno-long-long -Wfloat-equal  -Wno-unknown-pragmas")
  set (CMAKE_CXX_FLAGS "-std=c++11 -fPIC -funsigned-char -W -Wall -Wshadow -Wpointer-arith -Wwrite-strings -Wunused -Wno-long-long -Wfloat-equal  -Wno-unknown-pragmas")

  set (CMAKE_CXX_FLAGS_RELEASE         "-O3")
  set (CMAKE_CXX_FLAGS_DEBUG           "-O0 -g")
  set (CMAKE_CXX_FLAGS_PROFILING       "-O3 -pg")
  set (CMAKE_CXX_FLAGS_RELWITHDEBINFO  "-O3 -g")
  set (CMAKE_CXX_FLAGS_MINSIZEREL      "-O2 -g")
  set (CMAKE_CXX_FLAGS_SANITIZE        "-O0 -g -fsanitize=address -fno-omit-frame-pointer -Wall -Wextra ")

  set (CXX_LIBRARIES          stdc++)
  set (CXX_LIBRARIES_FLAG        )

elseif (CMAKE_CXX_COMPILER_ID STREQUAL "Intel")

  set (CMAKE_CXX_FLAGS "-std=c++11 -fpic -funsigned-char -Wall -Wcheck -Wshadow -Wpointer-arith -Wuninitialized -Wunused -wd2196")

  set (CMAKE_CXX_FLAGS_RELEASE "-O3")

  set (CMAKE_CXX_FLAGS_DEBUG           "-g -O0 -traceback -w2")
  set (CMAKE_CXX_FLAGS_PROFILING       "${CMAKE_CXX_FLAGS_RELEASE} -p")
  set (CMAKE_CXX_FLAGS_RELWITHDEBINFO  "${CMAKE_CXX_FLAGS_RELEASE} -g")
  set (CMAKE_CXX_FLAGS_MINSIZEREL      "-O2 -g")
  set (CMAKE_CXX_FLAGS_SANITIZE        "-g -O0 -traceback -w2")

  set (CXX_LIBRARIES          -cxxlib)
  set (CXX_LIBRARIES_FLAG        )

elseif (CMAKE_CXX_COMPILER_ID STREQUAL "AppleClang")
  set (CMAKE_CXX_FLAGS "-std=c++11 -Wall -pedantic -Wshadow -Wpointer-arith -Wuninitialized -Wunused -Wempty-translation-unit -Wno-unused-function")
  set (CMAKE_CXX_FLAGS_RELEASE "-O3")
  set (CMAKE_CXX_FLAGS_DEBUG "-g -O0")
  set (CMAKE_CXX_FLAGS_PROFILING       "${CMAKE_CXX_FLAGS_RELEASE} -p")
  set (CMAKE_CXX_FLAGS_RELWITHDEBINFO  "-O3 -g")
  set (CMAKE_CXX_FLAGS_MINSIZEREL      "-O2")
  set (CMAKE_CXX_FLAGS_SANITIZE        "-O0 -g -fsanitize=address -fno-omit-frame-pointer")

  set (CXX_LIBRARIES             )
  set (CXX_LIBRARIES_FLAG        )

elseif (CMAKE_CXX_COMPILER_ID STREQUAL "Clang")
  set (CMAKE_CXX_FLAGS                "-std=c++11 -Wall -pedantic -Wshadow -Wpointer-arith -Wuninitialized -Wunused -Wempty-translation-unit -Wno-unused-function")
  set (CMAKE_CXX_FLAGS_RELEASE        "-O3")
  set (CMAKE_CXX_FLAGS_DEBUG          "-g -O0")
  set (CMAKE_CXX_FLAGS_PROFILING      "${CMAKE_CXX_FLAGS_RELEASE} -p")
  set (CMAKE_CXX_FLAGS_RELWITHDEBINFO "-O3 -g")
  set (CMAKE_CXX_FLAGS_MINSIZEREL     "-O2")
  set (CMAKE_CXX_FLAGS_SANITIZE       "-O0 -g -fsanitize=address -fno-omit-frame-pointer")

  set (CXX_LIBRARIES             )
  set (CXX_LIBRARIES_FLAG        )

elseif (CMAKE_CXX_COMPILER_ID MATCHES "XL")

  set (CMAKE_CXX_FLAGS                " -q64 -qlanglvl=extended0x")
  set (CMAKE_CXX_FLAGS_RELEASE        "-O3 -qhot")
  set (CMAKE_CXX_FLAGS_DEBUG          "-g -qfullpath")
  set (CMAKE_CXX_FLAGS_PROFILING      "${CMAKE_CXX_FLAGS_RELEASE} -pg -qfullpath")
  set (CMAKE_CXX_FLAGS_RELWITHDEBINFO "-O3 -g")
  set (CMAKE_CXX_FLAGS_MINSIZEREL     "-O2")
  set (CMAKE_CXX_FLAGS_SANITIZE       "-g -qfullpath")

  set(CXX_LIBRARIES stdc++ ibmc++ ${CXX_LIBRARIES})
  if (${HOSTNAME} STREQUAL "tanit")
    link_directories(/opt/ibm/xlC/13.1.0/lib64)
  endif()

elseif (CMAKE_CXX_COMPILER_ID STREQUAL "PGI")

  set (CMAKE_CXX_FLAGS "-Xa -noswitcherror")

  set (CMAKE_CXX_FLAGS_RELEASE         "-fast")
  set (CMAKE_CXX_FLAGS_DEBUG           "-g -Mbounds")
  set (CMAKE_CXX_FLAGS_PROFILING       "${CMAKE_CXX_FLAGS_RELEASE} -Mprof=func,lines")
  set (CMAKE_CXX_FLAGS_RELWITHDEBINFO  "${CMAKE_CXX_FLAGS_RELEASE} -g")
  set (CMAKE_CXX_FLAGS_MINSIZEREL      "-O2")
  set (CMAKE_CXX_FLAGS_SANITIZE        "-g -Mbounds")

  set (CXX_LIBRARIES             )
  set (CXX_LIBRARIES_FLAG        )

elseif (CMAKE_CXX_COMPILER_ID STREQUAL "Cray")

  set (CMAKE_CXX_FLAGS "")

  set (CMAKE_CXX_FLAGS_RELEASE         "-O3")
  set (CMAKE_CXX_FLAGS_DEBUG           "-g")
  set (CMAKE_CXX_FLAGS_PROFILING       "${CMAKE_CXX_FLAGS_RELEASE} -h profile_generate")
  set (CMAKE_CXX_FLAGS_RELWITHDEBINFO  "${CMAKE_CXX_FLAGS_RELEASE} -g")
  set (CMAKE_CXX_FLAGS_MINSIZEREL      "-O2")
  set (CMAKE_CXX_FLAGS_SANITIZE        "-g")

  set (CXX_LIBRARIES             )
  set (CXX_LIBRARIES_FLAG        )

elseif (CMAKE_CXX_COMPILER_ID STREQUAL "PathScale")

  set (CMAKE_CXX_FLAGS "-ansi -W -Wall -Wshadow -Wpointer-arith -Wcast-qual -Wcast-align -Wwrite-strings -Wstrict-prototypes -Wmissing-prototypes -Wmissing-declarations -Wnested-externs -Wunused -Wunused-value")

  set (CMAKE_CXX_FLAGS_RELEASE         "-0fast")
  set (CMAKE_CXX_FLAGS_DEBUG           "-g")
  set (CMAKE_CXX_FLAGS_PROFILING       "${CMAKE_CXX_FLAGS_RELEASE} ")
  set (CMAKE_CXX_FLAGS_RELWITHDEBINFO  "${CMAKE_CXX_FLAGS_RELEASE} -g")
  set (CMAKE_CXX_FLAGS_MINSIZEREL      "-O2")
  set (CMAKE_CXX_FLAGS_SANITIZE        "-g")

  set (CXX_LIBRARIES             )
  set (CXX_LIBRARIES_FLAG        )

else ()

  message (WARNING "Default flags are not defined for ${CMAKE_CXX_COMPILER_ID}")

  set (CMAKE_CXX_FLAGS "")
  set (CMAKE_CXX_FLAGS_RELEASE "-O")
  set (CMAKE_CXX_FLAGS_DEBUG   "-g")
  set (CMAKE_CXX_FLAGS_PROFILING       "${CMAKE_CXX_FLAGS_RELEASE}")
  set (CMAKE_CXX_FLAGS_RELWITHDEBINFO  "${CMAKE_CXX_FLAGS_RELEASE}")
  set (CMAKE_CXX_FLAGS_MINSIZEREL      "-O")
  set (CMAKE_CXX_FLAGS_SANITIZE        "-g")

  set (CXX_LIBRARIES             )
  set (CXX_LIBRARIES_FLAG        )

endif()

set (CMAKE_CXX_FLAGS "${CMAKE_CXX_FLAGS}" CACHE STRING "Flags used by the compiler during all build types." FORCE)
set (CMAKE_CXX_FLAGS_RELEASE "${CMAKE_CXX_FLAGS_RELEASE}" CACHE STRING "Flags used by the compiler during release builds." FORCE)
set (CMAKE_CXX_FLAGS_DEBUG   "${CMAKE_CXX_FLAGS_DEBUG}" CACHE STRING "Flags used by the compiler during debug builds." FORCE)
set (CMAKE_CXX_FLAGS_PROFILING       "${CMAKE_CXX_FLAGS_PROFILING}" CACHE STRING "Flags used For profiling." FORCE)
set (CMAKE_CXX_FLAGS_RELWITHDEBINFO  "${CMAKE_CXX_FLAGS_RELWITHDEBINFO}" CACHE STRING "Flags used by the compiler during release builds with debug info." FORCE)
set (CMAKE_CXX_FLAGS_MINSIZEREL      "${CMAKE_CXX_FLAGS_MINSIZEREL}" CACHE STRING "Flags used by the compiler during release builds for minimum size" FORCE)
set (CMAKE_CXX_FLAGS_SANITIZE        "${CMAKE_CXX_FLAGS_SANITIZE}" CACHE STRING "Flags used by the compiler during sanitize builds" FORCE)

set (CXX_LIBRARIES "${CXX_LIBRARIES}" CACHE STRING "C++ libraries" FORCE)
set (CXX_LIBRARIES_FLAG "${CXX_LIBRARIES_FLAG}" CACHE STRING "C++ flags" FORCE)

set (PASS_DEFAULT_FLAGS 1 CACHE STRING "")
mark_as_advanced (CMAKE_CXX_FLAGS_PROFILING CMAKE_CXX_FLAGS_SANITIZE CXX_LIBRARIES CXX_LIBRARIES_FLAG PASS_DEFAULT_FLAGS)
endif()

# > Some inf for Sanitize
# export LSAN_OPTIONS=suppressions=suppression_file_lsan.txt
# (Inside directory tests)
# leak:util_buf_grow
# leak:librxm-fi.so
# leak:*MPI*
# leak:*mpi*

<|MERGE_RESOLUTION|>--- conflicted
+++ resolved
@@ -157,12 +157,8 @@
 
   link_libraries ("m")
 
-<<<<<<< HEAD
-  set (CMAKE_C_FLAGS "-std=gnu99 -fPIC -funsigned-char -pedantic -W -Wall -Wshadow -Wpointer-arith -Wcast-qual -Wcast-align -Wwrite-strings -Wstrict-prototypes -Wmissing-prototypes -Wmissing-declarations -Wnested-externs -Wunused -Wfloat-equal ")
+  set (CMAKE_C_FLAGS "-std=gnu99 -fPIC -funsigned-char -pedantic -W -Wall -Wshadow -Wpointer-arith -Wcast-qual -Wcast-align -Wwrite-strings -Wstrict-prototypes -Wmissing-prototypes -Wmissing-declarations -Wnested-externs -Wunused -Wfloat-equal  -Wno-unknown-pragmas")
   set (CMAKE_CUDA_FLAGS "--compiler-options -fPIC")
-=======
-  set (CMAKE_C_FLAGS "-std=gnu99 -fPIC -funsigned-char -pedantic -W -Wall -Wshadow -Wpointer-arith -Wcast-qual -Wcast-align -Wwrite-strings -Wstrict-prototypes -Wmissing-prototypes -Wmissing-declarations -Wnested-externs -Wunused -Wfloat-equal -Wno-unknown-pragmas")
->>>>>>> ceaef37e
 
   set (CMAKE_C_FLAGS_RELEASE         "-O3")
   set (CMAKE_C_FLAGS_DEBUG           "-O0 -g")
