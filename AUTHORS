--- conflicted
+++ resolved
@@ -6,15 +6,10 @@
 Contributors
 ------------
 
-<<<<<<< HEAD
-Bastien Frisulli (ONERA)
-Jean-Didier Garaud (ONERA)
-=======
 Romain Casta (CERFACS)
 Bastien Frisulli (ONERA)
 Jean-Didier Garaud (ONERA)
 Thomas Hennion (ONERA)
->>>>>>> d38d56a3
 Thierry Morel (CERFACS)
 Christophe Peyret (ONERA)
 
