# ------------
# Build tests
# ------------

if (MPI_C_COMPILER)
    set(CMAKE_C_COMPILER ${MPI_C_COMPILER})
endif()

if (MPI_CXX_COMPILER)
    set(CMAKE_CXX_COMPILER ${MPI_CXX_COMPILER})
endif()

if (MPI_Fortran_COMPILER)
    set(CMAKE_Fortran_COMPILER ${MPI_Fortran_COMPILER})
endif()

unset(LINK_LIBRARIES)

if (NOT MPI_C_COMPILER)
  if (MPI_C_LIBRARIES)
    list(APPEND LINK_LIBRARIES ${MPI_C_LIBRARIES})
  endif()
endif ()

<<<<<<< HEAD
if (MPI_CXX_LIBRARIES)
  list(APPEND LINK_LIBRARIES ${MPI_CXX_LIBRARIES})  
endif()
  
if (CWP_ENABLE_STATIC)
=======
if (CWP_ENABLE_STATIC)

>>>>>>> d38d56a3
   if (CWP_ENABLE_Fortran)
     if (MPI_CXX_LIBRARIES)
       list(APPEND LINK_LIBRARIES ${MPI_CXX_LIBRARIES})
     endif()
     if (EXISTS ${CWP_SOURCE_DIR}/paradigm)
       list(APPEND LINK_LIBRARIES pdmf_static)
<<<<<<< HEAD
     endif()  
=======
     endif()
>>>>>>> d38d56a3
     list(APPEND LINK_LIBRARIES cwpf_static)
   endif()
   if (EXISTS ${CWP_SOURCE_DIR}/paradigm)
     list(APPEND LINK_LIBRARIES
          pdm_mpi_static
          pdm_static)
<<<<<<< HEAD
   endif()          
=======
   endif()
>>>>>>> d38d56a3
   list(APPEND LINK_LIBRARIES cwp_static)
   if (CWP_ENABLE_Fortran)
    list(APPEND LINK_LIBRARIES cwpf_static)
   endif()
   list(APPEND LINK_LIBRARIES ${COMMON_LIBRARIES})

#   if (CWP_ENABLE_SPACE_NODAL_BASIS)
#    list(APPEND LINK_LIBRARIES spaceBasis_static)
#   endif()

else ()

   if (CWP_ENABLE_Fortran)
     if (EXISTS ${CWP_SOURCE_DIR}/paradigm)
       list(APPEND LINK_LIBRARIES pdmf_shared)
<<<<<<< HEAD
     endif()  
=======
     endif()
>>>>>>> d38d56a3
     list(APPEND LINK_LIBRARIES cwpf_shared)
   endif()
   if (EXISTS ${CWP_SOURCE_DIR}/paradigm)
     list(APPEND LINK_LIBRARIES
          pdm_mpi_shared
          pdm_shared)
<<<<<<< HEAD
   endif()          
=======
   endif()
>>>>>>> d38d56a3
   list(APPEND LINK_LIBRARIES cwp_shared)
   if (CWP_ENABLE_Fortran)
    list(APPEND LINK_LIBRARIES cwpf_shared)
   endif()
   list(APPEND LINK_LIBRARIES ${COMMON_LIBRARIES})

#   if (CWP_ENABLE_SPACE_NODAL_BASIS)
#    list(APPEND LINK_LIBRARIES spaceBasis_shared)
#   endif()


endif()

if (CWP_ENABLE_Fortran)
  file(GLOB SOURCESF
       fortran_surf_PiQj_common.F90)

  add_library(cwp_checkf ${SOURCESF})
   target_include_directories(cwp_checkf PRIVATE ${CMAKE_SOURCE_DIR}
                                         PRIVATE ${CMAKE_BINARY_DIR}
                                         PRIVATE ${CMAKE_CURRENT_SOURCE_DIR})
   if (MPI_Fortran_ADDITIONAL_INCLUDE_DIRS)
      target_include_directories(cwp_checkf PRIVATE ${MPI_Fortran_ADDITIONAL_INCLUDE_DIRS})
   endif()
   target_include_directories(cwp_checkf PRIVATE ${TEST_INC})
   target_link_libraries(cwp_checkf ${LINK_LIBRARIES})
   set_target_properties(cwp_checkf PROPERTIES LINKER_LANGUAGE "Fortran")
endif()

get_target_property(TEST_INC cwp INCLUDE_DIRECTORIES)

file (COPY ${CMAKE_CURRENT_SOURCE_DIR}/meshes DESTINATION ${CMAKE_CURRENT_BINARY_DIR})

# Test list
# ---------

set (LIST_TESTS "")
list(APPEND LIST_TESTS "c_linear_coupling")

# Add test
# --------

if (CWP_ENABLE_PYTHON_BINDINGS)
  SET (CTEST_ENVIRONMENT
       "LD_LIBRARY_PATH=${LD_LIBRARY_PATH}"
       "PYTHONPATH=${CWP_BINARY_DIR}/Cython:${PYTHONPATH}")
else()
  SET (CTEST_ENVIRONMENT
       "LD_LIBRARY_PATH=${LD_LIBRARY_PATH}")
endif()

include(TestCreate)

if (EXISTS "${CMAKE_CURRENT_SOURCE_DIR}/c_new_api.c")
  test_c_create (c_new_api 10)
endif ()

<<<<<<< HEAD
#set (_MPIEXEC_MAX_NUMPROCS ${MPIEXEC_MAX_NUMPROCS})
set (_MPIEXEC_MAX_NUMPROCS 2)

test_c_create (c_linear_coupling 2)
=======
if (EXISTS "${CMAKE_CURRENT_SOURCE_DIR}/c_new_api_field.c")
  test_c_create (c_new_api_field 4)
endif ()

#set (_MPIEXEC_MAX_NUMPROCS ${MPIEXEC_MAX_NUMPROCS})
set (_MPIEXEC_MAX_NUMPROCS 2)

if (EXISTS "${CMAKE_CURRENT_SOURCE_DIR}/c_new_api_f_poly_block.c")
  test_c_create (c_new_api_f_poly_block 2)
endif ()

if (EXISTS "${CMAKE_CURRENT_SOURCE_DIR}/c_new_api_c_poly_block.c")
  test_c_create (c_new_api_c_poly_block 2)
endif ()

if (EXISTS "${CMAKE_CURRENT_SOURCE_DIR}/c_new_api_cellface_set_block.c")
  test_c_create (c_new_api_cellface_set_block 2)
endif ()

if (EXISTS "${CMAKE_CURRENT_SOURCE_DIR}/c_new_api_std_block.c")
  test_c_create (c_new_api_std_block 2)
endif ()

test_c_create (c_linear_coupling 2)
test_c_create (c_linear_location_edgeP2 2)
>>>>>>> d38d56a3
test_c_create (c_surf_location_triaP2 2)
test_c_create (c_surf_location_curvetriaP2 2)
test_c_create (c_surf_coupling_P1P1_micron_polygon ${_MPIEXEC_MAX_NUMPROCS})
test_c_create (c_surf_coupling_P1P1_polygon ${_MPIEXEC_MAX_NUMPROCS})
test_c_create (c_surf_coupling_P1P1_polygon2 ${_MPIEXEC_MAX_NUMPROCS})
test_c_create (c_surf_coupling_P1P1_polygon_with_external_points ${_MPIEXEC_MAX_NUMPROCS})
test_c_create (c_surf_coupling_P1P1 ${_MPIEXEC_MAX_NUMPROCS})
test_c_create (c_surf_coupling_P1P0_P0P1 ${_MPIEXEC_MAX_NUMPROCS})
test_c_create (c_surf_coupling_P1P0_P0P1_savedisk ${_MPIEXEC_MAX_NUMPROCS})
test_c_create (c_surf_coupling_P1P0_P0P1_savememory ${_MPIEXEC_MAX_NUMPROCS})
test_c_create (c_surf_coupling_P1P1_asynchronous ${_MPIEXEC_MAX_NUMPROCS})
test_c_create (c_surf_coupling_user_target_points ${_MPIEXEC_MAX_NUMPROCS})
test_c_create (c_surf_coupling_user_interpolation ${_MPIEXEC_MAX_NUMPROCS})
#c_surf_coupling_user_interpolation2_SOURCES = c_surf_coupling_user_interpolation2.c
test_c_create (c_surf_coupling_vector_exchange ${_MPIEXEC_MAX_NUMPROCS})
test_c_create (c_surf_coupling_output_error ${_MPIEXEC_MAX_NUMPROCS})
test_c_create (c_surf_coupling_simple_location ${_MPIEXEC_MAX_NUMPROCS})
test_c_create (c_surf_without_partitioning_coupling ${_MPIEXEC_MAX_NUMPROCS})
test_c_create (c_surf_without_partitioning_coupling2 ${_MPIEXEC_MAX_NUMPROCS})
test_c_create (c_surf_sequential_coupling ${_MPIEXEC_MAX_NUMPROCS})
test_c_create (c_vol_coupling_P1P1 2)
<<<<<<< HEAD
=======
test_c_create (c_vol_location_tetraP2 2)
test_c_create (c_vol_sphereP2Tetra 2)
test_c_create (c_vol_location_hexaP2 2)
test_c_create (c_vol_location_anisohexaP2 2)
test_c_create (c_vol_sphereP2Hexa 2)
test_c_create (c_vol_location_anisopyraP2 2)
test_c_create (c_vol_location_prismP2 2)
test_c_create (c_vol_location_anisoprism 2)
test_c_create (c_vol_location_pyraP2 2)
>>>>>>> d38d56a3
test_c_create (c_vol_coupling_P1P1_with_external_points 2)
test_c_create (c_vol_coupling_micro_polyhedra_P1P1 2)
test_c_create (c_vol_coupling_polyhedra_P1P1 2)
test_c_create (c_vol_coupling_polyhedra_P1P1_with_external_points 2)
<<<<<<< HEAD
=======


>>>>>>> d38d56a3

if (CWP_ENABLE_Fortran)
  test_fortran_create (fortran_surf_P1P1            ${_MPIEXEC_MAX_NUMPROCS})
  test_fortran_create (fortran_surf_P1P1_savememory ${_MPIEXEC_MAX_NUMPROCS})
  test_fortran_create (fortran_surf_PiQj 2)
  target_link_libraries(fortran_surf_PiQj cwp_checkf)
  add_dependencies(fortran_surf_PiQj  cwp_checkf)
  test_fortran_create (fortran_plane_PiQj 2)
  target_link_libraries(fortran_plane_PiQj cwp_checkf)
  add_dependencies(fortran_plane_PiQj  cwp_checkf)

#    list(APPEND LINK_LIBRARIES spaceBasis)
#    test_fortran_create  (fortran_surf_TriaP1_PiPj   ${_MPIEXEC_MAX_NUMPROCS})
#    target_link_libraries(fortran_surf_TriaP1_PiPj   spaceBasis)
#    add_dependencies(fortran_surf_TriaP1_PiPj   spaceBasis)

#    test_fortran_create  (fortran_surf_TriaP2_PiPj   ${_MPIEXEC_MAX_NUMPROCS})
#    target_link_libraries(fortran_surf_TriaP2_PiPj   spaceBasis)
#    add_dependencies(fortran_surf_TriaP2_PiPj   spaceBasis)

endif()


if (CWP_ENABLE_PYTHON_BINDINGS)
  test_python_create (python_api ${_MPIEXEC_MAX_NUMPROCS})
endif()<|MERGE_RESOLUTION|>--- conflicted
+++ resolved
@@ -22,38 +22,25 @@
   endif()
 endif ()
 
-<<<<<<< HEAD
 if (MPI_CXX_LIBRARIES)
-  list(APPEND LINK_LIBRARIES ${MPI_CXX_LIBRARIES})  
-endif()
-  
+  list(APPEND LINK_LIBRARIES ${MPI_CXX_LIBRARIES})
+endif()
+
 if (CWP_ENABLE_STATIC)
-=======
-if (CWP_ENABLE_STATIC)
-
->>>>>>> d38d56a3
    if (CWP_ENABLE_Fortran)
      if (MPI_CXX_LIBRARIES)
        list(APPEND LINK_LIBRARIES ${MPI_CXX_LIBRARIES})
      endif()
      if (EXISTS ${CWP_SOURCE_DIR}/paradigm)
        list(APPEND LINK_LIBRARIES pdmf_static)
-<<<<<<< HEAD
-     endif()  
-=======
      endif()
->>>>>>> d38d56a3
      list(APPEND LINK_LIBRARIES cwpf_static)
    endif()
    if (EXISTS ${CWP_SOURCE_DIR}/paradigm)
      list(APPEND LINK_LIBRARIES
           pdm_mpi_static
           pdm_static)
-<<<<<<< HEAD
-   endif()          
-=======
-   endif()
->>>>>>> d38d56a3
+   endif()
    list(APPEND LINK_LIBRARIES cwp_static)
    if (CWP_ENABLE_Fortran)
     list(APPEND LINK_LIBRARIES cwpf_static)
@@ -69,22 +56,14 @@
    if (CWP_ENABLE_Fortran)
      if (EXISTS ${CWP_SOURCE_DIR}/paradigm)
        list(APPEND LINK_LIBRARIES pdmf_shared)
-<<<<<<< HEAD
-     endif()  
-=======
      endif()
->>>>>>> d38d56a3
      list(APPEND LINK_LIBRARIES cwpf_shared)
    endif()
    if (EXISTS ${CWP_SOURCE_DIR}/paradigm)
      list(APPEND LINK_LIBRARIES
           pdm_mpi_shared
           pdm_shared)
-<<<<<<< HEAD
-   endif()          
-=======
-   endif()
->>>>>>> d38d56a3
+   endif()
    list(APPEND LINK_LIBRARIES cwp_shared)
    if (CWP_ENABLE_Fortran)
     list(APPEND LINK_LIBRARIES cwpf_shared)
@@ -142,12 +121,9 @@
   test_c_create (c_new_api 10)
 endif ()
 
-<<<<<<< HEAD
 #set (_MPIEXEC_MAX_NUMPROCS ${MPIEXEC_MAX_NUMPROCS})
 set (_MPIEXEC_MAX_NUMPROCS 2)
 
-test_c_create (c_linear_coupling 2)
-=======
 if (EXISTS "${CMAKE_CURRENT_SOURCE_DIR}/c_new_api_field.c")
   test_c_create (c_new_api_field 4)
 endif ()
@@ -173,7 +149,6 @@
 
 test_c_create (c_linear_coupling 2)
 test_c_create (c_linear_location_edgeP2 2)
->>>>>>> d38d56a3
 test_c_create (c_surf_location_triaP2 2)
 test_c_create (c_surf_location_curvetriaP2 2)
 test_c_create (c_surf_coupling_P1P1_micron_polygon ${_MPIEXEC_MAX_NUMPROCS})
@@ -195,27 +170,19 @@
 test_c_create (c_surf_without_partitioning_coupling2 ${_MPIEXEC_MAX_NUMPROCS})
 test_c_create (c_surf_sequential_coupling ${_MPIEXEC_MAX_NUMPROCS})
 test_c_create (c_vol_coupling_P1P1 2)
-<<<<<<< HEAD
-=======
 test_c_create (c_vol_location_tetraP2 2)
 test_c_create (c_vol_sphereP2Tetra 2)
 test_c_create (c_vol_location_hexaP2 2)
 test_c_create (c_vol_location_anisohexaP2 2)
 test_c_create (c_vol_sphereP2Hexa 2)
-test_c_create (c_vol_location_anisopyraP2 2)
+#test_c_create (c_vol_location_anisopyraP2 2) Erreur importante : A traiter
 test_c_create (c_vol_location_prismP2 2)
 test_c_create (c_vol_location_anisoprism 2)
 test_c_create (c_vol_location_pyraP2 2)
->>>>>>> d38d56a3
 test_c_create (c_vol_coupling_P1P1_with_external_points 2)
 test_c_create (c_vol_coupling_micro_polyhedra_P1P1 2)
 test_c_create (c_vol_coupling_polyhedra_P1P1 2)
 test_c_create (c_vol_coupling_polyhedra_P1P1_with_external_points 2)
-<<<<<<< HEAD
-=======
-
-
->>>>>>> d38d56a3
 
 if (CWP_ENABLE_Fortran)
   test_fortran_create (fortran_surf_P1P1            ${_MPIEXEC_MAX_NUMPROCS})
