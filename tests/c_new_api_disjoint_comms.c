--- conflicted
+++ resolved
@@ -125,11 +125,7 @@
     bool cond_code2 = rank % 2 == 1;
     bool cond_both = cond_code1 && cond_code2;
 
-<<<<<<< HEAD
-    int n_vtx_seg_code1 = 3, n_vtx_seg_code2 = 4;
-=======
     int n_vtx_seg_code1 = 4, n_vtx_seg_code2 = 4;
->>>>>>> 655d05d1
     double x_min_code1 = 0., x_min_code2 = 0.9;
     double y_min_code1 = 0., y_min_code2 = 0.8;
 
