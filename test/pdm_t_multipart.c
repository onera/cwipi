--- conflicted
+++ resolved
@@ -65,7 +65,7 @@
            PDM_g_num_t  *n_vtx_seg,
            int           *n_part,
            int           *post,
-	         int           *method
+           int           *method
            )
 {
   int i = 1;
@@ -315,11 +315,7 @@
   if (post == 1)
   {
     /* Prepare writer */
-<<<<<<< HEAD
-    PDM_writer_geom_t *geom_ids = (PDM_writer_geom_t *) malloc(n_zone * sizeof(PDM_writer_geom_t));
-=======
     int *geom_ids = (int *) malloc(n_zone * sizeof(int));
->>>>>>> 6866602d
     PDM_writer_t *id_cs = PDM_writer_create("Ensight",
                                             PDM_WRITER_FMT_ASCII,
                                             PDM_WRITER_TOPO_CONSTANTE,
@@ -513,17 +509,10 @@
 
     PDM_writer_step_end(id_cs);
 
-<<<<<<< HEAD
-    for (int i_zone = 0; i_zone < n_zone; i_zone++){
-      PDM_writer_geom_data_free(geom_ids[i_zone]);
-      PDM_writer_geom_free(geom_ids[i_zone]);
-    }
-=======
     // for (int i_zone = 0; i_zone < n_zone; i_zone++){
     //   PDM_writer_geom_data_free(id_cs, geom_ids[i_zone]);
     //   PDM_writer_geom_free(id_cs, geom_ids[i_zone]);
     // }
->>>>>>> 6866602d
     free(geom_ids);
     PDM_writer_free(id_cs);
     for (int i_part = 0; i_part < tn_part_proc; i_part++){
