#include <math.h>
#include <sys/time.h>
#include <time.h>
#include <sys/resource.h>
#include <unistd.h>
#include <stdlib.h>
#include <stdio.h>
#include <string.h>
#include <assert.h>

#include "pdm.h"
#include "pdm_priv.h"

#include "pdm_mpi.h"
#include "pdm_config.h"
#include "pdm_part_to_block.h"
#include "pdm_printf.h"
#include "pdm_error.h"
#include "pdm_gnum.h"
#include "pdm_distrib.h"
<<<<<<< HEAD
=======
#include "pdm_point_cloud_gen.h"
>>>>>>> 43617882
#include "pdm_closest_points.h"
#include "pdm_version.h"

/*============================================================================
 * Macro definitions
 *============================================================================*/

/*============================================================================
 * Type definitions
 *============================================================================*/

/*============================================================================
 * Private function definitions
 *============================================================================*/

/**
 *
 * \brief  Usage
 *
 */

static void
_usage
(
 int exit_code
 )
{
  PDM_printf
    ("\n"
     "  Usage: \n\n"
     "  -c       <level> Number of closest points (default : 10).\n\n"
     "  -s       <level> Number of Source points (default : 10).\n\n"
     "  -t       <level> Number of Target points (default : 10).\n\n"
     "  -radius <level>  Radius of domain (default : 10).\n\n"
     "  -local           Number of points is local (default : global).\n\n"
     "  -rand            Random definition of point coordinates (default : false).\n\n"
     "  -clumps          Source points distributed in clumps around target points (default : false).\n\n"
     "  -h               This message.\n\n");

  exit (exit_code);
}


/**
 *
 * \brief  Read arguments from the command line
 *
 * \param [in]    argc   Number of arguments
 * \param [in]    argv   Arguments
 * \param [inout] nClosest   Number of closest points
 * \param [inout] nSrc   Number of Source points
 * \param [inout] nTgt   Number of Target points
 * \param [inout] ls     Low scalability
 * \param [inout] length Length of domains
 *
 */

static void
_read_args
(
 int            argc,
 char         **argv,
 int           *nClosest,
 PDM_g_num_t   *nSrc,
 PDM_g_num_t   *nTgt,
 double        *radius
 )
{
  int i = 1;

  /* Parse and check command line */

  while (i < argc) {

    if (strcmp(argv[i], "-h") == 0)
      _usage(EXIT_SUCCESS);

    else if (strcmp(argv[i], "-c") == 0) {
      i++;
      if (i >= argc) {
        _usage(EXIT_FAILURE);
      }
      else {
        *nClosest = atoi(argv[i]);
      }
    }

    else if (strcmp(argv[i], "-s") == 0) {
      i++;
      if (i >= argc) {
        _usage(EXIT_FAILURE);
      }
      else {
        long _nSrc = atol(argv[i]);
        *nSrc = (PDM_g_num_t) _nSrc;
      }
    }

    else if (strcmp(argv[i], "-t") == 0) {
      i++;
      if (i >= argc) {
        _usage(EXIT_FAILURE);
      }
      else {
        long _nTgt = atol(argv[i]);
        *nTgt = (PDM_g_num_t) _nTgt;
      }
    }

    else if (strcmp(argv[i], "-radius") == 0) {
      i++;
      if (i >= argc) {
        _usage(EXIT_FAILURE);
      }
      else {
        *radius = atof(argv[i]);
      }
    }

    else {
      _usage(EXIT_FAILURE);
    }
    i++;
  }
}

<<<<<<< HEAD
=======

>>>>>>> 43617882

// static void
// _gen_point_cloud
// (
//  PDM_MPI_Comm        comm,
//  const PDM_g_num_t   gn_pts,
//  const double        radius,
//  int                *n_pts,
//  double            **pts_coord,
//  PDM_g_num_t       **pts_g_num
//  )
// {
//   int i_rank, n_rank;
//   PDM_MPI_Comm_rank (comm, &i_rank);
//   PDM_MPI_Comm_size (comm, &n_rank);

<<<<<<< HEAD
static void
_gen_point_cloud
(
 PDM_MPI_Comm        comm,
 const PDM_g_num_t   gn_pts,
 const double        radius,
 int                *n_pts,
 double            **pts_coord,
 PDM_g_num_t       **pts_g_num
 )
{
  int i_rank, n_rank;
  PDM_MPI_Comm_rank (comm, &i_rank);
  PDM_MPI_Comm_size (comm, &n_rank);

  *n_pts = (int) (gn_pts / n_rank);
  if (i_rank < gn_pts % n_rank) {
    (*n_pts)++;
  }

  srand(0);

  PDM_g_num_t* distrib_pts = PDM_compute_entity_distribution(comm, (*n_pts));
  for(int i = 0; i < 3 * distrib_pts[i_rank]; ++i) {
    rand();
  }

  *pts_coord = malloc (sizeof(double) * (*n_pts) * 3);
  for (int i = 0; i < *n_pts; i++) {
    for (int j = 0; j < 3; j++) {
      (*pts_coord)[3*i + j] = radius * (2*(double) rand() / ((double) RAND_MAX) - 1.);
    }
  }

  PDM_gen_gnum_t *gen_gnum = PDM_gnum_create (3, 1, PDM_FALSE, 1e-3, comm, PDM_OWNERSHIP_USER);
  double *char_length = malloc (sizeof(double) * (*n_pts));
  for (int i = 0; i < *n_pts; i++) {
    char_length[i] = radius * 1e-6;
  }

  PDM_gnum_set_from_coords (gen_gnum, 0, *n_pts, *pts_coord, char_length);

  // PDM_log_trace_array_double((*pts_coord), 3 * (*n_pts), "pts_coord :: ");

  PDM_gnum_compute (gen_gnum);

  *pts_g_num = PDM_gnum_get (gen_gnum, 0);

  PDM_gnum_free (gen_gnum);
  free (char_length);

  free(distrib_pts);
}
=======
//   *n_pts = (int) (gn_pts / n_rank);
//   if (i_rank < gn_pts % n_rank) {
//     (*n_pts)++;
//   }

//   srand(0);

//   PDM_g_num_t* distrib_pts = PDM_compute_entity_distribution(comm, (*n_pts));
//   for(int i = 0; i < 3 * distrib_pts[i_rank]; ++i) {
//     rand();
//   }

//   *pts_coord = malloc (sizeof(double) * (*n_pts) * 3);
//   for (int i = 0; i < *n_pts; i++) {
//     for (int j = 0; j < 3; j++) {
//       (*pts_coord)[3*i + j] = radius * (2*(double) rand() / ((double) RAND_MAX) - 1.);
//     }
//   }

//   PDM_gen_gnum_t *gen_gnum = PDM_gnum_create (3, 1, PDM_FALSE, 1e-3, comm, PDM_OWNERSHIP_USER);
//   double *char_length = malloc (sizeof(double) * (*n_pts));
//   for (int i = 0; i < *n_pts; i++) {
//     char_length[i] = radius * 1e-9;
//   }

//   PDM_gnum_set_from_coords (gen_gnum, 0, *n_pts, *pts_coord, char_length);

//   // PDM_log_trace_array_double((*pts_coord), 3 * (*n_pts), "pts_coord :: ");

//   PDM_gnum_compute (gen_gnum);

//   *pts_g_num = PDM_gnum_get (gen_gnum, 0);

//   PDM_gnum_free (gen_gnum);
//   free (char_length);

//   free(distrib_pts);
// }
>>>>>>> 43617882


/*============================================================================
 * Public function definitions
 *============================================================================*/
/**
 *
 * \brief  Main
 *
 */

int
main
(
 int argc,
 char *argv[]
 )
{

  PDM_MPI_Init (&argc, &argv);

  PDM_MPI_Comm comm = PDM_MPI_COMM_WORLD;

  int i_rank, n_rank;
  PDM_MPI_Comm_rank (comm, &i_rank);
  PDM_MPI_Comm_size (comm, &n_rank);

  if (i_rank == 0) {
    char *version = PDM_version_get();

    printf("Version de ParaDiGM : %s\n", version);
    free(version);
  }

  int         n_closest_points = 10;
  PDM_g_num_t gn_src           = 10;
  PDM_g_num_t gn_tgt           = 10;
  double      radius           = 10.;

  _read_args(argc,
             argv,
             &n_closest_points,
             &gn_src,
             &gn_tgt,
             &radius);

  if (i_rank == 0) {
    PDM_printf ("%Parametres : \n");
    PDM_printf ("  - n_rank           : %d\n", n_rank);
    PDM_printf ("  - n_closest_points : %d\n", n_closest_points);
    PDM_printf ("  - n_src            : "PDM_FMT_G_NUM"\n", gn_src);
    PDM_printf ("  - n_tgt            : "PDM_FMT_G_NUM"\n", gn_tgt);
    PDM_printf ("  - radius           : %f\n", radius);
  }


  /* Generate src and tgt point clouds */
  int          n_src;
  double      *src_coord;
  PDM_g_num_t *src_g_num;
<<<<<<< HEAD
  _gen_point_cloud (comm,
                    gn_src,
                    radius,
                    &n_src,
                    &src_coord,
                    &src_g_num);
=======
  // _gen_point_cloud (comm,
  //                   gn_src,
  //                   radius,
  //                   &n_src,
  //                   &src_coord,
  //                   &src_g_num);
  PDM_point_cloud_gen_random (comm,
                              gn_src,
                              -radius, -radius, -radius,
                              radius, radius, radius,
                              &n_src,
                              &src_coord,
                              &src_g_num);
>>>>>>> 43617882

  int          n_tgt;
  double      *tgt_coord;
  PDM_g_num_t *tgt_g_num;
<<<<<<< HEAD
  _gen_point_cloud (comm,
                    gn_tgt,
                    radius,
                    &n_tgt,
                    &tgt_coord,
                    &tgt_g_num);
=======
  // _gen_point_cloud (comm,
  //                   gn_tgt,
  //                   radius,
  //                   &n_tgt,
  //                   &tgt_coord,
  //                   &tgt_g_num);
  PDM_point_cloud_gen_random (comm,
                              gn_tgt,
                              -radius, -radius, -radius,
                              radius, radius, radius,
                              &n_tgt,
                              &tgt_coord,
                              &tgt_g_num);
>>>>>>> 43617882


  PDM_closest_point_t* clsp = PDM_closest_points_create (PDM_MPI_COMM_WORLD,
                                                         n_closest_points,
                                                         PDM_OWNERSHIP_KEEP);

  PDM_closest_points_n_part_cloud_set (clsp,
                                       1,
                                       1);

  PDM_closest_points_src_cloud_set (clsp,
                                    0,
                                    n_src,
                                    src_coord,
                                    src_g_num);

  PDM_closest_points_tgt_cloud_set (clsp,
                                    0,
                                    n_tgt,
                                    tgt_coord,
                                    tgt_g_num);


  PDM_closest_points_compute (clsp);


  PDM_closest_points_dump_times (clsp);

  PDM_g_num_t *closest_src_gnum = NULL;
  double      *closest_src_dist = NULL;

  PDM_closest_points_get (clsp,
                          0,
                          &closest_src_gnum,
                          &closest_src_dist);


  if (0 == 1) {
    printf("\n\n============================\n\n");

    for (int i = 0; i < n_tgt; i++) {
      printf("Target point #%d ("PDM_FMT_G_NUM") [%f, %f, %f]\n", i, tgt_g_num[i],
             tgt_coord[3*i], tgt_coord[3*i+1], tgt_coord[3*i+2]);
      for (int j = 0; j < n_closest_points; j++)
        printf("\t%d:\t"PDM_FMT_G_NUM"\t%f\n",
               j+1,
               closest_src_gnum[n_closest_points*i + j],
               closest_src_dist[n_closest_points*i + j]);
      printf("\n\n");
    }


    printf("============================\n\n");
  }

  PDM_closest_points_free (clsp);





  /* Free */

  free (src_coord);
  free (src_g_num);
  free (tgt_coord);
  free (tgt_g_num);

  if (i_rank == 0) {

    PDM_printf ("-- End\n");

  }

  PDM_MPI_Barrier (PDM_MPI_COMM_WORLD);

  PDM_MPI_Finalize ();

  return 0;
}<|MERGE_RESOLUTION|>--- conflicted
+++ resolved
@@ -18,10 +18,7 @@
 #include "pdm_error.h"
 #include "pdm_gnum.h"
 #include "pdm_distrib.h"
-<<<<<<< HEAD
-=======
 #include "pdm_point_cloud_gen.h"
->>>>>>> 43617882
 #include "pdm_closest_points.h"
 #include "pdm_version.h"
 
@@ -148,120 +145,6 @@
   }
 }
 
-<<<<<<< HEAD
-=======
-
->>>>>>> 43617882
-
-// static void
-// _gen_point_cloud
-// (
-//  PDM_MPI_Comm        comm,
-//  const PDM_g_num_t   gn_pts,
-//  const double        radius,
-//  int                *n_pts,
-//  double            **pts_coord,
-//  PDM_g_num_t       **pts_g_num
-//  )
-// {
-//   int i_rank, n_rank;
-//   PDM_MPI_Comm_rank (comm, &i_rank);
-//   PDM_MPI_Comm_size (comm, &n_rank);
-
-<<<<<<< HEAD
-static void
-_gen_point_cloud
-(
- PDM_MPI_Comm        comm,
- const PDM_g_num_t   gn_pts,
- const double        radius,
- int                *n_pts,
- double            **pts_coord,
- PDM_g_num_t       **pts_g_num
- )
-{
-  int i_rank, n_rank;
-  PDM_MPI_Comm_rank (comm, &i_rank);
-  PDM_MPI_Comm_size (comm, &n_rank);
-
-  *n_pts = (int) (gn_pts / n_rank);
-  if (i_rank < gn_pts % n_rank) {
-    (*n_pts)++;
-  }
-
-  srand(0);
-
-  PDM_g_num_t* distrib_pts = PDM_compute_entity_distribution(comm, (*n_pts));
-  for(int i = 0; i < 3 * distrib_pts[i_rank]; ++i) {
-    rand();
-  }
-
-  *pts_coord = malloc (sizeof(double) * (*n_pts) * 3);
-  for (int i = 0; i < *n_pts; i++) {
-    for (int j = 0; j < 3; j++) {
-      (*pts_coord)[3*i + j] = radius * (2*(double) rand() / ((double) RAND_MAX) - 1.);
-    }
-  }
-
-  PDM_gen_gnum_t *gen_gnum = PDM_gnum_create (3, 1, PDM_FALSE, 1e-3, comm, PDM_OWNERSHIP_USER);
-  double *char_length = malloc (sizeof(double) * (*n_pts));
-  for (int i = 0; i < *n_pts; i++) {
-    char_length[i] = radius * 1e-6;
-  }
-
-  PDM_gnum_set_from_coords (gen_gnum, 0, *n_pts, *pts_coord, char_length);
-
-  // PDM_log_trace_array_double((*pts_coord), 3 * (*n_pts), "pts_coord :: ");
-
-  PDM_gnum_compute (gen_gnum);
-
-  *pts_g_num = PDM_gnum_get (gen_gnum, 0);
-
-  PDM_gnum_free (gen_gnum);
-  free (char_length);
-
-  free(distrib_pts);
-}
-=======
-//   *n_pts = (int) (gn_pts / n_rank);
-//   if (i_rank < gn_pts % n_rank) {
-//     (*n_pts)++;
-//   }
-
-//   srand(0);
-
-//   PDM_g_num_t* distrib_pts = PDM_compute_entity_distribution(comm, (*n_pts));
-//   for(int i = 0; i < 3 * distrib_pts[i_rank]; ++i) {
-//     rand();
-//   }
-
-//   *pts_coord = malloc (sizeof(double) * (*n_pts) * 3);
-//   for (int i = 0; i < *n_pts; i++) {
-//     for (int j = 0; j < 3; j++) {
-//       (*pts_coord)[3*i + j] = radius * (2*(double) rand() / ((double) RAND_MAX) - 1.);
-//     }
-//   }
-
-//   PDM_gen_gnum_t *gen_gnum = PDM_gnum_create (3, 1, PDM_FALSE, 1e-3, comm, PDM_OWNERSHIP_USER);
-//   double *char_length = malloc (sizeof(double) * (*n_pts));
-//   for (int i = 0; i < *n_pts; i++) {
-//     char_length[i] = radius * 1e-9;
-//   }
-
-//   PDM_gnum_set_from_coords (gen_gnum, 0, *n_pts, *pts_coord, char_length);
-
-//   // PDM_log_trace_array_double((*pts_coord), 3 * (*n_pts), "pts_coord :: ");
-
-//   PDM_gnum_compute (gen_gnum);
-
-//   *pts_g_num = PDM_gnum_get (gen_gnum, 0);
-
-//   PDM_gnum_free (gen_gnum);
-//   free (char_length);
-
-//   free(distrib_pts);
-// }
->>>>>>> 43617882
 
 
 /*============================================================================
@@ -322,20 +205,6 @@
   int          n_src;
   double      *src_coord;
   PDM_g_num_t *src_g_num;
-<<<<<<< HEAD
-  _gen_point_cloud (comm,
-                    gn_src,
-                    radius,
-                    &n_src,
-                    &src_coord,
-                    &src_g_num);
-=======
-  // _gen_point_cloud (comm,
-  //                   gn_src,
-  //                   radius,
-  //                   &n_src,
-  //                   &src_coord,
-  //                   &src_g_num);
   PDM_point_cloud_gen_random (comm,
                               gn_src,
                               -radius, -radius, -radius,
@@ -343,25 +212,11 @@
                               &n_src,
                               &src_coord,
                               &src_g_num);
->>>>>>> 43617882
+
 
   int          n_tgt;
   double      *tgt_coord;
   PDM_g_num_t *tgt_g_num;
-<<<<<<< HEAD
-  _gen_point_cloud (comm,
-                    gn_tgt,
-                    radius,
-                    &n_tgt,
-                    &tgt_coord,
-                    &tgt_g_num);
-=======
-  // _gen_point_cloud (comm,
-  //                   gn_tgt,
-  //                   radius,
-  //                   &n_tgt,
-  //                   &tgt_coord,
-  //                   &tgt_g_num);
   PDM_point_cloud_gen_random (comm,
                               gn_tgt,
                               -radius, -radius, -radius,
@@ -369,7 +224,6 @@
                               &n_tgt,
                               &tgt_coord,
                               &tgt_g_num);
->>>>>>> 43617882
 
 
   PDM_closest_point_t* clsp = PDM_closest_points_create (PDM_MPI_COMM_WORLD,
