#include <math.h>
#include <sys/time.h>
#include <time.h>
#include <sys/resource.h>
#include <unistd.h>
#include <stdlib.h>
#include <stdio.h>
#include <string.h>
#include <assert.h>

#include <pdm_mpi.h>

#include "pdm.h"
#include "pdm_config.h"
#include "pdm_priv.h"
#include "pdm_part.h"
#include "pdm_dcube_gen.h"
#include "pdm_mesh_location.h"
#include "pdm_geom_elem.h"
#include "pdm_gnum.h"

#include "pdm_writer.h"
#include "pdm_printf.h"
#include "pdm_error.h"

/*============================================================================
 * Type definitions
 *============================================================================*/

/*============================================================================
 * Private function definitions
 *============================================================================*/

/**
 *
 * \brief  Usage
 *
 */

static void
_usage(int exit_code)
{
  PDM_printf
    ("\n"
     "  Usage: \n\n"
     "  -n      <level>  Number of vertices on the cube side.\n\n"
     "  -l      <level>  Cube length.\n\n"
     "  -t      <level>  Bounding boxes tolerance.\n\n"
     "  -n_part <level>  Number of partitions par process.\n\n"
     "  -p      <level>  Number of points to locate.\n\n"
     "  -octree          Use octree-based method.\n\n"
     "  -dbbree          Use dbbtree-based method.\n\n"
     "  -parmetis        Call ParMETIS.\n\n"
     "  -pt-scocth       Call PT-Scotch.\n\n"
     "  -h               This message.\n\n");

  exit(exit_code);
}



/**
 *
 * \brief  Read arguments from the command line
 *
 * \param [in]      argc       Number of arguments
 * \param [in]      argv       Arguments
 * \param [inout]   n_vtx_seg  Number of vertices on the cube side
 * \param [inout]   length     Cube length
 * \param [inout]   tolerance  Bounding boxes tolerance
 * \param [inout]   n_part     Number of partitions par process
 * \param [inout]   post       Ensight outputs status
 * \param [inout]   method     Partitioner (1 ParMETIS, 2 Pt-Scotch)
 *
 */

static void
_read_args(int            argc,
           char         **argv,
           PDM_g_num_t   *n_vtx_seg,
           double        *length,
           int           *rotation,
           double        *tolerance,
           double        *marge,
           int           *n_part,
           PDM_g_num_t   *n_pts,
           int           *post,
           int           *part_method,
           PDM_mesh_location_method_t *loc_method)
{
  int i = 1;

  PDM_UNUSED (post);

  /* Parse and check command line */

  while (i < argc) {

    if (strcmp(argv[i], "-h") == 0)
      _usage(EXIT_SUCCESS);

    else if (strcmp(argv[i], "-n") == 0) {
      i++;
      if (i >= argc)
        _usage(EXIT_FAILURE);
      else {
        long _n_vtx_seg = atol(argv[i]);
        *n_vtx_seg = (PDM_g_num_t) _n_vtx_seg;
      }
    }
    else if (strcmp(argv[i], "-l") == 0) {
      i++;
      if (i >= argc)
        _usage(EXIT_FAILURE);
      else
        *length = atof(argv[i]);
    }
    else if (strcmp(argv[i], "-rot") == 0) {
        *rotation = 1;
    }
    else if (strcmp(argv[i], "-t") == 0) {
      i++;
      if (i >= argc)
        _usage(EXIT_FAILURE);
      else
        *tolerance = atof(argv[i]);
    }
    else if (strcmp(argv[i], "-m") == 0) {
      i++;
      if (i >= argc)
        _usage(EXIT_FAILURE);
      else
        *marge = atof(argv[i]);
    }
    else if (strcmp(argv[i], "-n_part") == 0) {
      i++;
      if (i >= argc)
        _usage(EXIT_FAILURE);
      else {
        *n_part = atoi(argv[i]);
      }
    }
    else if (strcmp(argv[i], "-p") == 0) {
      i++;
      if (i >= argc) {
        _usage(EXIT_FAILURE);
      }
      else {
        *n_pts = atoi(argv[i]);
      }
    }
    else if (strcmp(argv[i], "-pt-scotch") == 0) {
      *part_method = PDM_PART_SPLIT_PTSCOTCH;
    }
    else if (strcmp(argv[i], "-parmetis") == 0) {
      *part_method = PDM_PART_SPLIT_PARMETIS;
    }
    else if (strcmp(argv[i], "-hilbert") == 0) {
      *part_method = PDM_PART_SPLIT_HILBERT;
    }
    else if (strcmp(argv[i], "-octree") == 0) {
      *loc_method = PDM_MESH_LOCATION_OCTREE;
    }
    else if (strcmp(argv[i], "-dbbtree") == 0) {
      *loc_method = PDM_MESH_LOCATION_DBBTREE;
    }
    else
      _usage(EXIT_FAILURE);
    i++;
  }
}


static void _rotate (const int  n_pts,
                     double    *coord)
{
  if (0) {
    double R[3][3] = {{0.9362934, -0.2896295, 0.1986693},
                      {0.3129918,  0.9447025, -0.0978434},
                      {-0.1593451,  0.1537920,  0.9751703}};

    for (int i = 0; i < n_pts; i++) {
      double x = coord[3*i];
      double y = coord[3*i+1];
      double z = coord[3*i+2];

      for (int j = 0; j < 3; j++) {
        coord[3*i+j] = R[j][0]*x + R[j][1]*y + R[j][2]*z;
      }
    }
  }
  else {
    for (int i = 0; i < n_pts; i++) {
      double x = coord[3*i];
      coord[3*i+2] += 0.3 * cos(x * PDM_PI);
    }
  }
}




static void
_random_cloud
(
 const int      n_pts,
 const double   xyz_min[3],
 const double   xyz_max[3],
 const int      n_procs,
 const int      my_rank,
 double       **coord,
 int           *n_pts_l
 )
{
  double length[3] = {xyz_max[0] - xyz_min[0],
                      xyz_max[1] - xyz_min[1],
                      xyz_max[2] - xyz_min[2]};


  *n_pts_l = (int) (n_pts/n_procs);
  if (my_rank < n_pts%n_procs) {
    *n_pts_l += 1;
  }

  *coord = malloc (sizeof(double) * 3 * (*n_pts_l));
  double *_coord = *coord;
  double x;
  int idx = 0;
  for (PDM_g_num_t i = 0; i < n_procs*(*n_pts_l); i++) {
    for (int idim = 0; idim < 3; idim++) {
      x = xyz_min[idim] + length[idim] * (double) rand() / ((double) RAND_MAX);
      if (i%n_procs == my_rank) {
        _coord[idx++] = x;
      }
    }
  }
}


/**
 *
 * \brief  Main
 *
 */

int main(int argc, char *argv[])
{

  /*
   *  Set default values
   */

  PDM_g_num_t n_vtx_seg = 10;
  double      length    = 1.;
  int         rotation  = 0;
  double      tolerance = 1e-6;
  double      marge     = 0.;
  int         n_part    = 1;
  int         post      = 0;
#ifdef PDM_HAVE_PARMETIS
  PDM_part_split_t part_method  = PDM_PART_SPLIT_PARMETIS;
#else
#ifdef PDM_HAVE_PTSCOTCH
  PDM_part_split_t part_method  = PDM_PART_SPLIT_PTSCOTCH;
#else
  PDM_part_split_t part_method  = PDM_PART_SPLIT_HILBERT;
#endif
#endif

  PDM_g_num_t n_pts = 10;
  PDM_mesh_location_method_t loc_method = PDM_MESH_LOCATION_OCTREE;

  /*
   *  Read args
   */

  _read_args(argc,
             argv,
             &n_vtx_seg,
             &length,
             &rotation,
             &tolerance,
             &marge,
             &n_part,
             &n_pts,
             &post,
             (int *) &part_method,
             &loc_method);


  /*
   *  Init
   */

  struct timeval t_elaps_debut;

  int my_rank;
  int n_procs;

  PDM_MPI_Init (&argc, &argv);
  PDM_MPI_Comm_rank (PDM_MPI_COMM_WORLD, &my_rank);
  PDM_MPI_Comm_size (PDM_MPI_COMM_WORLD, &n_procs);

  int          dn_cell;
  int          dn_face;
  int          dn_vtx;
  int          n_face_group;
  PDM_g_num_t *dface_cell = NULL;
  int         *dface_vtx_idx = NULL;
  PDM_g_num_t *dface_vtx = NULL;
  double      *dvtx_coord = NULL;
  int         *dface_group_idx = NULL;
  PDM_g_num_t *dface_group = NULL;
  int          dface_vtx_l;
  int          dface_group_l;

  /*
   *  Create distributed cube
   */

  const double xmin = 0;
  const double ymin = 0;
  const double zmin = 0;

  /*const double xmax = xmin + length;
    const double ymax = ymin + length;
    const double zmax = zmin + length;*/

  if (my_rank == 0) {
    printf("-- Build cube\n");
    fflush(stdout);
  }

  PDM_dcube_t* dcube = PDM_dcube_gen_init(PDM_MPI_COMM_WORLD,
                                          n_vtx_seg,
                                          length,
                                          xmin,
                                          ymin,
                                          zmin,
                                          PDM_OWNERSHIP_KEEP);

  PDM_dcube_gen_dim_get(dcube,
                        &n_face_group,
                        &dn_cell,
                        &dn_face,
                        &dn_vtx,
                        &dface_vtx_l,
                        &dface_group_l);

  PDM_dcube_gen_data_get(dcube,
                         &dface_cell,
                         &dface_vtx_idx,
                         &dface_vtx,
                         &dvtx_coord,
                         &dface_group_idx,
                         &dface_group);

  if (rotation) {
    _rotate (dn_vtx,
             dvtx_coord);
  }
  int ppart_id = 0;

  gettimeofday(&t_elaps_debut, NULL);

  /*
   *  Create mesh partitions
   */

  int have_dcell_part = 0;

  int *dcell_part = (int *) malloc(dn_cell*sizeof(int));

  int *renum_properties_cell = NULL;
  int *renum_properties_face = NULL;
  int n_property_cell = 0;
  int n_property_face = 0;

  if (my_rank == 0) {
    printf("-- Part\n");
    fflush(stdout);
  }

  PDM_part_create(&ppart_id,
                  PDM_MPI_COMM_WORLD,
                  part_method,
                  "PDM_PART_RENUM_CELL_NONE",
                  "PDM_PART_RENUM_FACE_NONE",
                  n_property_cell,
                  renum_properties_cell,
                  n_property_face,
                  renum_properties_face,
                  n_part,
                  dn_cell,
                  dn_face,
                  dn_vtx,
                  n_face_group,
                  NULL,
                  NULL,
                  NULL,
                  NULL,
                  have_dcell_part,
                  dcell_part,
                  dface_cell,
                  dface_vtx_idx,
                  dface_vtx,
                  NULL,
                  dvtx_coord,
                  NULL,
                  dface_group_idx,
                  dface_group);

  free(dcell_part);



  /************************
   *
   * Point cloud definition
   *
   ************************/
  if (my_rank == 0) {
    printf("-- Point cloud\n");
    fflush(stdout);
  }

  int n_pts_l;
  double *pts_coords = NULL;

  marge *= length;
  double xyz_min[3] = {-marge, -marge, -marge};
  double xyz_max[3] = {length + marge, length + marge, length + marge};
  _random_cloud (n_pts,
                 xyz_min,
                 xyz_max,
                 n_procs,
                 my_rank,
                 &pts_coords,
                 &n_pts_l);

  if (rotation) {
    _rotate (n_pts_l,
             pts_coords);
  }

  PDM_gen_gnum_t* gen_gnum = PDM_gnum_create (3, 1, PDM_FALSE, 1e-3, PDM_MPI_COMM_WORLD, PDM_OWNERSHIP_USER);

  double *char_length = malloc(sizeof(double) * n_pts_l);

  for (int i = 0; i < n_pts_l; i++) {
    char_length[i] = length * 1.e-6;
  }

  PDM_gnum_set_from_coords (gen_gnum, 0, n_pts_l, pts_coords, char_length);

  PDM_gnum_compute (gen_gnum);

  PDM_g_num_t *pts_gnum = PDM_gnum_get(gen_gnum, 0);

  PDM_gnum_free (gen_gnum);
  free (char_length);


  /************************
   *
   * Mesh location struct initializaiton
   *
   ************************/

  PDM_mesh_location_t* mesh_loc = PDM_mesh_location_create (PDM_MESH_NATURE_MESH_SETTED,//???
                                         1,//const int n_point_cloud,
                                         PDM_MPI_COMM_WORLD);

  /* Set point cloud(s) */
  PDM_mesh_location_n_part_cloud_set (mesh_loc,
                                      0,//i_point_cloud,
                                      1);//n_part

  PDM_mesh_location_cloud_set (mesh_loc,
                               0,//i_point_cloud,
                               0,//i_part,
                               n_pts_l,
                               pts_coords,
                               pts_gnum);

  PDM_mesh_location_mesh_global_data_set (mesh_loc,
                                          n_part);

  /* Set mesh */
  for (int ipart = 0; ipart < n_part; ipart++) {

    int n_cell;
    int n_face;
    int n_face_part_bound;
    int n_vtx;
    int n_proc;
    int n_t_part;
    int s_cell_face;
    int s_face_vtx;
    int s_face_group;
    int n_edge_group2;

    PDM_part_part_dim_get(ppart_id,
                          ipart,
                          &n_cell,
                          &n_face,
                          &n_face_part_bound,
                          &n_vtx,
                          &n_proc,
                          &n_t_part,
                          &s_cell_face,
                          &s_face_vtx,
                          &s_face_group,
                          &n_edge_group2);

    int         *cell_tag;
    int         *cell_face_idx;
    int         *cell_face;
    PDM_g_num_t *cell_ln_to_gn;
    int         *face_tag;
    int         *face_cell;
    int         *face_vtx_idx;
    int         *face_vtx;
    PDM_g_num_t *face_ln_to_gn;
    int         *face_part_boundProcIdx;
    int         *face_part_boundPartIdx;
    int         *face_part_bound;
    int         *vtx_tag;
    double      *vtx;
    PDM_g_num_t *vtx_ln_to_gn;
    int         *face_group_idx;
    int         *face_group;
    PDM_g_num_t *face_group_ln_to_gn;

    PDM_part_part_val_get (ppart_id,
                           ipart,
                           &cell_tag,
                           &cell_face_idx,
                           &cell_face,
                           &cell_ln_to_gn,
                           &face_tag,
                           &face_cell,
                           &face_vtx_idx,
                           &face_vtx,
                           &face_ln_to_gn,
                           &face_part_boundProcIdx,
                           &face_part_boundPartIdx,
                           &face_part_bound,
                           &vtx_tag,
                           &vtx,
                           &vtx_ln_to_gn,
                           &face_group_idx,
                           &face_group,
                           &face_group_ln_to_gn);

    PDM_mesh_location_part_set (mesh_loc,
                                ipart,
                                n_cell,
                                cell_face_idx,
                                cell_face,
                                cell_ln_to_gn,
                                n_face,
                                face_vtx_idx,
                                face_vtx,
                                face_ln_to_gn,
                                n_vtx,
                                vtx,
                                vtx_ln_to_gn);
  }

  /* Set location parameters */
  PDM_mesh_location_tolerance_set (mesh_loc,
                                   tolerance);

  PDM_mesh_location_method_set (mesh_loc,
                                loc_method);


  /* Compute location */
  if (my_rank == 0) {
    printf("-- Locate\n");
    fflush(stdout);
  }

  PDM_mesh_location_compute (mesh_loc);

  PDM_mesh_location_dump_times (mesh_loc);

  int n_located = PDM_mesh_location_n_located_get (mesh_loc,
                                                   0,//i_point_cloud,
                                                   0);//i_part,

  int *located = PDM_mesh_location_located_get (mesh_loc,
                                                0,//i_point_cloud,
                                                0);

  int n_unlocated = PDM_mesh_location_n_unlocated_get (mesh_loc,
                                                       0,//i_point_cloud,
                                                       0);

  int *unlocated = PDM_mesh_location_unlocated_get (mesh_loc,
                                                    0,//i_point_cloud,
                                                    0);

  PDM_g_num_t *p_location    = NULL;
  double      *p_dist2  = NULL;
  double      *p_proj_coord  = NULL;
  PDM_mesh_location_point_location_get (mesh_loc,
                                        0,//i_point_cloud,
                                        0,//i_part,
                                        &p_location,
                                        &p_dist2,
                                        &p_proj_coord);




  for (int ipart = 0; ipart < n_part; ipart++) {
    int n_cell;
    int n_face;
    int n_face_part_bound;
    int n_vtx;
    int n_proc;
    int n_t_part;
    int s_cell_face;
    int s_face_vtx;
    int s_face_group;
    int n_edge_group2;

    PDM_part_part_dim_get(ppart_id,
                          ipart,
                          &n_cell,
                          &n_face,
                          &n_face_part_bound,
                          &n_vtx,
                          &n_proc,
                          &n_t_part,
                          &s_cell_face,
                          &s_face_vtx,
                          &s_face_group,
                          &n_edge_group2);

    int         *cell_tag;
    int         *cell_face_idx;
    int         *cell_face;
    PDM_g_num_t *cell_ln_to_gn;
    int         *face_tag;
    int         *face_cell;
    int         *face_vtx_idx;
    int         *face_vtx;
    PDM_g_num_t *face_ln_to_gn;
    int         *face_part_boundProcIdx;
    int         *face_part_boundPartIdx;
    int         *face_part_bound;
    int         *vtx_tag;
    double      *vtx;
    PDM_g_num_t *vtx_ln_to_gn;
    int         *face_group_idx;
    int         *face_group;
    PDM_g_num_t *face_group_ln_to_gn;

    PDM_part_part_val_get (ppart_id,
                           ipart,
                           &cell_tag,
                           &cell_face_idx,
                           &cell_face,
                           &cell_ln_to_gn,
                           &face_tag,
                           &face_cell,
                           &face_vtx_idx,
                           &face_vtx,
                           &face_ln_to_gn,
                           &face_part_boundProcIdx,
                           &face_part_boundPartIdx,
                           &face_part_bound,
                           &vtx_tag,
                           &vtx,
                           &vtx_ln_to_gn,
                           &face_group_idx,
                           &face_group,
                           &face_group_ln_to_gn);


    int *cell_vtx_idx;
    int *cell_vtx;
    PDM_mesh_location_cell_vertex_get (mesh_loc,
                                       ipart,//i_part_mesh,
                                       &cell_vtx_idx,
                                       &cell_vtx);

    int         *elt_pts_inside_idx;
    PDM_g_num_t *points_gnum;
    double      *points_coords;
    double      *points_uvw;
    int         *points_weights_idx;
    double      *points_weights;
    double      *points_dist2;
    double      *points_projected_coords;
    PDM_mesh_location_points_in_elt_get (mesh_loc,
                                         ipart,
                                         0,//i_point_cloud,
                                         &elt_pts_inside_idx,
                                         &points_gnum,
                                         &points_coords,
                                         &points_uvw,
                                         &points_weights_idx,
                                         &points_weights,
                                         &points_dist2,
                                         &points_projected_coords);


    if (0) {
      printf("cell_vtx : \n");
      for (int j = 0; j < n_cell; j++) {
        printf("%d :", j);
        for (int k = cell_vtx_idx[j]; k < cell_vtx_idx[j+1]; k++) {
          printf(" %d", cell_vtx[k]);
        }
        printf("\n");
      }
      printf("location in cell coords / uvw / dist2 / proj: \n");
      for (int j = 0; j < n_cell; j++) {
        printf(PDM_FMT_G_NUM" :", cell_ln_to_gn[j]);
        for (int k = elt_pts_inside_idx[j]; k < elt_pts_inside_idx[j+1]; k++) {
          printf(" "PDM_FMT_G_NUM" ooooo : %12.5e %12.5e %12.5e / %12.5e %12.5e %12.5e / %12.5e / %12.5e %12.5e %12.5e\n",
            points_gnum[k],
            points_coords[3*k],points_coords[3*k+1],points_coords[3*k+2],
            points_uvw[3*k],points_uvw[3*k+1],points_uvw[3*k+2],points_dist2[k],
            points_projected_coords[3*k],points_projected_coords[3*k+1],points_projected_coords[3*k+2]);
          // printf(" "PDM_FMT_G_NUM" ooooo : \n",
          //   points_gnum[k]);
        }
        printf("\n");
      }

      printf("location in cell weights : \n");
      for (int j = 0; j < n_cell; j++) {
        printf(PDM_FMT_G_NUM" :", cell_ln_to_gn[j]);
        for (int k = elt_pts_inside_idx[j]; k < elt_pts_inside_idx[j+1]; k++) {
          for (int k1 = points_weights_idx[k]; k1 < elt_pts_inside_idx[k+1]; k1++) {
            printf(" %12.5e", points_weights[k1]);
          }
          printf(" /");
        }
        printf("\n");
      }
    }
  }

  if (0) {
    printf("Unlocated %d :\n", n_unlocated);
    for (int k1 = 0; k1 < n_unlocated; k1++) {
      printf("%d\n", unlocated[k1]);
    }
    printf("\n");

    printf("Located %d :\n", n_located);
    for (int k1 = 0; k1 < n_located; k1++) {
      printf("%d\n", located[k1]);
    }
    printf("\n");

    printf("Located %d :\n", n_located);
    for (int k1 = 0; k1 < n_located; k1++) {
      int ipt = located[k1] - 1;
      printf(PDM_FMT_G_NUM" : "PDM_FMT_G_NUM" / %12.5e %12.5e %12.5e / %12.5e / %12.5e %12.5e %12.5e",
        pts_gnum[ipt],  p_location[k1],
        pts_coords[3*ipt], pts_coords[3*ipt+1], pts_coords[3*ipt+2],
        p_dist2[k1],
        p_proj_coord[3*k1], p_proj_coord[3*k1+1], p_proj_coord[3*k1+2]);
      printf("\n");
    }
  }

  /* Check results */
  if (!rotation) {
    if (my_rank == 0) {
      printf("-- Check\n");
      fflush(stdout);
    }

    const double location_tolerance = 1.e-6;

    const PDM_g_num_t n_cell_seg = n_vtx_seg - 1;
    const double cell_side = length / ((double) n_cell_seg);

<<<<<<< HEAD
    /*printf("Unlocated :\n");
    for (int k1 = 0; k1 < n_unlocated; k1++) {
      printf("%d\n", unlocated[k1]);
    }
    printf("\n");*/
=======
    if(0 == 1) {
      printf("Unlocated :\n");
      for (int k1 = 0; k1 < n_unlocated; k1++) {
        printf("%d\n", unlocated[k1]);
      }
      printf("\n");
    }
>>>>>>> 4f51e8df

    for (int k1 = 0; k1 < n_located; k1++) {
      int ipt = located[k1] - 1;
      double *p = pts_coords + 3*ipt;

      int i = (int) floor (p[0] / cell_side);
      int j = (int) floor (p[1] / cell_side);
      int k = (int) floor (p[2] / cell_side);

      PDM_g_num_t box_gnum = 1 + i + n_cell_seg*(j + n_cell_seg*k);

      if (p[0] < -tolerance || p[0] > length + tolerance ||
          p[1] < -tolerance || p[1] > length + tolerance ||
          p[2] < -tolerance || p[2] > length + tolerance) {
        box_gnum = -1;
      }

      //printf("%d: ("PDM_FMT_G_NUM") | ("PDM_FMT_G_NUM")\n", ipt, p_location[ipt], box_gnum);
      if (p_location[ipt] != box_gnum) {
        double *cp = p_proj_coord + 3*ipt;
        printf("%d ("PDM_FMT_G_NUM") (%.15lf %.15lf %.15lf): ("PDM_FMT_G_NUM") | ("PDM_FMT_G_NUM") proj : (%.15lf %.15lf %.15lf)\n",
               ipt, pts_gnum[ipt],
               p[0], p[1], p[2],
               p_location[ipt], box_gnum,
               cp[0], cp[1], cp[2]);
        printf("\n");

        //-->>
        double cell_min[3] = {cell_side * i,     cell_side * j,     cell_side * k};
        double cell_max[3] = {cell_side * (i+1), cell_side * (j+1), cell_side * (k+1)};
        /*printf("cell min = (%.15lf %.15lf %.15lf)\ncell max = (%.15lf %.15lf %.15lf)\n",
               cell_min[0], cell_min[1], cell_min[2],
               cell_max[0], cell_max[1], cell_max[2]);*/

        double dist = HUGE_VAL;
        for (int idim = 0; idim < 3; idim++) {
          double _dist1 = PDM_ABS (p[idim] - cell_min[idim]);
          double _dist2 = PDM_ABS (p[idim] - cell_max[idim]);
          double _dist = PDM_MIN (_dist1, _dist2);
          dist = PDM_MIN (dist, _dist);
        }
        printf("distance = %e\n\n", dist);
        assert (dist < location_tolerance);
        //<<--
      }
    }
  }

  PDM_mesh_location_free (mesh_loc,
                          0);

  PDM_part_free (ppart_id);

  free (pts_coords);
  free (pts_gnum);

  PDM_dcube_gen_free(dcube);

  PDM_MPI_Finalize();

  if (my_rank == 0) {
    printf("-- End\n");
    fflush(stdout);
  }

  return 0;
}<|MERGE_RESOLUTION|>--- conflicted
+++ resolved
@@ -784,13 +784,6 @@
     const PDM_g_num_t n_cell_seg = n_vtx_seg - 1;
     const double cell_side = length / ((double) n_cell_seg);
 
-<<<<<<< HEAD
-    /*printf("Unlocated :\n");
-    for (int k1 = 0; k1 < n_unlocated; k1++) {
-      printf("%d\n", unlocated[k1]);
-    }
-    printf("\n");*/
-=======
     if(0 == 1) {
       printf("Unlocated :\n");
       for (int k1 = 0; k1 < n_unlocated; k1++) {
@@ -798,7 +791,6 @@
       }
       printf("\n");
     }
->>>>>>> 4f51e8df
 
     for (int k1 = 0; k1 < n_located; k1++) {
       int ipt = located[k1] - 1;
