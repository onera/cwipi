#include <math.h>
#include <sys/time.h>
#include <time.h>
#include <sys/resource.h>
#include <unistd.h>
#include <stdlib.h>
#include <stdio.h>
#include <string.h>
#include <assert.h>

#include "pdm.h"
#include "pdm_priv.h"
#include "pdm_mpi.h"
#include "pdm_config.h"
#include "pdm_part.h"

#include "pdm_writer.h"
#include "pdm_geom_elem.h"
#include "pdm_part_to_block.h"
#include "pdm_poly_surf_gen.h"
#include "pdm_overlay.h"
#include "pdm_printf.h"
#include "pdm_error.h"
#include "pdm_mpi_node_first_rank.h"
#include "pdm_priv.h"

#include "pdm_predicate.h"

/*============================================================================
 * Type definitions
 *============================================================================*/

/*============================================================================
 * Private function definitions
 *============================================================================*/

/**
 *
 * \brief  Usage
 *
 */

static void
_usage
(
int exit_code
)
{
  PDM_printf
    ("\n"
     "  Usage: \n\n"
     "  -nA       <value>  Cube A - Number of vertices on the side.\n\n"
     "  -lA       <value>  Cube A - length.\n\n"
     "  -xminA    <value>  Cube A - Origin X.\n\n"
     "  -yminA    <value>  Cube A - Origin Y.\n\n"
     "  -yminA    <value>  Cube A - Origin Y.\n\n"
     "  -n_partA  <level>  Cube A - Number of partitions par process.\n\n"
     "  -nB       <value>  Cube A - Number of vertices on the side (default : nA+4).\n\n"
     "  -lB       <value>  Cube A - length.\n\n"
     "  -xminB    <value>  Cube A - Origin X.\n\n"
     "  -yminB    <value>  Cube A - Origin Y.\n\n"
     "  -yminB    <value>  Cube A - Origin Y.\n\n"
     "  -n_partB  <level>  Cube A - Number of partitions par process.\n\n"
     "  -post              Ensight output.\n\n"
     "  -no_random         No random to define points coordinates.\n\n"
     "  -random_time_init  Intialize random with the current time.\n\n"
     "  -parmetis          Call ParMETIS.\n\n"
     "  -pt-scocth         Call PT-Scotch.\n\n"
     "  -n_proc_data       Number of processses where there are data.\n\n"
     "  -h                 This message.\n\n");

  exit (exit_code);
}


/**
 *
 * \brief  Read arguments from the command line
 *
 * \param [in]      argc     Number of arguments
 * \param [in]      argv     Arguments
 * \param [inout]   nVtxSeg  Number of vertices on the cube side
 * \param [inout]   length   Cube length
 * \param [inout]   n_part   Number of partitions par process
 * \param [inout]   post     Ensight outputs status
 * \param [inout]   method   Partitioner (1 ParMETIS, 2 Pt-Scotch)
 *
 */

static void
_read_args
(
 int            argc,
 char         **argv,
 PDM_g_num_t  *nVtxSegA,
 double        *lengthA,
 double        *xminA,
 double        *yminA,
 int           *n_partA,
 PDM_g_num_t  *nVtxSegB,
 double        *lengthB,
 double        *xminB,
 double        *yminB,
 int           *n_partB,
 int           *post,
 int           *method,
 int           *haveRandom,
 int           *randomTimeInit,
 int           *randomMeshAInit,
 int           *randomMeshBInit,
 int           *nProcData
)
{
  int i = 1;

  /* Parse and check command line */

  int passB = 0;

  while (i < argc) {

    if (strcmp (argv[i], "-h") == 0)
      _usage(EXIT_SUCCESS);

    else if (strcmp (argv[i], "-nA") == 0) {
      i++;
      if (i >= argc)
        _usage(EXIT_FAILURE);
      else {
        long _nVtxSeg = atol (argv[i]);
        *nVtxSegA = (PDM_g_num_t) _nVtxSeg;
        if (!passB) {
          *nVtxSegB = *nVtxSegA +4;
        }
      }
    }
    else if (strcmp (argv[i], "-lA") == 0) {
      i++;
      if (i >= argc)
        _usage (EXIT_FAILURE);
      else
        *lengthA = atof (argv[i]);
    }
    else if (strcmp (argv[i], "-xminA") == 0) {
      i++;
      if (i >= argc)
        _usage (EXIT_FAILURE);
      else
        *xminA = atof (argv[i]);
    }
    else if (strcmp (argv[i], "-yminA") == 0) {
      i++;
      if (i >= argc)
        _usage (EXIT_FAILURE);
      else
        *yminA = atof (argv[i]);
    }
    else if (strcmp (argv[i], "-n_partA") == 0) {
      i++;
      if (i >= argc)
        _usage (EXIT_FAILURE);
      else {
        *n_partA = atoi (argv[i]);
      }
    }
    else if (strcmp (argv[i], "-randomMeshAInit") == 0) {
      i++;
      if (i >= argc)
        _usage (EXIT_FAILURE);
      else {
        *randomMeshAInit = atoi (argv[i]);
      }
    }
    else if (strcmp (argv[i], "-nB") == 0) {
      i++;
      if (i >= argc)
        _usage(EXIT_FAILURE);
      else {
        long _nVtxSeg = atol (argv[i]);
        *nVtxSegB = (PDM_g_num_t) _nVtxSeg;
        passB = 1;
      }
    }
    else if (strcmp (argv[i], "-lB") == 0) {
      i++;
      if (i >= argc)
        _usage (EXIT_FAILURE);
      else
        *lengthB = atof (argv[i]);
    }
    else if (strcmp (argv[i], "-xminB") == 0) {
      i++;
      if (i >= argc)
        _usage (EXIT_FAILURE);
      else
        *xminB = atof (argv[i]);
    }
    else if (strcmp (argv[i], "-yminB") == 0) {
      i++;
      if (i >= argc)
        _usage (EXIT_FAILURE);
      else
        *yminB = atof (argv[i]);
    }
    else if (strcmp (argv[i], "-n_partB") == 0) {
      i++;
      if (i >= argc)
        _usage (EXIT_FAILURE);
      else {
        *n_partB = atoi (argv[i]);
      }
    }
    else if (strcmp (argv[i], "-randomMeshBInit") == 0) {
      i++;
      if (i >= argc)
        _usage (EXIT_FAILURE);
      else {
        *randomMeshBInit = atoi (argv[i]);
      }
    }
    else if (strcmp (argv[i], "-no_random") == 0) {
      *haveRandom = 0;
    }
    else if (strcmp (argv[i], "-random_time_init") == 0) {
      *randomTimeInit = 1;
    }
    else if (strcmp (argv[i], "-post") == 0) {
      *post = 1;
    }
    else if (strcmp (argv[i], "-pt-scotch") == 0) {
      *method = 2;
    }
    else if (strcmp (argv[i], "-parmetis") == 0) {
      *method = 1;
    }
    else if (strcmp (argv[i], "-hilbert") == 0) {
      *method = 3;
    }
    else if (strcmp (argv[i], "-n_proc_data") == 0) {
      i++;
      if (i >= argc)
        _usage (EXIT_FAILURE);
      else {
        *nProcData = atoi (argv[i]);
      }
    }
    else
      _usage (EXIT_FAILURE);
    i++;
  }
}


/**
 *
 * \brief  Compute faceVtx connectivity
 *
 * \param [in]      ppartId  ppart identifier
 * \param [in]      n_part    Number of partitions
 *
 * \return          faceVtx connectivity for each partition of each mesh
 */

static void
_compute_faceVtx
(
 PDM_part_t    *ppart,
 int            n_part,
 int          **nFace,
 int         ***faceVtxIdx,
 int         ***faceVtx,
 PDM_g_num_t ***faceLNToGN,
 int          **nVtx,
 double      ***vtxCoord,
 PDM_g_num_t ***vtxLNToGN
)
{

  *nFace = (int *) malloc(sizeof(int) * n_part);
  *faceVtxIdx = (int **) malloc(sizeof(int *) * n_part);
  *faceVtx = (int **) malloc(sizeof(int *) * n_part);
  *faceLNToGN = (PDM_g_num_t **) malloc(sizeof(PDM_g_num_t *) * n_part);

  *nVtx = (int *) malloc(sizeof(int) * n_part);
  *vtxCoord = (double **) malloc(sizeof(double *) * n_part);
  *vtxLNToGN = (PDM_g_num_t **) malloc(sizeof(PDM_g_num_t *) * n_part);

  // int id_ppart = ppartId;

  for (int ipart = 0; ipart < n_part; ipart++) {

    int _nFace;
    int _nEdge;
    int _nEdgePartBound;
    int _nVtx;
    int _nProc;
    int _nTPart;
    int _sFaceEdge;
    int _sEdgeVtx;
    int _sEdgeGroup;
    int _nEdgeGroup2;

    PDM_part_part_dim_get (ppart,
                           ipart,
                           &_nFace,
                           &_nEdge,
                           &_nEdgePartBound,
                           &_nVtx,
                           &_nProc,
                           &_nTPart,
                           &_sFaceEdge,
                           &_sEdgeVtx,
                           &_sEdgeGroup,
                           &_nEdgeGroup2);

    int          *_faceTag;
    int          *_faceEdgeIdx;
    int          *_faceEdge;
    PDM_g_num_t *_faceLNToGN;
    int          *_edgeTag;
    int          *_edgeFace;
    int          *_edgeVtxIdx;
    int          *_edgeVtx;
    PDM_g_num_t *_edgeLNToGN;
    int          *_edgePartBoundProcIdx;
    int          *_edgePartBoundPartIdx;
    int          *_edgePartBound;
    int          *_vtxTag;
    double       *_vtx;
    PDM_g_num_t *_vtxLNToGN;
    int          *_edgeGroupIdx;
    int          *_edgeGroup;
    PDM_g_num_t  *_edgeGroupLNToGN;

    PDM_part_part_val_get (ppart,
                           ipart,
                           &_faceTag,
                           &_faceEdgeIdx,
                           &_faceEdge,
                           &_faceLNToGN,
                           &_edgeTag,
                           &_edgeFace,
                           &_edgeVtxIdx,
                           &_edgeVtx,
                           &_edgeLNToGN,
                           &_edgePartBoundProcIdx,
                           &_edgePartBoundPartIdx,
                           &_edgePartBound,
                           &_vtxTag,
                           &_vtx,
                           &_vtxLNToGN,
                           &_edgeGroupIdx,
                           &_edgeGroup,
                           &_edgeGroupLNToGN);

    (*nFace)[ipart] = _nFace;
    (*faceVtxIdx) [ipart] = (int *) malloc(sizeof(int) * (_nFace + 1));
    (*faceVtx)[ipart] = (int *) malloc(sizeof(int) * _sFaceEdge);
    (*faceLNToGN)[ipart] = (PDM_g_num_t *) malloc(sizeof(PDM_g_num_t) * _nFace);

    memcpy ((*faceVtxIdx)[ipart], _faceEdgeIdx, (_nFace + 1) * sizeof(int));
    memcpy ((*faceLNToGN)[ipart], _faceLNToGN, _nFace * sizeof(PDM_g_num_t));

    (*nVtx)[ipart] = _nVtx;
    (*vtxCoord)[ipart] = (double *) malloc(sizeof(double) * (3 * _nVtx));
    (*vtxLNToGN)[ipart] = (PDM_g_num_t *) malloc(sizeof(PDM_g_num_t) * _nVtx);

    memcpy ((*vtxCoord)[ipart], _vtx, 3 *_nVtx * sizeof(double));
    memcpy ((*vtxLNToGN)[ipart], _vtxLNToGN, _nVtx * sizeof(PDM_g_num_t));

    int *_faceVtx = (*faceVtx)[ipart];

    int *vtxEdgeIdx = (int *) malloc(sizeof(int) * (_nVtx + 1));

    for (int i = 0; i < _nVtx + 1; i++) {
      vtxEdgeIdx[i] = 0;
    }

    for (int i = 0; i < _nEdge; i++) {
      int ivtx1 = _edgeVtx[2*i];
      int ivtx2 = _edgeVtx[2*i + 1];

      vtxEdgeIdx[ivtx1] += 1;
      vtxEdgeIdx[ivtx2] += 1;
    }

    for (int i = 1; i < _nVtx + 1; i++) {
      vtxEdgeIdx[i] = vtxEdgeIdx[i] + vtxEdgeIdx[i-1];
    }

    int *vtxEdge = (int *) malloc(sizeof(int) * vtxEdgeIdx[_nVtx]);
    int *vtxEdgeN = (int *) malloc(sizeof(int) * _nVtx);
    for (int i = 0; i < _nVtx; i++) {
      vtxEdgeN[i] = 0;
    }

    for (int i = 0; i < _nEdge; i++) {
      int ivtx1 = _edgeVtx[2*i] - 1;
      int ivtx2 = _edgeVtx[2*i + 1] - 1;
      int iedge = i + 1;

      vtxEdge[vtxEdgeIdx[ivtx1] + vtxEdgeN[ivtx1]] = iedge;
      vtxEdge[vtxEdgeIdx[ivtx2] + vtxEdgeN[ivtx2]] = iedge;
      vtxEdgeN[ivtx1] += 1;
      vtxEdgeN[ivtx2] += 1;
    }
    free(vtxEdgeN);

    for (int i = 0; i < _nFace; i++) {
      int idx = _faceEdgeIdx[i];
      int __nEdge = _faceEdgeIdx[i+1] - idx;
      int *_edges = _faceEdge + idx;
      int *_vertices = _faceVtx + idx;

      int edge_cur = _edges[0];
      int vtx_deb =  _edgeVtx[2*(edge_cur - 1)];
      _vertices[0] = vtx_deb;
      int vtx_cur =  _edgeVtx[2*(edge_cur - 1) + 1];
      int idxVtx = 0;

      while (vtx_deb != vtx_cur) {
        _vertices[++idxVtx] = vtx_cur;
        int find_vtx = 0;

        for (int j = vtxEdgeIdx[vtx_cur - 1]; j <  vtxEdgeIdx[vtx_cur]; j++) {
          for (int k = 0; k < __nEdge; k++) {
            if ((_edges[k] == vtxEdge[j]) && (_edges[k] != edge_cur)) {
              edge_cur = _edges[k];
              if (_edgeVtx[2*(_edges[k]-1)] == vtx_cur) {
                vtx_cur = _edgeVtx[2*(_edges[k]-1) + 1];
              }
              else {
                vtx_cur = _edgeVtx[2*(_edges[k]-1)];
              }
              find_vtx = 1;
              break;
            }
          }
          if (find_vtx)
            break;
        }
        if (!find_vtx) {
          PDM_error(__FILE__, __LINE__, 0,"Error to compute vtxedge !!!!\n");
          abort();
        }
      }
    }

    free (vtxEdge);
    free (vtxEdgeIdx);

  }

}


/**
 *
 * \brief  Create and split Mesh
 *
 * \param [in]      nVtxSeg  Number of arguments
 * \param [in]      length   Lenght of square
 * \param [in]      n_part    Number to obtain on this processus
 * \param [in]      post     mesh export status
 * \param [in]      method   Split method
 *
 * \return ppartId  ppart identifier
 *
 */

static void
_create_split_mesh
(
 int               activeRank,
 PDM_MPI_Comm      pdm_mpi_comm,
 double            xmin,
 double            ymin,
 PDM_g_num_t       nVtxSeg,
 double            length,
 int               n_part,
 PDM_part_split_t   method,
 int               haveRandom,
 int               initRandom,
 PDM_g_num_t      *nGFace,
 PDM_g_num_t      *nGVtx,
 int            **nFace,
 int            ***faceVtxIdx,
 int            ***faceVtx,
 PDM_g_num_t    ***faceLNToGN,
 int            **nVtx,
 double         ***vtxCoord,
 PDM_g_num_t    ***vtxLNToGN
)
{
  struct timeval t_elaps_debut;

  int i_rank;
  int numProcs;

  if (activeRank) {

    PDM_MPI_Comm_rank (pdm_mpi_comm, &i_rank);
    PDM_MPI_Comm_size (pdm_mpi_comm, &numProcs);

    double        xmax = xmin + length;
    double        ymax = ymin + length;
    PDM_g_num_t  nx = nVtxSeg;
    PDM_g_num_t  ny = nVtxSeg;

    int           dNFace;
    int           dNVtx;
    int           dNEdge;
    int          *dFaceVtxIdx;
    PDM_g_num_t *dFaceVtx;
    double       *dVtxCoord;
    PDM_g_num_t *dFaceEdge;
    PDM_g_num_t *dEdgeVtx;
    PDM_g_num_t *dEdgeFace;
    int           nEdgeGroup;
    int          *dEdgeGroupIdx;
    PDM_g_num_t   *dEdgeGroup;


    /*
     *  Create mesh i
     */

    gettimeofday(&t_elaps_debut, NULL);

    PDM_g_num_t nGEdge;

    PDM_poly_surf_gen (pdm_mpi_comm,
                       xmin,
                       xmax,
                       ymin,
                       ymax,
                       haveRandom,
                       initRandom,
                       nx,
                       ny,
                       nGFace,
                       nGVtx,
                       &nGEdge,
                       &dNVtx,
                       &dVtxCoord,
                       &dNFace,
                       &dFaceVtxIdx,
                       &dFaceVtx,
                       &dFaceEdge,
                       &dNEdge,
                       &dEdgeVtx,
                       &dEdgeFace,
                       &nEdgeGroup,
                       &dEdgeGroupIdx,
                       &dEdgeGroup);

    struct timeval t_elaps_fin;

    gettimeofday (&t_elaps_fin, NULL);

    long tranche_elapsed = (t_elaps_fin.tv_usec + 1000000 * t_elaps_fin.tv_sec) -
      (t_elaps_debut.tv_usec + 1000000 *
       t_elaps_debut.tv_sec);
    long tranche_elapsed_max = tranche_elapsed;
    double t_elapsed = (double) tranche_elapsed_max/1000000.;
    if (i_rank == 0)
      PDM_printf("[%d] Temps dans creeMaillagePolygone2D : %12.5e\n",
                 i_rank, t_elapsed);

    /*
     *  Create mesh partitions
     */

    int have_dCellPart = 0;

    int *dCellPart = (int *) malloc (dNFace*sizeof(int));
    int *dEdgeVtxIdx = (int *) malloc ((dNEdge+1)*sizeof(int));

    dEdgeVtxIdx[0] = 0;
    for (int i = 0; i < dNEdge; i++) {
      dEdgeVtxIdx[i+1] = 2 + dEdgeVtxIdx[i];
    }

    /*
     *  Split mesh i
     */

    // int ppartId;

    int nPropertyCell = 0;
    int *renum_properties_cell = NULL;
    int nPropertyFace = 0;
    int *renum_properties_face = NULL;

    // PDM_part_create (&ppartId,
    //                  pdm_mpi_comm,
    //                  method,
    //                  "PDM_PART_RENUM_CELL_NONE",
    //                  "PDM_PART_RENUM_FACE_NONE",
    //                  nPropertyCell,
    //                  renum_properties_cell,
    //                  nPropertyFace,
    //                  renum_properties_face,
    //                  n_part,
    //                  dNFace,
    //                  dNEdge,
    //                  dNVtx,
    //                  nEdgeGroup,
    //                  NULL,
    //                  NULL,
    //                  NULL,
    //                  NULL,
    //                  have_dCellPart,
    //                  dCellPart,
    //                  dEdgeFace,
    //                  dEdgeVtxIdx,
    //                  dEdgeVtx,
    //                  NULL,
    //                  dVtxCoord,
    //                  NULL,
    //                  dEdgeGroupIdx,
    //                  dEdgeGroup);

    //printf("dNFace = %i | dNEdge = %i | dNVtx = %i \n", dNFace, dNEdge, dNVtx);
    PDM_part_t *ppart = PDM_part_create (pdm_mpi_comm,
                                         method,
                                         "PDM_PART_RENUM_CELL_NONE",
                                         "PDM_PART_RENUM_FACE_NONE",
                                         nPropertyCell,
                                         renum_properties_cell,
                                         nPropertyFace,
                                         renum_properties_face,
                                         n_part,
                                         dNFace,
                                         dNEdge,
                                         dNVtx,
                                         nEdgeGroup,
                                         dFaceVtxIdx,
                                         dFaceEdge,
                                         NULL,
                                         NULL,
                                         have_dCellPart,
                                         dCellPart,
                                         NULL,
                                         dEdgeVtxIdx,
                                         dEdgeVtx,
                                         NULL,
                                         dVtxCoord,
                                         NULL,
                                         dEdgeGroupIdx,
                                         dEdgeGroup);
    free (dCellPart);

    double  *elapsed = NULL;
    double  *cpu = NULL;
    double  *cpu_user = NULL;
    double  *cpu_sys = NULL;

    PDM_part_time_get (ppart,
                       &elapsed,
                       &cpu,
                       &cpu_user,
                       &cpu_sys);

    if (i_rank == 0)
      PDM_printf("[%d] Temps dans ppart : %12.5e\n",
                 i_rank,  elapsed[0]);

    /* Statistiques */

    int    cells_average;
    int    cells_median;
    double cells_std_deviation;
    int    cells_min;
    int    cells_max;
    int    bound_part_faces_average;
    int    bound_part_faces_median;
    double bound_part_faces_std_deviation;
    int    bound_part_faces_min;
    int    bound_part_faces_max;
    int    bound_part_faces_sum;

    PDM_part_stat_get (ppart,
                       &cells_average,
                       &cells_median,
                       &cells_std_deviation,
                       &cells_min,
                       &cells_max,
                       &bound_part_faces_average,
                       &bound_part_faces_median,
                       &bound_part_faces_std_deviation,
                       &bound_part_faces_min,
                       &bound_part_faces_max,
                       &bound_part_faces_sum);

    if (i_rank == 0) {
      PDM_printf ("Statistics :\n");
      PDM_printf ("  - Number of cells :\n");
      PDM_printf ("       * average            : %i\n", cells_average);
      PDM_printf ("       * median             : %i\n", cells_median);
      PDM_printf ("       * standard deviation : %12.5e\n", cells_std_deviation);
      PDM_printf ("       * min                : %i\n", cells_min);
      PDM_printf ("       * max                : %i\n", cells_max);
      PDM_printf ("  - Number of faces exchanging with another partition :\n");
      PDM_printf ("       * average            : %i\n", bound_part_faces_average);
      PDM_printf ("       * median             : %i\n", bound_part_faces_median);
      PDM_printf ("       * standard deviation : %12.5e\n", bound_part_faces_std_deviation);
      PDM_printf ("       * min                : %i\n", bound_part_faces_min);
      PDM_printf ("       * max                : %i\n", bound_part_faces_max);
      PDM_printf ("       * total              : %i\n", bound_part_faces_sum);
    }

    free (dVtxCoord);
    free (dFaceVtxIdx);
    free (dFaceVtx);
    free (dFaceEdge);
    free (dEdgeVtxIdx);
    free (dEdgeVtx);
    free (dEdgeFace);
    free (dEdgeGroupIdx);
    free (dEdgeGroup);

    _compute_faceVtx (ppart,
                      n_part,
                      nFace,
                      faceVtxIdx,
                      faceVtx,
                      faceLNToGN,
                      nVtx,
                      vtxCoord,
                      vtxLNToGN);

    PDM_part_free (ppart);

  }
  else {
    *nFace = (int *) malloc(sizeof(int) * n_part);
    *faceVtxIdx = (int **) malloc(sizeof(int *) * n_part);
    *faceVtx = (int **) malloc(sizeof(int *) * n_part);
    *faceLNToGN = (PDM_g_num_t **) malloc(sizeof(PDM_g_num_t *) * n_part);

    *nVtx = (int *) malloc(sizeof(int) * n_part);
    *vtxCoord = (double **) malloc(sizeof(double *) * n_part);
    *vtxLNToGN = (PDM_g_num_t **) malloc(sizeof(PDM_g_num_t *) * n_part);

    for (int ipart = 0; ipart < n_part; ipart++) {
      int _nFace = 0;
      int _sFaceEdge = 0;
      (*nFace)[ipart] = _nFace;
      (*faceVtxIdx) [ipart] = (int *) malloc(sizeof(int) * (_nFace + 1));
      (*faceVtxIdx) [ipart][0] = 0;
      (*faceVtx)[ipart] = (int *) malloc(sizeof(int) * _sFaceEdge);
      (*faceLNToGN)[ipart] = (PDM_g_num_t *) malloc(sizeof(PDM_g_num_t) * _nFace);

      int _nVtx = 0;
      (*nVtx)[ipart] = _nVtx;
      (*vtxCoord)[ipart] = (double *) malloc(sizeof(double) * (3 * _nVtx));
      (*vtxLNToGN)[ipart] = (PDM_g_num_t *) malloc(sizeof(PDM_g_num_t) * _nVtx);
    }
  }

  PDM_MPI_Bcast (nGFace, 1, PDM__PDM_MPI_G_NUM, 0, PDM_MPI_COMM_WORLD);
  PDM_MPI_Bcast (nGVtx, 1, PDM__PDM_MPI_G_NUM, 0, PDM_MPI_COMM_WORLD);

}


/**
 *
 * \brief  Create and split Mesh
 *
 * \param [in]      argc     Number of arguments
 * \param [in]      argv     Arguments
 *
 */

static void
_export_ini_mesh
(
 const PDM_MPI_Comm pdm_mpi_comm,
 const int      n_part,
 int            *nFace[2],
 int            **faceVtxIdx[2],
 int            **faceVtx[2],
 PDM_g_num_t    **faceLNToGN[2],
 int            *nVtx[2],
 double         **vtxCoord[2],
 PDM_g_num_t    **vtxLNToGN[2],
 double         **sFieldA,
 double         **rFieldB
)
{

  int i_rank;
  int numProcs;

  PDM_MPI_Comm_rank (PDM_MPI_COMM_WORLD, &i_rank);
  PDM_MPI_Comm_size (PDM_MPI_COMM_WORLD, &numProcs);

  /*
   *  Export Mesh to Ensight
   */

  PDM_writer_t *id_cs[2];

  id_cs[0] = PDM_writer_create ("Ensight",
                                PDM_WRITER_FMT_ASCII,
                                PDM_WRITER_TOPO_CONSTANTE,
                                PDM_WRITER_OFF,
                                "test_2d_surf_ens",
                                "mesh1",
                                pdm_mpi_comm,
                                PDM_IO_ACCES_MPI_SIMPLE,
                                1.,
                                NULL);

  id_cs[1] = PDM_writer_create ("Ensight",
                                PDM_WRITER_FMT_ASCII,
                                PDM_WRITER_TOPO_CONSTANTE,
                                PDM_WRITER_OFF,
                                "test_2d_surf_ens",
                                "mesh2",
                                pdm_mpi_comm,
                                PDM_IO_ACCES_MPI_SIMPLE,
                                1,
                                NULL);

  /*
   * Creation des variables
   */

  int id_var_num_part[2];
  int id_var_field[2];
  int id_var_coo_x[2];
  int id_var_coo_xyz[2];
  PDM_writer_geom_t *id_geom[2] = {NULL, NULL};

  for (int imesh = 0; imesh < 2; imesh++) {

    id_var_num_part[imesh] = PDM_writer_var_create (id_cs[imesh],
                                                    PDM_WRITER_OFF,
                                                    PDM_WRITER_VAR_SCALAIRE,
                                                    PDM_WRITER_VAR_ELEMENTS,
                                                    "num_part");
    if (imesh == 0) {

      id_var_field[imesh] = PDM_writer_var_create (id_cs[imesh],
                                                   PDM_WRITER_OFF,
                                                   PDM_WRITER_VAR_SCALAIRE,
                                                   PDM_WRITER_VAR_ELEMENTS,
                                                   "sfieldA");
    }
    else {

      id_var_field[imesh] = PDM_writer_var_create (id_cs[imesh],
                                                   PDM_WRITER_OFF,
                                                   PDM_WRITER_VAR_SCALAIRE,
                                                   PDM_WRITER_VAR_ELEMENTS,
                                                   "rfieldB");
    }


    id_var_coo_x[imesh] = PDM_writer_var_create (id_cs[imesh],
                                       PDM_WRITER_ON,
                                       PDM_WRITER_VAR_SCALAIRE,
                                       PDM_WRITER_VAR_SOMMETS,
                                       "coo_x");

    id_var_coo_xyz[imesh] = PDM_writer_var_create (id_cs[imesh],
                                         PDM_WRITER_ON,
                                         PDM_WRITER_VAR_VECTEUR,
                                         PDM_WRITER_VAR_SOMMETS,
                                         "coo_xyz");

    /*
     * Creation de la geometrie
     */

    char nom_geom[6];
    if (imesh == 0)
      strcpy (nom_geom,"mesh1");
    else
      strcpy (nom_geom,"mesh2");

    id_geom[imesh] = PDM_writer_geom_create (id_cs[imesh],
                                             nom_geom,
                                             PDM_WRITER_OFF,
                                             PDM_WRITER_OFF,
                                             n_part);
    /*
     * Debut des ecritures
     */

    int *nsom_part  = (int *) malloc(sizeof(int) * n_part);

    int *n_part_procs = (int *) malloc(sizeof(int) * numProcs);

    PDM_MPI_Allgather ((void *) &n_part,      1, PDM_MPI_INT,
                   (void *) n_part_procs, 1, PDM_MPI_INT,
                   PDM_MPI_COMM_WORLD);

    int *debPartProcs = (int *) malloc(sizeof(int) * (numProcs + 1));

    debPartProcs[0] = 0;
    for (int i = 0; i < numProcs; i++) {
      debPartProcs[i+1] = debPartProcs[i] + n_part_procs[i];
    }

    free(n_part_procs);

    PDM_writer_step_beg (id_cs[imesh], 0.);

    int **_face_nb =  malloc(sizeof(int *) * n_part);
    int **_face_idx =  malloc(sizeof(int *) * n_part);

    for (int ipart = 0; ipart < n_part; ipart++) {

      PDM_writer_geom_coord_set (id_cs[imesh],
                                 id_geom[imesh],
                                 ipart,
                                 nVtx[imesh][ipart],
                                 vtxCoord[imesh][ipart],
                                 vtxLNToGN[imesh][ipart]);

      _face_nb[ipart] = malloc(sizeof(int) * nFace[imesh][ipart]);
      _face_idx[ipart] = malloc(sizeof(int) * nFace[imesh][ipart]);

      for (int j = 0; j < nFace[imesh][ipart]; j++) {
        _face_nb[ipart][j]  = faceVtxIdx[imesh][ipart][j+1] - faceVtxIdx[imesh][ipart][j];
        _face_idx[ipart][j] = faceVtxIdx[imesh][ipart][j] + 1;
      }

      PDM_writer_geom_faces_facesom_add (id_cs[imesh],
                                         id_geom[imesh],
                                         ipart,
                                         nFace[imesh][ipart],
                                         _face_idx[ipart],
                                         _face_nb[ipart],
                                         faceVtx[imesh][ipart],
                                         faceLNToGN[imesh][ipart]);
    }

    for (int ipart = 0; ipart < n_part; ipart++) {
      free (_face_nb[ipart]);
      free (_face_idx[ipart]);
    }

    free(_face_nb);
    free(_face_idx);

    PDM_writer_geom_write(id_cs[imesh],
                          id_geom[imesh]);

    /* Creation des variables :
       - numero de partition
       - scalaire
       - vecteur
       - tenseur
    */

    PDM_real_t **val_num_part = (PDM_real_t **) malloc (sizeof(PDM_real_t *) * n_part);
    PDM_real_t **val_coo_x    = (PDM_real_t **) malloc (sizeof(PDM_real_t *) * n_part);
    PDM_real_t **val_coo_xyz  = (PDM_real_t **) malloc (sizeof(PDM_real_t *) * n_part);

    for (int ipart = 0; ipart < n_part; ipart++) {

      val_num_part[ipart] = (PDM_real_t *) malloc (sizeof(PDM_real_t) * nFace[imesh][ipart]);
      val_coo_x[ipart]    = (PDM_real_t *) malloc (sizeof(PDM_real_t) * nVtx[imesh][ipart]);
      val_coo_xyz[ipart]  = (PDM_real_t *) malloc (sizeof(PDM_real_t) * 3 * nVtx[imesh][ipart]);
      nsom_part[ipart]    = nVtx[imesh][ipart];

      for (int i = 0; i < nFace[imesh][ipart]; i++) {
        val_num_part[ipart][i] = ipart + 1 + debPartProcs[i_rank];
      }

      for (int i = 0; i < nVtx[imesh][ipart]; i++) {
        val_coo_x[ipart][i]       = vtxCoord[imesh][ipart][3*i];
        val_coo_xyz[ipart][3*i  ] = vtxCoord[imesh][ipart][3*i  ];
        val_coo_xyz[ipart][3*i+1] = vtxCoord[imesh][ipart][3*i+1];
        val_coo_xyz[ipart][3*i+2] = vtxCoord[imesh][ipart][3*i+2];
      }

      if (imesh == 0) {
        PDM_writer_var_set (id_cs[imesh],
                            id_var_field[imesh],
                            id_geom[imesh],
                            ipart,
                            sFieldA[ipart]);
      }
      else {
        PDM_writer_var_set (id_cs[imesh],
                            id_var_field[imesh],
                            id_geom[imesh],
                            ipart,
                            rFieldB[ipart]);
      }


      PDM_writer_var_set (id_cs[imesh],
                          id_var_num_part[imesh],
                          id_geom[imesh],
                          ipart,
                          val_num_part[ipart]);

      PDM_writer_var_set (id_cs[imesh],
                          id_var_coo_x[imesh],
                          id_geom[imesh],
                          ipart,
                          val_coo_x[ipart]);

      PDM_writer_var_set (id_cs[imesh],
                          id_var_coo_xyz[imesh],
                          id_geom[imesh],
                          ipart,
                          val_coo_xyz[ipart]);

    }

    PDM_writer_var_write (id_cs[imesh],
                          id_var_field[imesh]);

    // PDM_writer_var_free (id_cs[imesh],
    //                      id_var_field[imesh]);

    PDM_writer_var_write (id_cs[imesh],
                          id_var_num_part[imesh]);

    // PDM_writer_var_free (id_cs[imesh],
    //                      id_var_num_part[imesh]);

    PDM_writer_var_write (id_cs[imesh],
                          id_var_coo_x[imesh]);

    // PDM_writer_var_free (id_cs[imesh],
    //                      id_var_coo_x[imesh]);

    PDM_writer_var_write (id_cs[imesh],
                          id_var_coo_xyz[imesh]);

    // PDM_writer_var_free (id_cs[imesh],
    //                      id_var_coo_xyz[imesh]);

    for (int ipart = 0; ipart < n_part; ipart++) {
      free (val_num_part[ipart]);
      free (val_coo_x[ipart]);
      free (val_coo_xyz[ipart]);
    }

    free (val_num_part);
    free (val_coo_x);
    free (val_coo_xyz);
    free (nsom_part);

    PDM_writer_step_end (id_cs[imesh]);
<<<<<<< HEAD
    PDM_writer_geom_data_free (id_geom[imesh]);

    PDM_writer_geom_free (id_geom[imesh]);
=======
    // PDM_writer_geom_data_free (id_cs[imesh],
    //                   id_geom[imesh]);

    // PDM_writer_geom_free (id_cs[imesh],
    //              id_geom[imesh]);
>>>>>>> 6866602d
    PDM_writer_free (id_cs[imesh]);

    free (debPartProcs);

  }

}

/**
 *
 * \brief  Export overlay mesh
 *
 * \param [in]    ol    Pointer to overlay structure
 *
 */

static void
_export_ol_mesh
(
 const PDM_MPI_Comm pdm_mpi_comm,
 const PDM_ol_t *ol,
 int**     nFace,
 double**  sFieldOlA,
 double**  rFieldOlB,
 const int n_part
)
{

  int i_rank;
  int numProcs;

  PDM_MPI_Comm_rank (PDM_MPI_COMM_WORLD, &i_rank);
  PDM_MPI_Comm_size (PDM_MPI_COMM_WORLD, &numProcs);

  /*
   *  Export Mesh to Ensight
   */

  PDM_writer_t *id_cs[2];

  id_cs[0] = PDM_writer_create ("Ensight",
                                PDM_WRITER_FMT_ASCII,
                                PDM_WRITER_TOPO_CONSTANTE,
                                PDM_WRITER_OFF,
                                "test_2d_surf_ens",
                                "olmesh1",
                                pdm_mpi_comm,
                                PDM_IO_ACCES_MPI_SIMPLE,
                                1.,
                                NULL);

  id_cs[1] = PDM_writer_create ("Ensight",
                                PDM_WRITER_FMT_ASCII,
                                PDM_WRITER_TOPO_CONSTANTE,
                                PDM_WRITER_OFF,
                                "test_2d_surf_ens",
                                "olmesh2",
                                pdm_mpi_comm,
                                PDM_IO_ACCES_MPI_SIMPLE,
                                1,
                                NULL);

  /*
   * Creation des variables
   */

  int id_var_field[2];
  int id_var_num_part[2];
  int id_var_match[2];
  int id_var_cell_match[2];
  int id_var_origin[2];
  PDM_writer_geom_t *id_geom[2] = {NULL, NULL};

  for (int imesh = 0; imesh < 2; imesh++) {
    if (imesh == 0) {

      id_var_field[imesh] = PDM_writer_var_create (id_cs[imesh],
                                                   PDM_WRITER_OFF,
                                                   PDM_WRITER_VAR_SCALAIRE,
                                                   PDM_WRITER_VAR_ELEMENTS,
                                                   "sOlField");
    }
    else {

      id_var_field[imesh] = PDM_writer_var_create (id_cs[imesh],
                                                   PDM_WRITER_OFF,
                                                   PDM_WRITER_VAR_SCALAIRE,
                                                   PDM_WRITER_VAR_ELEMENTS,
                                                   "rOlField");
    }

    id_var_num_part[imesh] = PDM_writer_var_create (id_cs[imesh],
                                                    PDM_WRITER_OFF,
                                                    PDM_WRITER_VAR_SCALAIRE,
                                                    PDM_WRITER_VAR_ELEMENTS,
                                                    "num_part");

    id_var_match[imesh] = PDM_writer_var_create (id_cs[imesh],
                                                 PDM_WRITER_OFF,
                                                 PDM_WRITER_VAR_SCALAIRE,
                                                 PDM_WRITER_VAR_ELEMENTS,
                                                 "matching");

    id_var_cell_match[imesh] = PDM_writer_var_create (id_cs[imesh],
                                                      PDM_WRITER_OFF,
                                                      PDM_WRITER_VAR_SCALAIRE,
                                                      PDM_WRITER_VAR_ELEMENTS,
                                                      "cell_matching");

    id_var_origin[imesh] = PDM_writer_var_create (id_cs[imesh],
                                                  PDM_WRITER_OFF,
                                                  PDM_WRITER_VAR_SCALAIRE,
                                                  PDM_WRITER_VAR_ELEMENTS,
                                                  "origin");

    /*
     * Creation de la geometrie
     */

    char nom_geom[8];
    PDM_ol_mesh_t mesht;

    if (imesh == 0) {
      strcpy (nom_geom,"olmesh1");
      mesht = PDM_OL_MESH_A;
    }
    else {
      strcpy (nom_geom,"olmesh2");
      mesht = PDM_OL_MESH_B;
    }

    id_geom[imesh] = PDM_writer_geom_create (id_cs[imesh],
                                             nom_geom,
                                             PDM_WRITER_OFF,
                                             PDM_WRITER_OFF,
                                             n_part);
    int *n_part_procs = (int *) malloc(sizeof(int) * numProcs);

    PDM_MPI_Allgather ((void *) &n_part,      1, PDM_MPI_INT,
                   (void *) n_part_procs, 1, PDM_MPI_INT,
                   PDM_MPI_COMM_WORLD);

    int *debPartProcs = (int *) malloc(sizeof(int) * (numProcs + 1));

    debPartProcs[0] = 0;
    for (int i = 0; i < numProcs; i++) {
      debPartProcs[i+1] = debPartProcs[i] + n_part_procs[i];
    }

    free(n_part_procs);

    /*
     * Debut des ecritures
     */

    PDM_g_num_t    nGOlFace;
    PDM_g_num_t    nGOlVtx;

    PDM_ol_mesh_dim_get (ol,
                         mesht,
                         &nGOlFace,
                         &nGOlVtx);

    int **_olface_nb =  malloc(sizeof(int *) * n_part);
    int **_olface_idx =  malloc(sizeof(int *) * n_part);
    PDM_real_t **val_num_part = (PDM_real_t **) malloc (sizeof(PDM_real_t *) * n_part);
    PDM_real_t **val_match = (PDM_real_t **) malloc (sizeof(PDM_real_t *) * n_part);
    PDM_real_t **val_cell_match = (PDM_real_t **) malloc (sizeof(PDM_real_t *) * n_part);
    PDM_real_t **val_origin = (PDM_real_t **) malloc (sizeof(PDM_real_t *) * n_part);
    PDM_writer_step_beg (id_cs[imesh], 0.);

    for (int ipart = 0; ipart < n_part; ipart++) {

      int           nOlFace;
      int           nOlLinkedFace;
      int           nOlVtx;
      int           sOlFaceIniVtx;
      int           sOlface_vtx;
      int           sInitToOlFace;

      PDM_ol_part_mesh_dim_get (ol,
                                mesht,
                                ipart,
                                &nOlFace,
                                &nOlLinkedFace,
                                &nOlVtx,
                                &sOlFaceIniVtx,
                                &sOlface_vtx,
                                &sInitToOlFace);

      int            *olFaceIniVtxIdx;
      int            *olFaceIniVtx;
      int            *olface_vtx_idx;
      int            *olface_vtx;
      int            *olLinkedface_procIdx;
      int            *olLinkedFace;
      PDM_g_num_t     *olface_ln_to_gn;
      double         *olCoords;
      PDM_g_num_t     *olvtx_ln_to_gn;
      int            *initToOlFaceIdx;
      int            *initToOlFace;

      PDM_ol_mesh_entities_get (ol,
                                mesht,
                                ipart,
                                &olFaceIniVtxIdx,
                                &olFaceIniVtx,
                                &olface_vtx_idx,
                                &olface_vtx,
                                &olLinkedface_procIdx,
                                &olLinkedFace,
                                &olface_ln_to_gn,
                                &olCoords,
                                &olvtx_ln_to_gn,
                                &initToOlFaceIdx,
                                &initToOlFace);


      val_num_part[ipart] = (PDM_real_t *) malloc (sizeof(PDM_real_t) * nOlFace);
      val_match[ipart] = (PDM_real_t *) malloc (sizeof(PDM_real_t) * nOlFace);
      val_cell_match[ipart] = (PDM_real_t *) malloc (sizeof(PDM_real_t) * nOlFace);
      val_origin[ipart] = (PDM_real_t *) malloc (sizeof(PDM_real_t) * nOlFace);

      PDM_writer_geom_coord_set (id_cs[imesh],
                                 id_geom[imesh],
                                 ipart,
                                 nOlVtx,
                                 olCoords,
                                 olvtx_ln_to_gn);

      _olface_nb[ipart] = malloc(sizeof(int) * nOlFace);
      _olface_idx[ipart] = malloc(sizeof(int) * nOlFace);

      for (int j = 0; j < nOlFace; j++) {
        _olface_nb[ipart][j]  = olface_vtx_idx[j+1] - olface_vtx_idx[j];
        _olface_idx[ipart][j] = olface_vtx_idx[j] + 1;
      }

      PDM_writer_geom_faces_facesom_add (id_cs[imesh],
                                         id_geom[imesh],
                                         ipart,
                                         nOlFace,
                                         _olface_idx[ipart],
                                         _olface_nb[ipart],
                                         olface_vtx,
                                         olface_ln_to_gn);

      for (int i = 0; i < nOlFace; i++) {
        val_num_part[ipart][i] = ipart + 1 + debPartProcs[i_rank];
        val_origin[ipart][i] = -1;
        val_match[ipart][i] = -1;
        val_cell_match[ipart][i] = -1;
      }

      for (int i = 0; i < nOlLinkedFace; i++) {
        val_match[ipart][olLinkedFace[4*i]-1] = 100;
        val_cell_match[ipart][olLinkedFace[4*i]-1] = olLinkedFace[4*i + 2];
      }

      for (int i = 0; i < nFace[imesh][ipart]; i++) {
        for (int j = initToOlFaceIdx[i]; j < initToOlFaceIdx[i+1]; j++) {
          val_origin[ipart][initToOlFace[j]-1] = i;
        }
      }

      if (imesh == 0) {
        PDM_writer_var_set (id_cs[imesh],
                            id_var_field[imesh],
                            id_geom[imesh],
                            ipart,
                            sFieldOlA[ipart]);
      }
      else {
        PDM_writer_var_set (id_cs[imesh],
                            id_var_field[imesh],
                            id_geom[imesh],
                            ipart,
                            rFieldOlB[ipart]);
      }

      PDM_writer_var_set (id_cs[imesh],
                          id_var_num_part[imesh],
                          id_geom[imesh],
                          ipart,
                          val_num_part[ipart]);

      PDM_writer_var_set (id_cs[imesh],
                          id_var_match[imesh],
                          id_geom[imesh],
                          ipart,
                          val_match[ipart]);

      PDM_writer_var_set (id_cs[imesh],
                          id_var_cell_match[imesh],
                          id_geom[imesh],
                          ipart,
                          val_cell_match[ipart]);

      PDM_writer_var_set (id_cs[imesh],
                          id_var_origin[imesh],
                          id_geom[imesh],
                          ipart,
                          val_origin[ipart]);


    }

    PDM_writer_geom_write(id_cs[imesh],
                          id_geom[imesh]);

    for (int ipart = 0; ipart < n_part; ipart++) {
      free (_olface_nb[ipart]);
      free (_olface_idx[ipart]);
    }

    PDM_writer_var_write (id_cs[imesh],
                          id_var_num_part[imesh]);

    PDM_writer_var_write (id_cs[imesh],
                          id_var_match[imesh]);

    PDM_writer_var_write (id_cs[imesh],
                          id_var_cell_match[imesh]);

    PDM_writer_var_write (id_cs[imesh],
                          id_var_origin[imesh]);

    PDM_writer_var_write (id_cs[imesh],
                          id_var_field[imesh]);

    // PDM_writer_var_free (id_cs[imesh],
    //                      id_var_num_part[imesh]);

    // PDM_writer_var_free (id_cs[imesh],
    //                      id_var_match[imesh]);

    // PDM_writer_var_free (id_cs[imesh],
    //                      id_var_cell_match[imesh]);

    // PDM_writer_var_free (id_cs[imesh],
    //                      id_var_origin[imesh]);

    // PDM_writer_var_free (id_cs[imesh],
    //                      id_var_field[imesh]);

    for (int ipart = 0; ipart < n_part; ipart++) {
      free (val_num_part[ipart]);
      free (val_match[ipart]);
      free (val_cell_match[ipart]);
      free (val_origin[ipart]);
    }

    free (val_num_part);
    free (val_match);
    free (val_cell_match);
    free (val_origin);

    PDM_writer_step_end (id_cs[imesh]);
<<<<<<< HEAD
    PDM_writer_geom_data_free (id_geom[imesh]);

    PDM_writer_geom_free (id_geom[imesh]);
=======
    // PDM_writer_geom_data_free (id_cs[imesh],
    //                            id_geom[imesh]);

    // PDM_writer_geom_free (id_cs[imesh],
    //                       id_geom[imesh]);
>>>>>>> 6866602d
    PDM_writer_free (id_cs[imesh]);

    free (_olface_nb);
    free (_olface_idx);
    free (debPartProcs);
  }

}

/**
 *
 * \brief  Main
 *
 */

int
main
(
int argc,
char *argv[]
)
{
  PDM_predicate_exactinit();

  PDM_MPI_Init (&argc, &argv);

  /*
   *  Set default values
   */

  PDM_g_num_t      n_vtx_segA = 4;
  double           lengthA  = 1.;
  double           xminA = 0.;
  double           yminA = 0.;
  int              n_partA   = 1;

  PDM_g_num_t      n_vtx_segB = 8;
  double           lengthB  = 1.;
  double           xminB = 0.;
  double           yminB = 0.;
  int              n_partB   = 1;

  int              post    = 0;
#ifdef PDM_HAVE_PARMETIS
  PDM_part_split_t method  = PDM_PART_SPLIT_PARMETIS;
#else
#ifdef PDM_HAVE_PTSCOTCH
  PDM_part_split_t method  = PDM_PART_SPLIT_PTSCOTCH;
#else
  PDM_part_split_t method  = PDM_PART_SPLIT_HILBERT;
#endif
#endif
  int              haveRandom = 1;
  int              randomTimeInit = 0;

  int              randomMeshAInit = -1;
  int              randomMeshBInit = -1;

  int              nProcData = -1;

  int              i_rank;
  int              numProcs;

  /*
   *  Read args
   */

  _read_args (argc,
              argv,
              &n_vtx_segA,
              &lengthA,
              &xminA,
              &yminA,
              &n_partA,
              &n_vtx_segB,
              &lengthB,
              &xminB,
              &yminB,
              &n_partB,
              &post,
              (int *) &method,
              &haveRandom,
              &randomTimeInit,
              &randomMeshAInit,
              &randomMeshBInit,
              &nProcData
              );

  PDM_MPI_Comm_rank (PDM_MPI_COMM_WORLD, &i_rank);
  PDM_MPI_Comm_size (PDM_MPI_COMM_WORLD, &numProcs);

  if (i_rank == 0) {
    PDM_printf ("%Parametres : \n");
    PDM_printf ("  - n_rank         : %d\n", numProcs);
    PDM_printf ("  - n_vtx_segA     : %d\n", n_vtx_segA);
    PDM_printf ("  - lengthA        : %f\n", lengthA);
    PDM_printf ("  - xminA          : %f\n", xminA);
    PDM_printf ("  - yminA          : %f\n", yminA);
    PDM_printf ("  - n_partA        : %d\n", n_partA);
    PDM_printf ("  - n_vtx_segB     : %d\n", n_vtx_segB);
    PDM_printf ("  - lengthB        : %f\n", lengthB);
    PDM_printf ("  - xminB          : %f\n", xminB);
    PDM_printf ("  - yminB          : %f\n", yminB);
    PDM_printf ("  - n_partB        : %d\n", n_partB);
    PDM_printf ("  - post           : %d\n", post);
    PDM_printf ("  - method         : %d\n", method);
    PDM_printf ("  - haveRandom     : %d\n", haveRandom);
    PDM_printf ("  - randomTimeInit : %d\n", randomTimeInit);
    PDM_printf ("  - nProcData      : %d\n", nProcData);
  }

  /*
   *  Create a partitioned mesh
   */

  PDM_g_num_t      nGFace[2];
  PDM_g_num_t      nGVtx[2];
  int            *nFace[2];
  int            **faceVtxIdx[2];
  int            **faceVtx[2];
  PDM_g_num_t    **faceLNToGN[2];
  int            *nVtx[2];
  double         **vtxCoord[2];
  PDM_g_num_t    **vtxLNToGN[2];

  int initRandom = 0;

  assert (n_partA == n_partB);
  int n_part = n_partA;

  PDM_MPI_Comm meshComm = PDM_MPI_COMM_WORLD;
  int activeRankMesh = 1;

  if (nProcData > 0 && nProcData < numProcs) {
    int rankInNode = PDM_io_mpi_node_rank (PDM_MPI_COMM_WORLD);

    int nNode = 0;
    int iNode = -1;
    int masterRank = 0;
    if (rankInNode == 0) {
      masterRank = 1;
    }

    int *rankInNodes = malloc(sizeof(int) * numProcs);

    PDM_MPI_Allreduce (&masterRank, &nNode, 1, PDM_MPI_INT, PDM_MPI_SUM, PDM_MPI_COMM_WORLD);
    PDM_MPI_Allgather (&rankInNode, 1, PDM_MPI_INT, rankInNodes, 1, PDM_MPI_INT, PDM_MPI_COMM_WORLD);

    activeRankMesh = 0;

    for (int i = 0; i < i_rank; i++) {
      if (rankInNodes[i] == 0) {
        iNode += 1;
      }
    }

    if (nProcData <= nNode) {
      if (iNode < nProcData && rankInNode == 0) {
        activeRankMesh = 1;
      }
    }

    else {

      if (rankInNode < (nProcData / nNode)) {
        activeRankMesh = 1;
      }
      if ((rankInNode == (nProcData / nNode)) && (iNode < (nProcData % nNode))) {
        activeRankMesh = 1;
      }

    }

    PDM_MPI_Comm_split(PDM_MPI_COMM_WORLD, activeRankMesh, i_rank, &meshComm);

    free (rankInNodes);
  }

  for (int imesh = 0; imesh < 2; imesh++) {

    double xmin;
    double ymin;
    double length;
    PDM_g_num_t n_vtx_seg;

    if (imesh == 0) {
      n_vtx_seg = n_vtx_segA;
      length = lengthA;
      xmin = xminA;
      ymin = yminA;
      n_part = n_partA;
    }
    else {
      n_vtx_seg = n_vtx_segB;
      length = lengthB;
      xmin = xminB;
      ymin = yminB;
      n_part = n_partB;
    }

    if (randomTimeInit) {
      initRandom =  time( NULL );
    }

    if (imesh == 0 && randomMeshAInit != -1) {
      initRandom = randomMeshAInit;
    }

    if (imesh == 1 && randomMeshBInit != -1) {
      initRandom = randomMeshBInit;
    }

    _create_split_mesh (activeRankMesh,
                        meshComm,
                        xmin,
                        ymin,
                        n_vtx_seg,
                        length,
                        n_part,
                        method,
                        haveRandom,
                        initRandom,
                        nGFace + imesh,
                        nGVtx + imesh,
                        nFace + imesh,
                        faceVtxIdx + imesh,
                        faceVtx + imesh,
                        faceLNToGN  + imesh,
                        nVtx + imesh,
                        vtxCoord + imesh,
                        vtxLNToGN + imesh);

    ++initRandom;

  }

  if (nProcData > 0 && nProcData < numProcs) {
    PDM_MPI_Comm_free(&meshComm);
  }

  if (1 == 0) {
    for (int imesh = 0; imesh < 2; imesh++) {
      for (int ipart = 0; ipart < n_part; ipart++) {
        printf("vtxCoord :\n");
        for (int j = 0; j < nVtx[imesh][ipart]; j++) {
          printf(""PDM_FMT_G_NUM" : %12.5e %12.5e %12.5e\n", vtxLNToGN[imesh][ipart][j],
                 vtxCoord[imesh][ipart][3*j],
                 vtxCoord[imesh][ipart][3*j+1],
                 vtxCoord[imesh][ipart][3*j+2]);
        }
        printf("faceVtx :\n");
        for (int j = 0; j < nFace[imesh][ipart]; j++) {
          printf(""PDM_FMT_G_NUM" :", faceLNToGN[imesh][ipart][j]);
          for (int k = faceVtxIdx[imesh][ipart][j]; k < faceVtxIdx[imesh][ipart][j+1]; k++) {
            printf(" %d", faceVtx[imesh][ipart][k]);
          }
          printf("\n");
        }
      }
    }
  }

  /*
   *  Appel des fonctions d'intersection
   */

  double projectCoeff = 0.;

  /*
   *  Creation de l'objet PDM
   */

  PDM_ol_t *ol = PDM_ol_create (n_part,
                                nGFace[0],
                                nGVtx[0],
                                n_part,
                                nGFace[1],
                                nGVtx[1],
                                projectCoeff,
                                PDM_MPI_COMM_WORLD);
  if (i_rank == 0){
    PDM_printf ("- n_part MeshA : %d \n", n_part);
    PDM_printf ("- nGFaceMeshA : %d \n", nGFace[0]);
    PDM_printf ("- nGVtxMeshA : %d \n", nGVtx[0]);
    PDM_printf ("- n_part MeshB : %d \n", n_part);
    PDM_printf ("- nGFaceMeshB : %d \n", nGFace[1]);
    PDM_printf ("- nGVtxMeshB : %d \n", nGVtx[1]);
    PDM_printf ("- projectCoeff : %d \n", projectCoeff);
  }

  PDM_ol_parameter_set (ol,
                        PDM_OL_CAR_LENGTH_TOL,
                        1e-4);

  PDM_ol_parameter_set (ol,
                        PDM_OL_EXTENTS_TOL,
                        1e-4);

  /*
   *  Create field
   */

  double **sFieldA = malloc(sizeof(double *) * n_part);
  double **centerA = malloc(sizeof(double *) * n_part);
  double **rFieldB = malloc(sizeof(double *) * n_part);

  for (int ipart = 0; ipart < n_part; ipart++) {
    centerA[ipart] = malloc(sizeof(double) * 3 * nFace[0][ipart]);
    for (int i = 0; i < 3*nFace[0][ipart]; i++) {
      centerA[ipart][i] = 0.;
    }
    sFieldA[ipart] = malloc(sizeof(double) * nFace[0][ipart]);
    rFieldB[ipart] = malloc(sizeof(double) * nFace[1][ipart]);
  }

  /*
   *  Initial meshes definition
   */

  for (int imesh = 0; imesh < 2; imesh++) {

    PDM_ol_mesh_t mesh;
    if (imesh == 0) {
      mesh = PDM_OL_MESH_A;
    }
    else {
      mesh = PDM_OL_MESH_B;
    }

    for (int ipart = 0; ipart < n_part; ipart++) {

      PDM_ol_input_mesh_set (ol,
                             mesh,
                             ipart,
                             nFace[imesh][ipart],
                             faceVtxIdx[imesh][ipart],
                             faceVtx[imesh][ipart],
                             faceLNToGN[imesh][ipart],
                             nVtx[imesh][ipart],
                             vtxCoord[imesh][ipart],
                             vtxLNToGN[imesh][ipart]);
      if (imesh == 0) {

        // Calcul du barycentre des sommets pour la face. Appeler les fonctions de calcul de centre pour mieux faire

        for (int i = 0; i < nFace[imesh][ipart]; i++) {
          for (int j = faceVtxIdx[imesh][ipart][i]; j < faceVtxIdx[imesh][ipart][i+1]; j++) {
            int    k = faceVtx[imesh][ipart][j] - 1;
            double x = vtxCoord[imesh][ipart][3*k  ];
            double y = vtxCoord[imesh][ipart][3*k+1];
            double z = vtxCoord[imesh][ipart][3*k+2];
            centerA[ipart][3*i  ] += x;
            centerA[ipart][3*i+1] += y;
            centerA[ipart][3*i+2] += z;
          }

          int nVtxElt = faceVtxIdx[imesh][ipart][i+1] - faceVtxIdx[imesh][ipart][i];
          centerA[ipart][3*i  ] /= nVtxElt;
          centerA[ipart][3*i+1] /= nVtxElt;
          centerA[ipart][3*i+2] /= nVtxElt;

          double _x = centerA[ipart][3*i]  - (lengthA -xminA)/2;
          double _y = centerA[ipart][3*i+1]- (lengthA -yminA)/2;

          double r = PDM_MIN ((lengthA -xminA)/2, (lengthA -yminA)/2)/4;
          double A = 10.;

          sFieldA[ipart][i] = A * exp((-(_x*_x)-(_y*_y))/(2*r*r));

        }
      }
    }
  }


  /*if (post) {
    _export_ini_mesh (PDM_MPI_COMM_WORLD,
                      n_part,
                      nFace,
                      faceVtxIdx,
                      faceVtx,
                      faceLNToGN,
                      nVtx,
                      vtxCoord,
                      vtxLNToGN,
                      sFieldA,
                      rFieldB);
		      }*/

  /*
   *  Calcul
   */

  PDM_ol_compute (ol);

  if (i_rank == 0){
    PDM_ol_dump_times (ol);
  }

  /*
   *  Check graph
   */

  int  *_nOlFace[2];
  int  *_nOlLinkedFace[2];
  int  *_nOlVtx[2];
  int  *_sOlface_vtx[2];
  int  *_sInitToOlFace[2];

  int **_olFaceIniVtxIdx[2];
  int **_olFaceIniVtx[2];
  int **_olface_vtx_idx[2];
  int **_olface_vtx[2];
  int **_olLinkedface_procIdx[2];
  int **_olLinkedFace[2];
  PDM_g_num_t **_olface_ln_to_gn[2];
  double **_olCoords[2];
  PDM_g_num_t **_olvtx_ln_to_gn[2];
  int **_initToOlFaceIdx[2];
  int **_initToOlFace[2];

  double **sFieldOlA = malloc(sizeof(double *) * n_part);
  double **rFieldOlB = malloc(sizeof(double *) * n_part);
  double **surfB = malloc(sizeof(double *) * n_part);
  double **surfOlB = malloc(sizeof(double *) * n_part);

  for (int imesh = 0; imesh < 2; imesh++) {
    _nOlFace[imesh] = malloc (sizeof(int) * n_part);
    _nOlLinkedFace[imesh] = malloc (sizeof(int) * n_part);
    _nOlVtx[imesh] = malloc (sizeof(int) * n_part);
    _sOlface_vtx[imesh] = malloc (sizeof(int) * n_part);
    _sInitToOlFace[imesh] = malloc (sizeof(int) * n_part);
    _olFaceIniVtxIdx[imesh] = malloc (sizeof(int*) * n_part);
    _olFaceIniVtx[imesh] = malloc (sizeof(int*) * n_part);
    _olface_vtx_idx[imesh] = malloc (sizeof(int*) * n_part);
    _olface_vtx[imesh] = malloc (sizeof(int*) * n_part);
    _olLinkedface_procIdx[imesh] = malloc (sizeof(int*) * n_part);
    _olLinkedFace[imesh] = malloc (sizeof(int*) * n_part);
    _olface_ln_to_gn[imesh] = malloc (sizeof(PDM_g_num_t*) * n_part);
    _olCoords[imesh] = malloc (sizeof(double*) * n_part);;
    _olvtx_ln_to_gn[imesh] = malloc (sizeof(PDM_g_num_t*) * n_part);;
    _initToOlFaceIdx[imesh] = malloc (sizeof(int*) * n_part);
    _initToOlFace[imesh] = malloc (sizeof(int*) * n_part);
  }

  for (int imesh = 0; imesh < 2; imesh++) {
    PDM_ol_mesh_t mesht;

    if (imesh == 0) {
      mesht = PDM_OL_MESH_A;
    }
    else {
      mesht = PDM_OL_MESH_B;
    }

    PDM_g_num_t nGOlFace;
    PDM_g_num_t nGOlVtx;

    PDM_ol_mesh_dim_get (ol,
                         mesht,
                         &nGOlFace,
                         &nGOlVtx);

    if (i_rank == 0) {
      printf("New mesh %d nGFace : "PDM_FMT_G_NUM"\n", imesh + 1, nGOlFace);
      printf("New mesh %d nGVtx : "PDM_FMT_G_NUM"\n", imesh + 1, nGOlVtx);
    }

    for (int ipart = 0; ipart < n_part; ipart++) {

      int           nOlFace;
      int           nOlLinkedFace;
      int           nOlVtx;
      int           sOlFaceIniVtx;
      int           sOlface_vtx;
      int           sInitToOlFace;

      PDM_ol_part_mesh_dim_get (ol,
                                mesht,
                                ipart,
                                &nOlFace,
                                &nOlLinkedFace,
                                &nOlVtx,
                                &sOlFaceIniVtx,
                                &sOlface_vtx,
                                &sInitToOlFace);

      _nOlFace[imesh][ipart] = nOlFace;
      _nOlLinkedFace[imesh][ipart] = nOlLinkedFace;
      _nOlVtx[imesh][ipart] = nOlVtx;
      _sOlface_vtx[imesh][ipart] = sOlface_vtx;
      _sInitToOlFace[imesh][ipart] = sInitToOlFace;

      int            *olFaceIniVtxIdx;
      int            *olFaceIniVtx;
      int            *olface_vtx_idx;
      int            *olface_vtx;
      int            *olLinkedface_procIdx;
      int            *olLinkedFace;
      PDM_g_num_t     *olface_ln_to_gn;
      double         *olCoords;
      PDM_g_num_t     *olvtx_ln_to_gn;
      int            *initToOlFaceIdx;
      int            *initToOlFace;

      PDM_ol_mesh_entities_get (ol,
                                mesht,
                                ipart,
                                &olFaceIniVtxIdx,
                                &olFaceIniVtx,
                                &olface_vtx_idx,
                                &olface_vtx,
                                &olLinkedface_procIdx,
                                &olLinkedFace,
                                &olface_ln_to_gn,
                                &olCoords,
                                &olvtx_ln_to_gn,
                                &initToOlFaceIdx,
                                &initToOlFace);

      _olFaceIniVtxIdx[imesh][ipart] = olFaceIniVtxIdx;
      _olFaceIniVtx[imesh][ipart] = olFaceIniVtx;
      _olface_vtx_idx[imesh][ipart] = olface_vtx_idx;
      _olface_vtx[imesh][ipart] = olface_vtx;
      _olLinkedface_procIdx[imesh][ipart] = olLinkedface_procIdx;
      _olLinkedFace[imesh][ipart] = olLinkedFace;
      _olface_ln_to_gn[imesh][ipart] = olface_ln_to_gn;
      _olCoords[imesh][ipart] = olCoords;
      _olvtx_ln_to_gn[imesh][ipart] = olvtx_ln_to_gn;
      _initToOlFaceIdx[imesh][ipart] = initToOlFaceIdx;
      _initToOlFace[imesh][ipart] = initToOlFace;

      if (imesh == 0) {
        sFieldOlA[ipart] = malloc(sizeof(double) * nOlFace);

        for (int i = 0; i < nFace[imesh][ipart]; i++) {
          for (int j = initToOlFaceIdx[i]; j < initToOlFaceIdx[i+1]; j++) {
            sFieldOlA[ipart][initToOlFace[j]-1] = sFieldA[ipart][i];
          }
        }
      }

      if (imesh == 1) {
        rFieldOlB[ipart] = malloc(sizeof(double) * nOlFace);

        surfB[ipart] = malloc(sizeof(double) * nFace[imesh][ipart]);
        surfOlB[ipart] = malloc(sizeof(double) * nOlFace);

        double   *ol_surface_vector = malloc(sizeof(double) * 3 * nOlFace);
        double   *ol_center = malloc(sizeof(double) * 3 * nOlFace);
        double   *ol_characteristicLength = malloc(sizeof(double) * nOlFace);
        int      *ol_isDegenerated = malloc(sizeof(int) * nOlFace);

        PDM_geom_elem_polygon_properties(nOlFace,
                                         _olface_vtx_idx[imesh][ipart],
                                         _olface_vtx[imesh][ipart],
                                         _olCoords[imesh][ipart],
                                         ol_surface_vector,
                                         ol_center,
                                         ol_characteristicLength,
                                         ol_isDegenerated);

        for (int i = 0; i < nOlFace; i++) {
          surfOlB[ipart][i] = PDM_MODULE(ol_surface_vector + 3*i);
        }

        for (int i = 0; i < nFace[imesh][ipart]; i++) {
          surfB[ipart][i] = 0.;
          for (int j = initToOlFaceIdx[i]; j < initToOlFaceIdx[i+1]; j++) {
            surfB[ipart][i] += surfOlB[ipart][initToOlFace[j]-1];
          }
        }

        free (ol_surface_vector);
        free (ol_center);
        free (ol_characteristicLength);
        free (ol_isDegenerated);
      }
    }
  }

  int *n_send = malloc (sizeof(int) * numProcs);
  int *n_recv = malloc (sizeof(int) * numProcs);
  for (int iproc = 0; iproc < numProcs; iproc++) {
    n_send[iproc] = 0;
    n_recv[iproc] = 0;
  }

  for (int ipart = 0; ipart < n_part; ipart++) {
    for (int iproc = 0; iproc < numProcs; iproc++) {
      n_send[iproc] += _olLinkedface_procIdx[0][ipart][iproc+1] - _olLinkedface_procIdx[0][ipart][iproc];
      n_recv[iproc] += _olLinkedface_procIdx[1][ipart][iproc+1] - _olLinkedface_procIdx[1][ipart][iproc];
    }
  }

  int *i_send = malloc (sizeof(int) * (numProcs+1));
  int *i_recv = malloc (sizeof(int) * (numProcs+1));

  i_send[0] = 0;
  i_recv[0] = 0;
  for (int iproc = 0; iproc < numProcs; iproc++) {
    i_send[iproc+1] = i_send[iproc] + 4 * n_send[iproc];
    i_recv[iproc+1] = i_recv[iproc] + 4 * n_recv[iproc];
    n_send[iproc] = 0;
    n_recv[iproc] *= 4;
  }

  int *b_send = malloc (sizeof(int) * i_send[numProcs]);
  int *b_recv = malloc (sizeof(int) * i_recv[numProcs]);

  double *d_send = malloc (sizeof(double) * i_send[numProcs]);
  double *d_recv = malloc (sizeof(double) * i_recv[numProcs]);

  for (int ipart = 0; ipart < n_part; ipart++) {
    for (int ilinked = 0; ilinked < _nOlLinkedFace[0][ipart]; ilinked++) {
      int iproc = _olLinkedFace[0][ipart][4*ilinked+1];
      d_send[(i_send[iproc]+n_send[iproc])/4] = sFieldOlA[ipart][_olLinkedFace[0][ipart][4*ilinked]-1];
      b_send[i_send[iproc]+n_send[iproc]++]   = ipart;
      b_send[i_send[iproc]+n_send[iproc]++]   = _olLinkedFace[0][ipart][4*ilinked];
      b_send[i_send[iproc]+n_send[iproc]++]   = _olLinkedFace[0][ipart][4*ilinked+2];
      b_send[i_send[iproc]+n_send[iproc]++]   = _olLinkedFace[0][ipart][4*ilinked+3];
    }
  }

  PDM_MPI_Alltoallv(b_send, n_send, i_send, PDM_MPI_INT,
                    b_recv, n_recv, i_recv, PDM_MPI_INT,
                    PDM_MPI_COMM_WORLD);

  for (int iproc = 0; iproc < numProcs + 1; iproc++) {
    i_send[iproc] /= 4;
    i_recv[iproc] /= 4;
  }

  for (int iproc = 0; iproc < numProcs; iproc++) {
    n_send[iproc] /= 4;
    n_recv[iproc] /= 4;
  }

  PDM_MPI_Alltoallv(d_send, n_send, i_send, PDM_MPI_DOUBLE,
                    d_recv, n_recv, i_recv, PDM_MPI_DOUBLE,
                    PDM_MPI_COMM_WORLD);

  free (n_send);
  free (b_send);
  free (i_send);
  free (n_recv);
  free (d_send);

  int **check_graph = malloc (sizeof(int*) * n_part);

  for (int ipart = 0; ipart < n_part; ipart++) {
    check_graph[ipart] = malloc (sizeof(int) * 2 * _nOlFace[1][ipart]);
    for (int j = 0; j < 2 * _nOlFace[1][ipart]; j++) {
      check_graph[ipart][j] = -1;
    }
  }

  int idx = 0;
  int idx1 = 0;
  for (int ilinked = 0; ilinked < i_recv[numProcs]; ilinked++) {
    double val = d_recv[idx1++];
    int ipart1 = b_recv[idx++];
    int ielt1  = b_recv[idx++];
    int ipart2 = b_recv[idx++];
    int ielt2  = b_recv[idx++]-1;
    rFieldOlB[ipart2][ielt2] = val;
    check_graph[ipart2][2*ielt2] = ipart1;
    check_graph[ipart2][2*ielt2+1] = ielt1;
  }

  free (d_recv);

  for (int ipart = 0; ipart < n_part; ipart++) {
    for (int i = 0; i < nFace[1][ipart]; i++) {
      rFieldB[ipart][i] = 0.;
      for (int j = _initToOlFaceIdx[1][ipart][i]; j < _initToOlFaceIdx[1][ipart][i+1]; j++) {
        rFieldB[ipart][i] += rFieldOlB[ipart][_initToOlFace[1][ipart][j]-1] *
                             surfOlB[ipart][_initToOlFace[1][ipart][j]-1];
      }
      rFieldB[ipart][i] /= surfB[ipart][i];
    }
  }


  for (int ipart2 = 0; ipart2 < n_part; ipart2++) {
    for (int ilinked = 0; ilinked < _nOlLinkedFace[1][ipart2]; ilinked++) {
      int ielt2  = _olLinkedFace[1][ipart2][4*ilinked]-1;
      int iproc1 = _olLinkedFace[1][ipart2][4*ilinked+2];
      int ipart1 = _olLinkedFace[1][ipart2][4*ilinked+2];
      int ielt1  = _olLinkedFace[1][ipart2][4*ilinked+3];
      if ((check_graph[ipart2][2*ielt2] != ipart1) ||
          (check_graph[ipart2][2*ielt2+1] != ielt1)) {
        printf("Erreur graph de comm : m1 %d %d %d / m2 %d %d\n", iproc1,
               ipart1, ielt1, check_graph[ipart2][2*ielt2], check_graph[ipart2][2*ielt2+1]);
        abort();
      }
    }
  }

  for (int ipart = 0; ipart < n_part; ipart++) {
    free (check_graph[ipart]);
  }
  free (check_graph);

  free (i_recv);
  free (b_recv);

  /*
   *  Export overlay mesh
   */

  if (post) {

    _export_ini_mesh (PDM_MPI_COMM_WORLD,
                      n_part,
                      nFace,
                      faceVtxIdx,
                      faceVtx,
                      faceLNToGN,
                      nVtx,
                      vtxCoord,
                      vtxLNToGN,
                      sFieldA,
                      rFieldB);

    _export_ol_mesh (PDM_MPI_COMM_WORLD,
                     ol,
                     nFace,
                     sFieldOlA,
                     rFieldOlB,
                     n_part);
  }

  /*
   *  Free meshes
   */

  for (int ipart = 0; ipart < n_part; ipart++) {
    free (sFieldOlA[ipart]);
    free (sFieldA[ipart]);
    free (centerA[ipart]);
    free (rFieldOlB[ipart]);
    free (rFieldB[ipart]);
    free (surfB[ipart]);
    free (surfOlB[ipart]);
  }

  free (sFieldA);
  free (sFieldOlA);
  free (centerA);
  free (rFieldB);
  free (rFieldOlB);
  free (surfB);
  free (surfOlB);

  for (int imesh = 0; imesh < 2; imesh++) {

    for (int ipart = 0; ipart < n_part; ipart++) {
      free (faceVtxIdx[imesh][ipart]);
      free (faceVtx[imesh][ipart]);
      free (faceLNToGN[imesh][ipart]);
      free (vtxCoord[imesh][ipart]);
      free (vtxLNToGN[imesh][ipart]);
      free (_olFaceIniVtxIdx[imesh][ipart]);
      free (_olFaceIniVtx[imesh][ipart]);
      free (_olface_vtx_idx[imesh][ipart]);
      free (_olface_vtx[imesh][ipart]);
      free (_olLinkedface_procIdx[imesh][ipart]);
      free (_olLinkedFace[imesh][ipart]);
      free (_olface_ln_to_gn[imesh][ipart]);
      free (_olCoords[imesh][ipart]);
      free (_olvtx_ln_to_gn[imesh][ipart]);
      free (_initToOlFaceIdx[imesh][ipart]);
      free (_initToOlFace[imesh][ipart]);
    }

    free (faceVtxIdx[imesh]);
    free (faceVtx[imesh]);
    free (faceLNToGN[imesh]);
    free (vtxCoord[imesh]);
    free (vtxLNToGN[imesh]);
    free (nFace[imesh]);
    free (nVtx[imesh]);
    free (_olFaceIniVtxIdx[imesh]);
    free (_olFaceIniVtx[imesh]);
    free (_olface_vtx_idx[imesh]);
    free (_olface_vtx[imesh]);
    free (_olLinkedface_procIdx[imesh]);
    free (_olLinkedFace[imesh]);
    free (_olface_ln_to_gn[imesh]);
    free (_olCoords[imesh]);
    free (_olvtx_ln_to_gn[imesh]);
    free (_initToOlFaceIdx[imesh]);
    free (_initToOlFace[imesh]);

    free (_nOlFace[imesh]);
    free (_nOlLinkedFace[imesh]);
    free (_nOlVtx[imesh]);
    free (_sOlface_vtx[imesh]);
    free (_sInitToOlFace[imesh]);
  }

  /*
   *  Free Pdm
   */

  PDM_ol_del (ol);

  if (i_rank == 0) printf("-- End\n");

  PDM_MPI_Finalize ();

  return 0;

}<|MERGE_RESOLUTION|>--- conflicted
+++ resolved
@@ -833,7 +833,7 @@
   int id_var_field[2];
   int id_var_coo_x[2];
   int id_var_coo_xyz[2];
-  PDM_writer_geom_t *id_geom[2] = {NULL, NULL};
+  int id_geom[2];
 
   for (int imesh = 0; imesh < 2; imesh++) {
 
@@ -1052,17 +1052,11 @@
     free (nsom_part);
 
     PDM_writer_step_end (id_cs[imesh]);
-<<<<<<< HEAD
-    PDM_writer_geom_data_free (id_geom[imesh]);
-
-    PDM_writer_geom_free (id_geom[imesh]);
-=======
     // PDM_writer_geom_data_free (id_cs[imesh],
     //                   id_geom[imesh]);
 
     // PDM_writer_geom_free (id_cs[imesh],
     //              id_geom[imesh]);
->>>>>>> 6866602d
     PDM_writer_free (id_cs[imesh]);
 
     free (debPartProcs);
@@ -1134,7 +1128,7 @@
   int id_var_match[2];
   int id_var_cell_match[2];
   int id_var_origin[2];
-  PDM_writer_geom_t *id_geom[2] = {NULL, NULL};
+  int id_geom[2];
 
   for (int imesh = 0; imesh < 2; imesh++) {
     if (imesh == 0) {
@@ -1421,17 +1415,11 @@
     free (val_origin);
 
     PDM_writer_step_end (id_cs[imesh]);
-<<<<<<< HEAD
-    PDM_writer_geom_data_free (id_geom[imesh]);
-
-    PDM_writer_geom_free (id_geom[imesh]);
-=======
     // PDM_writer_geom_data_free (id_cs[imesh],
     //                            id_geom[imesh]);
 
     // PDM_writer_geom_free (id_cs[imesh],
     //                       id_geom[imesh]);
->>>>>>> 6866602d
     PDM_writer_free (id_cs[imesh]);
 
     free (_olface_nb);
