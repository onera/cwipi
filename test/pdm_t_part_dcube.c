--- conflicted
+++ resolved
@@ -185,13 +185,8 @@
   PDM_dcube_gen_init(&id,
                       comm,
                       nVtxSeg,
-<<<<<<< HEAD
                       length,
-		                  0.);
-=======
-                      length
 		      0.);
->>>>>>> f61c1243
 
   PDM_dcube_gen_dim_get(id,
                          &nFaceGroup,
