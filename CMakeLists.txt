

#==============================================================================
#
#                Top level CMakeLists.txt file for CWIPI
#
#==============================================================================

cmake_minimum_required(VERSION 3.0)
cmake_policy(VERSION 3.0)

enable_testing()

#------------------------------------------------------------------------------
# Internal CMake module (shared with paradigm)
#------------------------------------------------------------------------------

#set(CWP_CMAKE_DIR "${CMAKE_CURRENT_SOURCE_DIR}/paradigm/cmake")
set(CWP_CMAKE_DIR "${CMAKE_CURRENT_SOURCE_DIR}/cmake")
set(CMAKE_MODULE_PATH "${CWP_CMAKE_DIR}/modules")

<<<<<<< HEAD
project(CWP VERSION 0.10.0 LANGUAGES C CXX Fortran)
=======
project(CWP VERSION 0.0.0 LANGUAGES C CXX Fortran)
>>>>>>> 9acbb4bd

#------------------------------------------------------------------------------
# Enable languages
#------------------------------------------------------------------------------

set(PDM_IN_CWP 1)
set(PDM_VERSION "${PDM_VERSION_MAJOR}.${PDM_VERSION_MINOR}.${PDM_VERSION_PATCH}")

#------------------------------------------------------------------------------
# User option Definition
#------------------------------------------------------------------------------

# OpenMP
# ------

option(CWP_ENABLE_OPENMP "Enable OpenMP" OFF)

# Pt-scotch
# ---------

option(CWP_ENABLE_PTSCOTCH "Compile with support for Pt-SCOTCH." OFF)

# ParMetis
# --------

option(CWP_ENABLE_PARMETIS "Compile with support for ParMetis." OFF)

# Shared libraries
# ----------------

option(CWP_ENABLE_SHARED "Build Shared Libraries" ON)

# Static libraries
# ----------------

option(CWP_ENABLE_STATIC "Build Static Libraries" ON)

# Check MPI Wrapper
# -----------------

option(CWP_ENABLE_MPI_CHECK "Check MPI Wrapper" ON)

# Python Bindings
# ---------------

option(CWP_ENABLE_PYTHON_BINDINGS "Build Python module" OFF)

# Fortran interface
# -----------------

option(CWP_ENABLE_Fortran  "Build Shared Fortran Interface" OFF)

# MKL, BLAS, LAPACK
# -----------------

option(CWP_ENABLE_BLAS  "Enable the use of the library blas" ON)

if (CWP_ENABLE_BLAS)
  if (CMAKE_C_COMPILER_ID STREQUAL "Intel")
    set (BLA_VENDOR "Intel10_64lp_seq")
    find_package(BLAS)
    if (BLAS_FOUND)
      set(CWP_HAVE_MKL 1)
    endif()
    unset (BLA_VENDOR)
  endif()
<<<<<<< HEAD

  if (NOT BLAS_FOUND)
    find_package(BLAS)
  endif()
=======

  if (NOT BLAS_FOUND)
    find_package(BLAS)
  endif()


>>>>>>> 9acbb4bd
endif()

if (BLAS_FOUND)
  set(CWP_HAVE_BLAS 1)
endif()


# High order (Nodal bases from SPACE)
# -----------------

#if (BLAS_FOUND AND LAPACK_FOUND)
#  set (ENABLE_SPACE_NODAL_BASIS ON)
#else()
#  set (ENABLE_SPACE_NODAL_BASIS OFF)
#endif()
#option(CWP_ENABLE_SPACE_NODAL_BASIS  "Enable nodal basis from SPACE" ${ENABLE_SPACE_NODAL_BASIS})

#if (CWP_ENABLE_SPACE_NODAL_BASIS)
# set(SNB_IN_CWP 1)
# set(HAVE_SPACE_BASIS 1)
#endif ()

# Allow Fortran call from C
# --------------------------

#------------------------------------------------------------------------------
# Default build : Release
#------------------------------------------------------------------------------

if (CWP_ENABLE_PYTHON_BINDINGS AND (NOT CWP_ENABLE_SHARED))
   set (CWP_ENABLE_SHARED "ON" CACHE STRING "Build Shared Libraries" FORCE )
endif()

if (CWP_ENABLE_SHARED AND CWP_ENABLE_Fortran)
   set (CWP_ENABLE_SHARED_Fortran_LIB ON)
endif()

if (CWP_ENABLE_STATIC AND CWP_ENABLE_Fortran)
   set (CWP_ENABLE_STATIC_Fortran_LIB ON)
endif()

if ((NOT CWP_ENABLE_STATIC) AND (NOT CWP_ENABLE_SHARED))
   message (FATAL_ERROR "No enabled library. Please, enable shared or static library")
endif()

if (NOT CMAKE_BUILD_TYPE)
  set(CMAKE_BUILD_TYPE "Release" CACHE STRING  "Choose the type of build, options are: None(CMAKE_CXX_FLAGS or CMAKE_C_FLAGS used) Debug Release RelWithDebInfo MinSizeRel" FORCE)
endif()

#------------------------------------------------------------------------------
# Default compiler flags
#------------------------------------------------------------------------------

include(${CMAKE_MODULE_PATH}/default_flags.cmake)

#------------------------------------------------------------------------------
# ADD "-DDEBUG_CLASSE" in Debug
#------------------------------------------------------------------------------

if (CMAKE_BUILD_TYPE STREQUAL "Debug")
  add_definitions (-DDEBUG_CLASSE)
endif()

#------------------------------------------------------------------------------
# Check include file
#------------------------------------------------------------------------------

include(CheckIncludeFile)
check_include_file("dlfcn.h"        HAVE_DLFCN_H)
check_include_file("fcntl.h"        HAVE_FCNTL_H)
check_include_file("malloc.h"       HAVE_MALLOC_H)
check_include_file("stddef.h"       HAVE_STDDEF_H)

check_include_file("inttypes.h"     HAVE_INTTYPES_H)
check_include_file("memory.h"       HAVE_MEMORY_H)
check_include_file("stdbool.h"      HAVE_STDBOOL_H)
check_include_file("stdint.h"       HAVE_STDINT_H)
check_include_file("stdlib.h"       HAVE_STDLIB_H)
check_include_file("strings.h"      HAVE_STRINGS_H)
check_include_file("string.h"       HAVE_STRING_H)
check_include_file("unistd.h"       HAVE_UNISTD_H)
if (NOT HAVE_UNISTD_H)
  check_include_file("sys/unistd.h"   HAVE_UNISTD_H)
endif()

check_include_file("sys/stat.h"     HAVE_SYS_STAT_H)
check_include_file("sys/types.h"    HAVE_SYS_TYPES_H)
check_include_file("sys/procfs.h"   HAVE_SYS_PROCFS_H)
check_include_file("sys/signal.h"   HAVE_SYS_SIGNAL_H)
check_include_file("sys/sysinfo.h"  HAVE_SYS_SYSINFO_H)
check_include_file("sys/utsname.h"  HAVE_SYS_UTSNAME_H)
check_include_file("sys/resource.h" HAVE_SYS_RESOURCE_H)
check_include_file("sys/time.h"     HAVE_SYS_TIME_H)
check_include_file("time.h"         HAVE_TIME_H)

#------------------------------------------------------------------------------
# Check type size
#------------------------------------------------------------------------------

include(CheckTypeSize)
check_type_size("size_t"       SIZEOF_SIZE_T)
if (HAVE_SIZEOF_SIZE_T)
  set (HAVE_SIZE_T 1)
endif()
check_type_size("_Bool"        SIZEOF__BOOL)
if (HAVE_SIZEOF__BOOL)
  set (HAVE__BOOL 1)
endif()
check_type_size("ssize_t"      SIZEOF_SSIZE_T)
if (HAVE_SIZEOF_SSIZE_T)
  set (HAVE_SSIZE_T 1)
endif()
check_type_size("long long"    SIZEOF_LONG_LONG)
if (HAVE_SIZEOF_LONG_LONG)
  set (HAVE_LONG_LONG 1)
endif()
check_type_size("unsigned long long"  SIZEOF_UNSIGNED_LONG_LONG)
if (HAVE_SIZEOF_UNSIGNED_LONG_LONG)
  set (HAVE_UNSIGNED_LONG_LONG 1)
endif()
check_type_size("long"         SIZEOF_LONG)
if (HAVE_SIZEOF_LONG)
  set (HAVE_LONG 1)
endif()
check_type_size("short"        SIZEOF_SHORT)
if (HAVE_SIZEOF_SHORT)
  set (HAVE_SHORT 1)
endif()
check_type_size("int"          SIZEOF_INT)
if (HAVE_SIZEOF_INT)
  set (HAVE_INT 1)
endif()
check_type_size("int32_t"      SIZEOF_INT32_T)
if (HAVE_SIZEOF_INT32_T)
  set (HAVE_INT32_T 1)
endif()
check_type_size("int64_t"      SIZEOF_INT64_T)
if (HAVE_SIZEOF_INT64_T)
  set (HAVE_INT64_T 1)
endif()
check_type_size("uint32_t"     SIZEOF_UINT32_T)
if (HAVE_SIZEOF_UINT32_T)
  set (HAVE_UINT32_T 1)
endif()
check_type_size("uint64_t"     SIZEOF_UINT64_T)
if (HAVE_SIZEOF_UINT64_T)
  set (HAVE_UINT64_T 1)
endif()
check_type_size("unistd_t"     SIZEOF_UNISTD_T)
if (HAVE_SIZEOF_UNISTD_T)
  set (HAVE_UNISTD_T 1)
endif()
check_type_size("float"        SIZEOF_FLOAT)
if (HAVE_SIZEOF_FLOAT_T)
  set (HAVE_FLOAT_T 1)
endif()
check_type_size("double"       SIZEOF_DOUBLE)
if (HAVE_SIZEOF_DOUBLE_T)
  set (HAVE_DOUBLE_T 1)
endif()
check_type_size("long double"  SIZEOF_LONG_DOUBLE)
if (HAVE_SIZEOF_LONG_DOUBLE_T)
  set (HAVE_LONG_DOUBLE_T 1)
endif()
check_type_size("void *"       SIZEOF_VOID_P)
if (HAVE_SIZEOF_VOID_P)
  set (HAVE_VOID_P 1)
endif()
check_type_size("off_t"        SIZEOF_OFF_T)
if (HAVE_SIZEOF_OFF_T)
  set (HAVE_OFF_T 1)
endif()
check_type_size("ptrdiff_t"    SIZEOF_PTRDIFF_T)
if (HAVE_SIZEOF_PTRDIFF_T)
  set (HAVE_PTRDIFF_T 1)
endif()

#------------------------------------------------------------------------------
# Check C internal functions
#------------------------------------------------------------------------------

include(CheckFunctionExists)
CHECK_FUNCTION_EXISTS(sysinfo HAVE_SYSINFO)
CHECK_FUNCTION_EXISTS(sbrk HAVE_SBRK)
CHECK_FUNCTION_EXISTS(mkdir HAVE_MKDIR)
CHECK_FUNCTION_EXISTS(posix_memalign HAVE_POSIX_MEMALIGN)
CHECK_FUNCTION_EXISTS(backtrace HAVE_BACKTRACE)
CHECK_FUNCTION_EXISTS(fseeko HAVE_FSEEKO)
CHECK_FUNCTION_EXISTS(getrusage HAVE_GETRUSAGE)
CHECK_FUNCTION_EXISTS(gettimeofday HAVE_GETTIMEOFDAY)
CHECK_FUNCTION_EXISTS(vprintf HAVE_VPRINTF)
CHECK_FUNCTION_EXISTS(snprintf HAVE_SNPRINTF)

#------------------------------------------------------------------------------
# Libraries to add to link
#------------------------------------------------------------------------------

set(COMMON_LIBRARIES)

#------------------------------------------------------------------------------
# Check dependecies
#------------------------------------------------------------------------------

# Check MPI (TODO : check MPI wrapper function check )
# ----------------------------------------------------

find_package(MPI REQUIRED)

mark_as_advanced (MPI_EXTRA_LIBRARY MPI_LIBRARY)

# Check MPI Wrapper
# -----------------

if (CWP_ENABLE_MPI_CHECK)
  include(${CMAKE_MODULE_PATH}/CheckMPI.cmake)
endif()

# Checck SCOTCH an ParMETIS
# -------------------------

if (CWP_ENABLE_PARMETIS)
  find_package(ParMETIS 4.0.3)
  if (PARMETIS_FOUND)
    set(CWP_HAVE_PARMETIS 1)
  endif()
endif()

if (CWP_ENABLE_PTSCOTCH)
  find_package(PTSCOTCH 6.0.0)
  if (PTSCOTCH_FOUND)
    set(CWP_HAVE_PTSCOTCH 1)
  endif()
endif()

# Check OpenMP (TODO : check MPI wrapper function check )
# -------------------------------------------------------

if (CWP_ENABLE_OPENMP)
  find_package(OpenMP)
endif()

# Python bindings
# ---------------

if (CWP_ENABLE_PYTHON_BINDINGS)
  find_package(PythonInterp REQUIRED)
  find_package(PythonLibs REQUIRED)
  find_package(NumPy REQUIRED)
  find_package(Mpi4Py REQUIRED)
  include(UseCython)
  if (NOT CMAKE_CWP_INSTALL_PYTHON_DIR)

     set (CMAKE_CWP_INSTALL_PYTHON_DIR  "${CMAKE_INSTALL_PREFIX}")
     set (CMAKE_CWP_INSTALL_PYTHON_DIR
         ${CMAKE_CWP_INSTALL_PYTHON_DIR} CACHE STRING "Install path directory for Python packages")
  endif ()

endif()

#------------------------------------------------------------------------------
# System for bft
#------------------------------------------------------------------------------

if (CMAKE_SYSTEM_NAME STREQUAL "Linux")
  set(bftc_OS_Linux 1)
elseif (CMAKE_SYSTEM_NAME STREQUAL "AIX")
  set(bftc_OS_AIX 1)
elseif (CMAKE_SYSTEM_NAME STREQUAL "HP_UX")
  set(bftc_OS_HP_UX 1)
elseif (CMAKE_SYSTEM_NAME STREQUAL "IRIX64")
  set(bftc_OS_IRIX64 1)
elseif (CMAKE_SYSTEM_NAME STREQUAL "OSF1")
  set(bftc_OS_OSF1 1)
elseif (CMAKE_SYSTEM_NAME STREQUAL "SunOS")
  set(bftc_OS_Solaris 1)
elseif (CMAKE_SYSTEM_NAME STREQUAL "System_V")
  set(bftc_OS_System_V 1)
endif()

#------------------------------------------------------------------------------
# Call Fortran in C
#------------------------------------------------------------------------------

if (NOT (CWP_ENABLE_SHARED_Fortran_LIB OR CWP_ENABLE_STATIC_Fortran_LIB))
   set (CWP_HAVE_NOT_FORTRAN_IN_C 1)
endif()

#------------------------------------------------------------------------------
# Store variable in configure file
#------------------------------------------------------------------------------

configure_file(cwp_config_priv.h.in "${CMAKE_CURRENT_BINARY_DIR}/config_priv.h")
configure_file(bftc_config.h.in "${CMAKE_CURRENT_BINARY_DIR}/bftc_config.h")
configure_file(fvmc_config.h.in "${CMAKE_CURRENT_BINARY_DIR}/fvmc_config.h")
configure_file(cwp_config.h.in "${CMAKE_CURRENT_BINARY_DIR}/cwipi_config.h")

if (CWP_ENABLE_Fortran)
  if ("${CMAKE_CURRENT_BINARY_DIR}/cwipi_config.h" IS_NEWER_THAN  "${CMAKE_CURRENT_BINARY_DIR}/cwipi_configf.h")
    include (FortranizeFile)
    fortranize(${CMAKE_CURRENT_BINARY_DIR}/cwipi_config.h)
  endif ()
endif ()

#------------------------------------------------------------------------------
# Installation de PDM
#------------------------------------------------------------------------------

# Set PDM install sub-directories
set(CWP_BIN_DIR "bin")
set(CWP_LIB_DIR "lib")
set(CWP_INCLUDE_DIR "include")
set(CWP_PKGCONFIG_DIR "lib/pkgconfig")
set(CWP_SHARE_DIR "share/cedre")
set(CWP_MAN_DIR "share/man")
set(CWP_DOC_DIR "${CWP_SHARE_DIR}/doc")
set(CWP_ETC_DIR "etc")

#------------------------------------------------------------------------------
# Ajout des sources de tous les elements du projet
# En fonction des top_targets a installer
#------------------------------------------------------------------------------

if (IS_DIRECTORY "${CMAKE_CURRENT_SOURCE_DIR}/paradigm")
  add_subdirectory(paradigm)
  add_subdirectory(paradigm/doc)
endif()

add_subdirectory(src)

if (CWP_ENABLE_PYTHON_BINDINGS)
  add_subdirectory(Cython)
endif()

if (CWP_ENABLE_SPACE_NODAL_BASIS)
 add_subdirectory(spaceBasis)
endif ()
add_subdirectory(tests)
add_subdirectory(doc)


#------------------------------------------------------------------------------
# Print summary of found and not found optional packages
#------------------------------------------------------------------------------

include(FeatureSummary)
FEATURE_SUMMARY(WHAT ALL)

#------------------------------------------------------------------------------
# Affichage du message de fin d'installation
#------------------------------------------------------------------------------

add_subdirectory(${CWP_CMAKE_DIR}/post-install)<|MERGE_RESOLUTION|>--- conflicted
+++ resolved
@@ -19,11 +19,7 @@
 set(CWP_CMAKE_DIR "${CMAKE_CURRENT_SOURCE_DIR}/cmake")
 set(CMAKE_MODULE_PATH "${CWP_CMAKE_DIR}/modules")
 
-<<<<<<< HEAD
-project(CWP VERSION 0.10.0 LANGUAGES C CXX Fortran)
-=======
-project(CWP VERSION 0.0.0 LANGUAGES C CXX Fortran)
->>>>>>> 9acbb4bd
+project(CWP VERSION 0.11.0 LANGUAGES C CXX Fortran)
 
 #------------------------------------------------------------------------------
 # Enable languages
@@ -90,19 +86,11 @@
     endif()
     unset (BLA_VENDOR)
   endif()
-<<<<<<< HEAD
 
   if (NOT BLAS_FOUND)
     find_package(BLAS)
   endif()
-=======
-
-  if (NOT BLAS_FOUND)
-    find_package(BLAS)
-  endif()
-
-
->>>>>>> 9acbb4bd
+
 endif()
 
 if (BLAS_FOUND)
