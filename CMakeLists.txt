--- conflicted
+++ resolved
@@ -35,14 +35,10 @@
 set(CMAKE_MODULE_PATH "${CWP_CMAKE_DIR}/modules;${CMAKE_CURRENT_SOURCE_DIR}/external/paradigm/cmake/modules")
 #set(CMAKE_MODULE_PATH "${CWP_CMAKE_DIR}/modules")
 
-<<<<<<< HEAD
-project(CWP VERSION 0.12.0 LANGUAGES C CXX Fortran)
-=======
 include(${CWP_CMAKE_DIR}/modules/cwp_version.cmake)
 project(CWP VERSION ${CWP_DEF_VERSION_MAJOR} LANGUAGES C CXX Fortran)
 
 set(CWP_VERSION "${CWP_VERSION_MAJOR}.${CWP_VERSION_MINOR}.${CWP_VERSION_PATCH}")
->>>>>>> 188d2853
 
 #------------------------------------------------------------------------------
 # Enable languages
@@ -124,9 +120,6 @@
     find_package(BLAS)
   endif()
 
-<<<<<<< HEAD
-endif()
-=======
   if (NOT LAPACK_FOUND)
     find_package(LAPACK)
   endif()
@@ -134,7 +127,6 @@
   if (BLAS_FOUND)
     set(CWP_HAVE_BLAS 1)
   endif()
->>>>>>> 188d2853
 
   if (LAPACK_FOUND)
     set(CWP_HAVE_LAPACK 1)
