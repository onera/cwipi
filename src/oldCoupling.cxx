--- conflicted
+++ resolved
@@ -2303,22 +2303,6 @@
 
     _toLocate = false;
 
-<<<<<<< HEAD
-=======
-    PDM_timer_hang_on(t1);
-
-    double elaps1 = PDM_timer_elapsed(t1);
-    double elaps1_abs;
-    MPI_Allreduce(&elaps1, &elaps1_abs, 1, MPI_DOUBLE, MPI_MAX, localComm);
-
-    int currentRank;
-    MPI_Comm_rank (localComm, &currentRank);
-
-    if (currentRank == 0) {
-      printf ("Temps de localisation coupling::locate : %12.5e\n", elaps1_abs);
-    }
-
->>>>>>> 9acbb4bd
   }
 
 
