
/*============================================================================
 * Parallel partitioning
 *============================================================================*/

/*----------------------------------------------------------------------------
 *  System headers
 *----------------------------------------------------------------------------*/

#include <math.h>
#include <stdlib.h>
#include <stdio.h>
#include <assert.h>

/*----------------------------------------------------------------------------
 *  Local headers
 *----------------------------------------------------------------------------*/

#include "pdm.h"
#include "pdm_mpi.h"
#include "pdm_config.h"
#include "pdm_priv.h"
#include "pdm_timer.h"
#include "pdm_mpi.h"
#include "pdm_mpi_ext_dependencies.h"
#include "pdm_part_to_block.h"
#include "pdm_block_to_part.h"

#include "pdm_printf.h"
#include "pdm_error.h"
#include "pdm_sort.h"
#include "pdm_unique.h"
#include "pdm_binary_search.h"
#include "pdm_handles.h"
#include "pdm_hash_tab.h"

#include "pdm_partitioning_algorithm.h"
#include "pdm_distrib.h"
#include "pdm_order.h"
// #include "pdm_para_graph_dual.h"

/*----------------------------------------------------------------------------
 *  Optional headers
 *----------------------------------------------------------------------------*/

#ifdef __cplusplus
extern "C" {
#if 0
} /* Fake brace to force back Emacs auto-indentation back to column 0 */
#endif
#endif /* __cplusplus */

/*============================================================================
 * Fortran function header
 *============================================================================*/

/*============================================================================
 * Local macro definitions
 *============================================================================*/

/*============================================================================
 * Type definitions
 *============================================================================*/

/*============================================================================
 * Global variable
 *============================================================================*/


/*============================================================================
 * Private function definitions
 *============================================================================*/

static inline int _is_prime(int num)
{
  if ((num & 1)==0)
    return num == 2;
  else {
    for (int i = 3; i <= sqrt(num); i+=2) {
      if (num % i == 0)
        return 0;
    }
  }
  return 1;
}

/*=============================================================================
 * Public function definitions
 *============================================================================*/

/**
 *  \brief Gather the entities splitted by the partitioner
 *   (usually cells) to their attributed partition, using the array mapping
 *   entities id to their assigned partition number.
 *   Each partition is hold by a (unique) process following the input partition
 *   distribution. The connection between partition members and original entities
 *   is made trought the local to global numbering computed by the function.
 *
 * \param [in]   comm                PDM_MPI communicator
 * \param [in]   part_distribution   Distribution of partitions over the processes (size=n_rank+1)
 * \param [in]   entity_distribution Distribution of entities over the processes (size=n_rank+1)
 * \param [in]   dentity_to_part     Id of assigned partition for each entity (size=dn_entity)
 * \param [out]  pn_entities         Number of entities in each partition (size n_part)
 * \param [out]  pentity_ln_to_gn    Array of local to global entity id for each partition (size n_part)
 *
 * \return       n_part              Number of partitions managed by this process
*/
int
PDM_part_assemble_partitions
(
 const PDM_MPI_Comm    comm,
       PDM_g_num_t    *part_distribution,
 const PDM_g_num_t    *entity_distribution,
 const int            *dentity_to_part,
       int           **pn_entity,
       PDM_g_num_t  ***pentity_ln_to_gn
)
{
  printf("PDM_part_assemble_partitions\n");
  int i_rank;
  int n_rank;

  PDM_MPI_Comm_rank(comm, &i_rank);
  PDM_MPI_Comm_size(comm, &n_rank);

  int dn_part = part_distribution[i_rank+1] -  part_distribution[i_rank];
  int dn_entity = entity_distribution[i_rank+1] -  entity_distribution[i_rank];

  /*
   * On recréer un tableau pourtant dans scotch et metis le part est en int64 ...
   *     Il faudrait changer le ext_dependancies ..
   */
  PDM_g_num_t* dpart_ln_to_gn = (PDM_g_num_t * ) malloc( sizeof(PDM_g_num_t) * dn_entity );
  for(int i = 0; i < dn_entity; ++i){
    dpart_ln_to_gn[i] = (PDM_g_num_t) dentity_to_part[i] + 1;
  }

  /*
   * Each proc get all the entities affected to its partitions
   */
  PDM_part_to_block_t *ptb_partition =
   PDM_part_to_block_create2(PDM_PART_TO_BLOCK_DISTRIB_ALL_PROC,
                             PDM_PART_TO_BLOCK_POST_MERGE,
                             1.,
                             &dpart_ln_to_gn,
                             part_distribution,
                             &dn_entity,
                             1,
                             comm);

  const int n_part_block = PDM_part_to_block_n_elt_block_get (ptb_partition);
  //printf("rank = %i | n_part_block = %i\n",i_rank,n_part_block);
  //printf("rank = %i | dn_part = %i\n",i_rank,dn_part);
  assert(n_part_block == dn_part || n_part_block==0);
  /*
   * Generate global numbering
   */
  int*             dentity_stri = (int *)          malloc( sizeof(int)         * dn_entity );
  PDM_g_num_t* dentity_ln_to_gn = (PDM_g_num_t * ) malloc( sizeof(PDM_g_num_t) * dn_entity );

  PDM_g_num_t shift_g = entity_distribution[i_rank] + 1;
  for(int i = 0; i < dn_entity; ++i){
    dentity_stri[i]     = 1;
    dentity_ln_to_gn[i] = (PDM_g_num_t) shift_g + i;
  }

  /*
   * Exchange
   */
  PDM_g_num_t* pentity_ln_to_gn_tmp = NULL;

  PDM_part_to_block_exch (ptb_partition,
                          sizeof(PDM_g_num_t),
                          PDM_STRIDE_VAR,
                          1,
                          &dentity_stri,
                (void **) &dentity_ln_to_gn,
                          pn_entity,
                (void **) &pentity_ln_to_gn_tmp);

  free(dentity_stri);
  free(dentity_ln_to_gn);

  /* Reshape pentity_ln_to_gn */
  *pentity_ln_to_gn = (PDM_g_num_t **) malloc( sizeof(PDM_g_num_t *) * n_part_block);
  PDM_g_num_t **_pentity_ln_to_gn = *pentity_ln_to_gn;

  int offset = 0;
  for(int i_part = 0; i_part < n_part_block; ++i_part){

    int _pn_entity = (*pn_entity)[i_part];
    _pentity_ln_to_gn[i_part] = (PDM_g_num_t *) malloc( sizeof(PDM_g_num_t) * _pn_entity);

    for(int i_elmt = 0; i_elmt < _pn_entity; ++i_elmt){
      _pentity_ln_to_gn[i_part][i_elmt] = pentity_ln_to_gn_tmp[offset + i_elmt];
    }

    offset += _pn_entity;

    /* Panic verbose */
    if(0 == 1){
      printf("[%i] _pentity_ln_to_gn = ", i_rank);
      for(int i_data = 0; i_data < _pn_entity; ++i_data){
        printf(PDM_FMT_G_NUM" ", _pentity_ln_to_gn[i_part][i_data]);
      }
      printf("\n");
    }
  }

  if (n_part_block==0) { // in this case, the ln_to_gn is empty, but the size (i.e. 0) still needs to be there
    free(*pn_entity);
    *pn_entity = (int*)malloc(dn_part * sizeof(int));
    for (int i_part=0; i_part<dn_part; ++i_part) {
      (*pn_entity)[i_part] = 0;
    }
  }

  PDM_part_to_block_free (ptb_partition);

  free(pentity_ln_to_gn_tmp);
  free(dpart_ln_to_gn);

  return n_part_block;

}

/**
 *  \brief Construct the face->cell connectivity from the cell->face connectivity
 *   Since we assume that a face->cell is an array of two columns, this function
 *   can not be used to reverse other connectivities such as face->vtx.
 *
 *   This function respect the orientation : negative face in cell->face connectivity
 *   indicates that cell is right in the face->cell connectivity.
 *
 * \param [in]   n_part             Number of partitions
 * \param [in]   np_cell            Number of cells in each partition (size=n_part)
 * \param [in]   np_face            Number of faces in each partition (size=n_part)
 * \param [in]   pcell_face_idx     2d array of cell to face connectivity indexes
 *                                  (size = n_part*np_cell[i_part])
 * \param [in]   pcell_face         2d array of cell to face connectivity
 *                                  (size = n_part*pcell_face_idx[i_part][np_cell+1])
 * \param [out]  pface_face         2d array of face to cell connectivity
 *                                  (size = n_part*2*np_face[i_part])
*/
void
PDM_part_reverse_pcellface
(
  const int         n_part,
  const int        *np_cell,
  const int        *np_face,
  const int       **pcell_face_idx,
  const int       **pcell_face,
        int      ***pface_cell
)
{
  printf("PDM_part_reverse_pcellface\n");

  *pface_cell = (int **) malloc( n_part * sizeof(int *) );

  for (int i_part = 0; i_part < n_part; i_part++)
  {
    (*pface_cell)[i_part] = (int *) malloc( sizeof(int) * 2 * np_face[i_part]);
    /* Shortcuts for this part */
    const int *_pcell_face_idx = pcell_face_idx[i_part];
    const int *_pcell_face     = pcell_face[i_part];
          int *_pface_cell     = (*pface_cell)[i_part];

    for (int i = 0; i < 2 * np_face[i_part]; i++)
      _pface_cell[i] = 0;

    for (int i_cell = 0; i_cell < np_cell[i_part]; i_cell++){
      for (int i_data = _pcell_face_idx[i_cell]; i_data < _pcell_face_idx[i_cell+1]; i_data++){
        int l_face =  PDM_ABS(_pcell_face[i_data])-1;
        int sign   = PDM_SIGN(_pcell_face[i_data]);
        if (sign > 0) {
          _pface_cell[2*l_face  ] = i_cell+1;
        }
        else {
          _pface_cell[2*l_face+1] = i_cell+1;
        }
      }
    }
  }
}

/**
 *  \brief Reorient the boundary faces such that they have a outward normal for the boundary cell.
 *   This functions only uses topological information (face->cell connectivity) to determine
 *   if the face must be reoriented. Thus, input face->cell and cell->face connectivities must
 *   contain correct orientation information.
 *
 *
 * \param [in]    n_part             Number of partitions
 * \param [in]    pn_face            Number of faces in each partition (size=n_part)
 * \param [inout] pface_face         On each part, array of face to cell connectivity
 *                                   (size = n_part*2*np_face[i_part])
 * \param [in]    pcell_face_idx     On each part, array of cell to face connectivity indexes
 *                                   (size = n_part*np_cell[i_part])
 * \param [inout] pcell_face         On each part, array of cell to face connectivity
 *                                   (size = n_part*pcell_face_idx[i_part][np_cell+1])
 * \param [in]    pface_vtx_idx      On each part, array of face to vertex connectivity indexes
 *                                   (size = n_part*np_vtx[i_part])
 * \param [inout] pface_vtx          On each part, array of face to vertex connectivity
 *                                  (size = n_part*pface_vtx_idx[i_part][np_vtx+1])
*/
void
PDM_part_reorient_bound_faces
(
  const int         n_part,
  const int        *pn_face,
        int       **pface_cell,
  const int       **pcell_face_idx,
        int       **pcell_face,
  const int       **pface_vtx_idx,
        int       **pface_vtx
)
{
  printf("PDM_part_reorient_faces\n");

  for (int i_part = 0; i_part < n_part; i_part++){
    for (int i_face = 0; i_face < pn_face[i_part]; i_face++){
      if (pface_cell[i_part][2*i_face] == 0) {

        /* Swap connectivity in pface_cell */
        pface_cell[i_part][2*i_face]   = pface_cell[i_part][2*i_face+1];
        pface_cell[i_part][2*i_face+1] = 0;

        /* Remove sign in cell_face connectivity */
        int cell_lid = pface_cell[i_part][2*i_face]-1;
        for (int j = pcell_face_idx[i_part][cell_lid]; j < pcell_face_idx[i_part][cell_lid+1]; j++){
          if (pcell_face[i_part][j] == -1*(i_face+1)){
            pcell_face[i_part][j] = (i_face+1);
          }
        }

        /* Reverse face->vertex connectivity : start from same vtx but reverse array*/
        int offset     = pface_vtx_idx[i_part][i_face] + 1;
        int n_face_vtx = pface_vtx_idx[i_part][i_face+1] - pface_vtx_idx[i_part][i_face] - 1;
        int end_index  = n_face_vtx - 1;
        int tmp_swap;
        for (int j = 0; j < n_face_vtx/2; j++){
          tmp_swap = pface_vtx[i_part][offset+end_index];
          pface_vtx[i_part][offset+end_index] = pface_vtx[i_part][offset+j];
          pface_vtx[i_part][offset+j] = tmp_swap;
          end_index--;
        }
      }
    }
  }
}

/**
 *  \brief Recover partitioned entity groups (cell, face, vertex) from distributed
 *   entity groups. Return the list of local element id belonging to each group,
 *   and the position of those entities in the corresponding original (distributed) group.
 *
 *   This function is especially used to retrieve boundary conditions which are defined as
 *   face groups.
 *
 *   n_group is a global data that must be know by each process, even if they
 *   dont hold any group element.
 *
 * \param [in]   comm                PDM_MPI communicator
 * \param [in]   entity_distribution Distribution of entities over the processes (size=n_rank+1)
 * \param [in]   n_group             Number of groups defined for this entity
 * \param [in]   dgroup_idx          Number of distributed elements in each group (size=n_group+1)
 * \param [in]   dgroup              Global id of entities belonging to the groups (size=dgroup_idx[n_group])
 * \param [in]   n_part              Number of partitions
 * \param [in]   pn_entities         Number of entities in each partition (size=n_part)
 * \param [in]   pentity_ln_to_gn    Array of local to global entity id for each partition
 *                                   (size=n_part, each component size = pn_entities[i_part])
 * \param [out]  pgroup_idx          For each part, number of partitioned elements in each group
 *                                   (size = n_part, each component size = n_group+1)
 * \param [out]  pgroup              For each part, local id of entities belonging to the groups
 *                                   (size = n_part, each component size = pgroup_idx[n_group])
 * \param [out]  pgroup_ln_to_gn     For each part, position of entity in the original groups
 *                                   (size = n_part, each component size = pgroup_idx[n_group])
*/
void
PDM_part_distgroup_to_partgroup
(
 const PDM_MPI_Comm      comm,
 const PDM_g_num_t      *entity_distribution,
 const int               n_group,
 const int              *dgroup_idx,
 const PDM_g_num_t      *dgroup,
 const int               n_part,
 const int              *pn_entity,
 const PDM_g_num_t     **pentity_ln_to_gn,
       int            ***pgroup_idx,
       int            ***pgroup,
       PDM_g_num_t    ***pgroup_ln_to_gn
)
{
  printf("PDM_part_distgroup_to_partgroup\n");
  int i_rank;
  int n_rank;

  PDM_MPI_Comm_rank(comm, &i_rank);
  PDM_MPI_Comm_size(comm, &n_rank);

  int dn_entity = entity_distribution[i_rank+1] -  entity_distribution[i_rank];

  /*
   * Compute the groups distribution - Mandatory to have the link between rank and group
   */
  PDM_g_num_t** groups_distribution = (PDM_g_num_t **) malloc( n_group * sizeof(PDM_g_num_t *));

  for(int i_group = 0; i_group < n_group; ++i_group) {
    int dn_entity_group = dgroup_idx[i_group+1] - dgroup_idx[i_group];
    groups_distribution[i_group] = PDM_compute_entity_distribution(comm, dn_entity_group);
  }

  /*
   * Create exchange protocol
   *    - dgroup contains the absolute number of faces that contains the boundary conditions -> A kind of ln_to_gn
   */
  int dgroup_tot_size = dgroup_idx[n_group];
  PDM_part_to_block_t *ptb_group =
   PDM_part_to_block_create2(PDM_PART_TO_BLOCK_DISTRIB_ALL_PROC,
                             PDM_PART_TO_BLOCK_POST_MERGE,
                             1.,
                             (PDM_g_num_t **) & dgroup,
                             entity_distribution,
                             &dgroup_tot_size,
                             1,
                             comm);

  /*
   * Prepare send
   *    Reminder :face_group have double indirection
   *       - For each group we have a list of face
   *       - All rank have a distribution of each group
   * part_data should contains : ( position in distributed array + group_id )
   */
  int*         part_stri = (int         *) malloc( sizeof(int        )     * dgroup_tot_size );
  PDM_g_num_t* part_data = (PDM_g_num_t *) malloc( sizeof(PDM_g_num_t) * 2 * dgroup_tot_size );

  int idx_data = 0;
  int idx_stri = 0;
  for(int i_group = 0; i_group < n_group; ++i_group) {
    int dn_entity_group = dgroup_idx[i_group+1] - dgroup_idx[i_group];
    for(int i_elmt = 0; i_elmt < dn_entity_group; ++i_elmt ) {
      part_data[idx_data++] = i_group;
      part_data[idx_data++] = i_elmt + groups_distribution[i_group][i_rank]+1; /* Numero dans le tableau distribue */
      part_stri[idx_stri++] = 2;
    }
  }

  /*
   * Exchange
   */
  const int n_entity_block = PDM_part_to_block_n_elt_block_get(ptb_group);
  PDM_g_num_t* blk_gnum  = PDM_part_to_block_block_gnum_get(ptb_group);

  int*         blk_stri = NULL;
  PDM_g_num_t* blk_data = NULL;
  PDM_part_to_block_exch (ptb_group,
                          sizeof(PDM_g_num_t),
                          PDM_STRIDE_VAR,
                          1,
                          &part_stri,
                (void **) &part_data,
                          &blk_stri,
                (void **) &blk_data);

  /*
   * Post-treatement
   */
  if(1 == 0){
    int idx_elmt_d = 0;
    for(int i_elmt = 0; i_elmt < n_entity_block; ++i_elmt) {
      printf("[%d] - %d | "PDM_FMT_G_NUM" --> ", i_elmt, blk_stri[i_elmt], blk_gnum[i_elmt]);
      for(int i_data = 0; i_data < blk_stri[i_elmt]; ++i_data) {
        printf(PDM_FMT_G_NUM" ", blk_data[idx_elmt_d++]);
      }
      printf("\n");
    }
    printf("n_entity_block::%d\n", n_entity_block);
    printf("idx_entity_d  ::%d\n", idx_elmt_d/2);
  }

  /*
   * No choice we need to rebuild a proper blk_stri (but not blk_data)
   */
  int* blk_stri_full = (int *) malloc( dn_entity * sizeof(int));
  for(int i = 0; i < dn_entity; ++i){
    blk_stri_full[i] = 0;
  }

  /* On remet la stri au bonne endroit */
  // int idx_face = 0;
  for(int i_elmt = 0; i_elmt < n_entity_block; ++i_elmt) {
    int l_elmt = blk_gnum[i_elmt] - entity_distribution[i_rank] - 1;
    // printf("[%d] --> %d \n", i_elmt, l_elmt);
    blk_stri_full[l_elmt] = blk_stri[i_elmt];
  }
  free(blk_stri);



  /*
   *  Maintenant on peut faire un block_to_part sur le entity_ln_to_gn (le vrai) pour recuperer pour chaque partition
   *    le group
   */
  if(0 == 1){
    for(int i_part = 0; i_part < n_part; ++i_part) {
      printf("[%i][%d] pentity_ln_to_gn:: ", i_rank, i_part);
      for(int i_elmt = 0; i_elmt < pn_entity[i_part]; ++i_elmt){
        printf(PDM_FMT_G_NUM" ", pentity_ln_to_gn[i_part][i_elmt]);
      }
      printf("\n");
    }
  }

  /*
   * Prepare exchange protocol
   */
  PDM_block_to_part_t* btp = PDM_block_to_part_create(entity_distribution,
                               (const PDM_g_num_t **) pentity_ln_to_gn,
                                                      pn_entity,
                                                      n_part,
                                                      comm);

  /*
   * Exchange
   */
  int**         part_group_stri;
  PDM_g_num_t** part_group_data;
  PDM_block_to_part_exch2(btp,
                          sizeof(PDM_g_num_t),
                          PDM_STRIDE_VAR,
                          blk_stri_full,
             (void *  )   blk_data,
             (int  ***)  &part_group_stri,
             (void ***)  &part_group_data);

  /*
   * Post-Treatment
   */
  if(0 == 1){
    for(int i_part = 0; i_part < n_part; ++i_part) {
      int idx_data_g = 0;
      printf("[%d] part_group_data --> ", i_part);
      for(int i_elmt = 0; i_elmt < pn_entity[i_part]; ++i_elmt){
        printf(" \t [%d] ", i_elmt);
        for(int i_data = 0; i_data < part_group_stri[i_part][i_elmt]; ++i_data) {
          printf(PDM_FMT_G_NUM" ", part_group_data[i_part][idx_data_g++]);
        }
        printf("\n");
      }
    }
  }

  /*
   * Donc sur chaque partition on a dans la numerotation des faces la liste des frontières
   * On doit maintenant recréer les tableaux identiques à pdm_part
   */
  *pgroup_ln_to_gn = (PDM_g_num_t **) malloc( n_part * sizeof(PDM_g_num_t *) );
  *pgroup          = (int         **) malloc( n_part * sizeof(int         *) );
  *pgroup_idx      = (int         **) malloc( n_part * sizeof(int         *) );

  /* Shortcut */
  PDM_g_num_t** _group_ln_to_gn = *pgroup_ln_to_gn;
  int**         _group          = *pgroup;
  int**         _group_idx      = *pgroup_idx;

  int* count_group = (int *) malloc( (n_group + 1) * sizeof(int));
  for(int i_part = 0; i_part < n_part; ++i_part) {

    /*
     * All partition allocate is own array of size n_group
     */
    _group_idx[i_part] = (int *) malloc( (n_group + 1) * sizeof(int) );
    for(int i_group = 0; i_group < n_group+1; ++i_group){
      _group_idx[i_part][i_group] = 0;
      count_group[i_group] = 0;
    }

    /*
     * First step to count
     */
    int idx_elmt = 0;
    for(int i_elmt = 0; i_elmt < pn_entity[i_part]; ++i_elmt){
      for(int j = 0; j < part_group_stri[i_part][i_elmt]; j+=2){
        PDM_g_num_t i_group = part_group_data[i_part][idx_elmt];
        _group_idx[i_part][i_group+1] += 1;
        idx_elmt += 2;
      }
    }

    /*
     *  Deduce idx and allocate
     */
    for(int i_group = 0; i_group < n_group; ++i_group){
      _group_idx[i_part][i_group+1] += _group_idx[i_part][i_group];
    }
    int pgroup_tot_size = _group_idx[i_part][n_group];

    _group_ln_to_gn[i_part] = (PDM_g_num_t * ) malloc( pgroup_tot_size * sizeof(PDM_g_num_t));
    _group[i_part]          = (int         * ) malloc( pgroup_tot_size * sizeof(int        ));

    /*
     * Panic verbose
     */
    if( 0 == 1){
      printf("pgroup_tot_size::%d\n", pgroup_tot_size );
      printf("[%d][%d] _group_idx::\n", i_rank, i_part );
      for(int i_group = 0; i_group < n_group+1; ++i_group){
        printf("%d ", _group_idx[i_part][i_group]);
      }
      printf("\n");
    }

    /*
     * Fill data
     */
    idx_elmt = 0;
    for(int i_elmt = 0; i_elmt < pn_entity[i_part]; ++i_elmt){
      for(int j = 0; j < part_group_stri[i_part][i_elmt]; j+=2){
        PDM_g_num_t i_group        = part_group_data[i_part][idx_elmt  ];
        PDM_g_num_t elmt_position  = part_group_data[i_part][idx_elmt+1];

        int idx = _group_idx[i_part][i_group] + count_group[i_group];

        _group         [i_part][idx] = i_elmt+1;
        _group_ln_to_gn[i_part][idx] = elmt_position;

        count_group[i_group] += 1;
        idx_elmt += 2;
      }
    }
  }


  /*
   * Panic verbose
   */
  if( 0 == 1 ){
    for(int i_part = 0; i_part < n_part; ++i_part) {
      printf("[%i][%d] Groups \n", i_rank, i_part);
      for(int i_group = 0; i_group < n_group; ++i_group){
        printf("\t [%d]_group::", i_group);
        for(int idx = _group_idx[i_part][i_group]; idx < _group_idx[i_part][i_group+1]; ++idx){
          printf("%d ", _group[i_part][idx]);
        }
        printf("\n");
        printf("\t [%d]_group_ln_to_gn::", i_group);
        for(int idx = _group_idx[i_part][i_group]; idx < _group_idx[i_part][i_group+1]; ++idx){
          printf(PDM_FMT_G_NUM" ", _group_ln_to_gn[i_part][idx]);
        }
        printf("\n");
      }
    }
  }

  free(count_group);
  free(blk_stri_full);
  free(part_data);
  free(part_stri);
  free(blk_data);

  for(int i_part = 0; i_part < n_part; ++i_part) {
    free(part_group_stri[i_part]);
    free(part_group_data[i_part]);
  }
  free(part_group_stri);
  free(part_group_data);
  PDM_part_to_block_free(ptb_group);
  PDM_block_to_part_free(btp);
  for(int i_group = 0; i_group < n_group; ++i_group) {
    free(groups_distribution[i_group]);
  }
  free(groups_distribution);
}


/**
 *  \brief Computes partition connectivities with children gn from block connectivities.
 *
 * \param [in]   comm                PDM_MPI communicator
 * \param [in]   entity_distribution Distribution of entities over the processes (size=n_rank+1)
 * \param [in]   dconnectivity_idx   Distributed connectivity indexes (size=dn_entity+1)
 * \param [in]   dconnectivity       Distributed connectivity (size=dconnectivity_idx[dn_entity])
 * \param [in]   n_part              Number of partitions
 * \param [in]   pn_entity           Number of entities in each partition (size=n_part)
 * \param [in]   pentity_ln_to_gn    Array of local to global entity id for each partition
 * \param [out]  pconnectivity_idx   For each part, partitioned connectivity indexes
 *                                   (size = n_part, each component size = pn_entity[i_part])
 * \param [out]  pconnectivity_abs   For each part, partitioned connectivity in global numbering (size = n_part,
 *                                   each component size = pconnectivity_idx[i_part][pn_entity[i_part]])
*/
static
void
_dconnectivity_to_pconnectivity_abs
(
 const PDM_MPI_Comm    comm,
 const PDM_g_num_t    *entity_distribution,
 const int            *dconnectivity_idx,
 const PDM_g_num_t    *dconnectivity,
 const int             n_part,
 const int            *pn_entity,
 const PDM_g_num_t   **pentity_ln_to_gn,
       int          ***pconnectivity_idx,
       PDM_g_num_t  ***pconnectivity_abs
) {
  int i_rank;
  int n_rank;

  PDM_MPI_Comm_rank(comm, &i_rank);
  PDM_MPI_Comm_size(comm, &n_rank);

  int dn_entity = entity_distribution[i_rank+1] - entity_distribution[i_rank];

  /*
   * Prepare exchange protocol
   */
<<<<<<< HEAD
  //printf("rank: %i | lala5.3.0\n",i_rank);
  //printf("rank: %i | n_part = %i\n",i_rank,n_part);
  //printf("rank: %i | entity_distribution= %i,%i,%i\n",i_rank,entity_distribution[0],entity_distribution[1],entity_distribution[2]);
  //printf("rank: %i | pn_entity = %i\n",i_rank,pn_entity[0]);
  //printf("rank: %i | pentity_ln_to_gn:",i_rank);
  //for (int i = 0; i < pn_entity[0]; i++)
  //  printf("%i, ", pentity_ln_to_gn[0][i]);
  //printf("\n");
=======
>>>>>>> 0276647a
  PDM_block_to_part_t* btp = PDM_block_to_part_create(entity_distribution,
                               (const PDM_g_num_t **) pentity_ln_to_gn,
                                                      pn_entity,
                                                      n_part,
                                                      comm);

  /*
   * Prepare data
   */
    //printf("lala5.3.1\n");
  int* blk_stri = (int *) malloc( sizeof(int) * dn_entity);
  for(int i_elmt = 0; i_elmt < dn_entity; ++i_elmt){
    blk_stri[i_elmt] = dconnectivity_idx[i_elmt+1] - dconnectivity_idx[i_elmt];
  }

  /*
   * Exchange
   */
    //printf("lala5.3.2\n");
  int**         pstride;
  PDM_block_to_part_exch2(btp,
                          sizeof(PDM_g_num_t),
                          PDM_STRIDE_VAR,
                          blk_stri,
             (void *  )   dconnectivity,
             (int  ***)  &pstride,
             (void ***)   pconnectivity_abs);

  free(blk_stri);

  /*
   * Panic verbose
   */
    //printf("lala5.3.3\n");
  if(0 == 1){
    for(int i_part = 0; i_part < n_part; ++i_part){
      int idx_data = 0;
      printf("[%d] pconnectivity_abs:: \n", i_part);
      for(int i_elmt = 0; i_elmt < pn_entity[i_part]; ++i_elmt) {
        printf("[%d] --> ", pstride[i_part][i_elmt]);
        for(int i_data = 0; i_data < pstride[i_part][i_elmt]; ++i_data ){
          printf(PDM_FMT_G_NUM" ", *pconnectivity_abs[i_part][idx_data++] );
        }
        printf("\n");
      }
      printf("\n");
    }
  }

  *pconnectivity_idx = (int         **) malloc( n_part * sizeof(int         *) );
  int** _pconnectivity_idx       = *pconnectivity_idx;

    //printf("lala5.3.4\n");
  for(int i_part = 0; i_part < n_part; ++i_part){
    int n_elmts = pn_entity[i_part];

    _pconnectivity_idx[i_part] = (int *) malloc( (n_elmts + 1) * sizeof(int) );
    _pconnectivity_idx[i_part][0] = 0;
    for(int i_elmt = 0; i_elmt < n_elmts; ++i_elmt) {
      _pconnectivity_idx[i_part][i_elmt+1] = _pconnectivity_idx[i_part][i_elmt] + pstride[i_part][i_elmt];
    }
  }

  // free
  PDM_block_to_part_free(btp);
  for(int i_part = 0; i_part < n_part; ++i_part) {
    free(pstride[i_part]);
  }
  free(pstride);
}

/**
 *  \brief Computes a local numbering from connectivities with children in gn
 *
 * \param [in]  pn_child              For each part, n_child over connectivity (hence, non-unique)
 * \param [in]  pconnectivity_abs   For each part, partitioned connectivity in global numbering (size = n_part,
 *                                   each component size = pconnectivity_idx[i_part][pn_entity[i_part]])
 * \param [out]  pn_child_entity     Number of (unique) child elements in each partition (size=n_part)
 * \param [out]  pchild_ln_to_gn     For each part, position of child entity in the original array
 *                                   (size = n_part, each component size = pn_child_entity[i_part])
 * \param [out]  unique_order_ptr   For each part, gn_to_ln permutation
*/
static
void
_create_pchild_local_num(
  const int      n_part,
  int           *pn_child,
  PDM_g_num_t  **pconnectivity_abs,
  int          **pn_child_entity,
  PDM_g_num_t ***pchild_ln_to_gn,
  int         ***unique_order_ptr
)
{
  *pn_child_entity   = (int          *) malloc( n_part * sizeof(int          ) );
  *pchild_ln_to_gn   = (PDM_g_num_t **) malloc( n_part * sizeof(PDM_g_num_t *) );
  int*  _pn_child_entity         = *pn_child_entity;
  PDM_g_num_t** _pchild_ln_to_gn = *pchild_ln_to_gn;
  *unique_order_ptr = (int**) malloc(n_part * sizeof(int*));
  int** unique_order = *unique_order_ptr;
  for(int i_part = 0; i_part < n_part; ++i_part){
    /*
     * Save array
     */
    int n_child = pn_child[i_part];
    _pchild_ln_to_gn[i_part] = (PDM_g_num_t *) malloc( n_child * sizeof(PDM_g_num_t));

    for(int i_child = 0; i_child < n_child; ++i_child) {
      _pchild_ln_to_gn[i_part][i_child] = PDM_ABS(pconnectivity_abs[i_part][i_child]);
    }

    /*
     * Deduce ln_to_gn
     */
    // printf("Sort data between : 0 and %d \n", n_child);
    unique_order[i_part] = (int *) malloc( n_child* sizeof(int));
    int n_elmt_sort = PDM_inplace_unique_long2(_pchild_ln_to_gn[i_part], unique_order[i_part], 0, n_child-1);
    _pn_child_entity[i_part] = n_elmt_sort;

    //if(0 == 1 && i_rank == 0){
    //  printf("n_elmt_sort::%d\n", n_elmt_sort);
    //  printf("_pchild_ln_to_gn::");
    //  for(int i = 0; i < n_elmt_sort; ++i){
    //    printf(PDM_FMT_G_NUM" ", _pchild_ln_to_gn[i_part][i]);
    //  }
    //  printf("\n");
    //}

    /*
     * Realloc
     */
    _pchild_ln_to_gn[i_part] = (PDM_g_num_t *) realloc(_pchild_ln_to_gn[i_part], n_elmt_sort * sizeof(PDM_g_num_t) );

  }
}
  
/**
 *  \brief Computes a local numbering from connectivities with children in gn
 *
 * \param [in]  pconnectivity_abs   For each part, partitioned connectivity in global numbering (size = n_part,
 *                                   each component size = pconnectivity_idx[i_part][pn_entity[i_part]])
 * \param [in]  unique_order        For each part, gn_to_ln permutation
 * \param [out] pconnectivity       For each part, partitioned connectivity (size = n_part,
 *                                   each component size = pconnectivity_idx[i_part][pn_entity[i_part]])
*/
static
void
_pconnectivity_with_local_num(
  const int      n_part,
  int           *pn_child,
  PDM_g_num_t  **pconnectivity_abs,
  int          **unique_order,
  int         ***pconnectivity
)
{
  *pconnectivity = (int**) malloc( n_part * sizeof(int*) );
  int** _pconnectivity = *pconnectivity;
  for(int i_part = 0; i_part < n_part; ++i_part){
    /*
     *  We need to regenerate the connectivity and pass it in local numbering
     *  This one is vectorisable if we remove PDM_binary_seach and idx_data++
     */
    // idx_data = 0;
    // for(int i_cell = 0; i_cell < n_elmts[i_part]; ++i_cell) {
    //   for(int i_data = 0; i_data < cell_stri[i_part][i_cell]; ++i_data ){
    //     int         g_sgn  = PDM_SIGN(pcell_face_tmp[i_part][idx_data]);
    //     PDM_g_num_t g_elmt = PDM_ABS (pcell_face_tmp[i_part][idx_data]);
    //     int l_elmt         = unique_order[idx_data];
    //     int l_elmt_old     = PDM_binary_search_long(g_elmt, _pchild_ln_to_gn[i_part], n_elmt_sort); /* In [0, n_elmt_sort-1] */

    //     // printf("[%d] - Search [%d] --> %d | %d \n", idx_data, g_elmt, l_elmt, l_elmt_old);

    //     /* Overwrite the pcell_face with local numbering and reput sign on it */
    //     _pconnectivity[i_part][idx_data++] = (l_elmt + 1) * g_sgn ;
    //   }
    // }

    int n_child = pn_child[i_part];
    _pconnectivity[i_part]   = (int*) malloc( n_child * sizeof(int        ));
    for(int idx = 0; idx < n_child; ++idx) {
      int g_sgn  = PDM_SIGN(pconnectivity_abs[i_part][idx]);
      int l_elmt = unique_order[i_part][idx];
      _pconnectivity[i_part][idx] = (l_elmt + 1) * g_sgn ;
    }
  }
}


void
PDM_part_multi_dconnectivity_to_pconnectivity_sort
(
 const PDM_MPI_Comm    comm,
 const int             n_part,
 const int             n_section,
 const int            *section_idx,
       PDM_g_num_t   **entity_distribution,
       int            *dconnectivity_idx,
       PDM_g_num_t    *dconnectivity,
       int           **pn_entity,
       PDM_g_num_t  ***pentity_ln_to_gn,
       int           **pn_child_entity,
       PDM_g_num_t  ***pchild_ln_to_gn,
       int         ****pconnectivity_idx,
       int         ****pconnectivity
)
{
  printf("PDM_part_multi_dconnectivity_to_pconnectivity_sort\n");
  int i_rank;
  int n_rank;
  PDM_MPI_Comm_rank(comm, &i_rank);
  PDM_MPI_Comm_size(comm, &n_rank);

  //printf("lala5.1\n");
  *pconnectivity_idx = (int***) malloc(n_section * sizeof(int**));
  int* pn_vtx = (int*)malloc(n_part * sizeof(int));
  for (int i=0; i<n_part; ++i) pn_vtx[i]=0;
  PDM_g_num_t*** pconnectivity_abs = (PDM_g_num_t***) malloc(n_section * sizeof(PDM_g_num_t**));

  //printf("lala5.2\n");
  for (int i_section=0; i_section<n_section; ++i_section) {
    int* dconnectivity_section_idx = dconnectivity_idx + section_idx[i_section];
    int dn_entity = entity_distribution[i_section][i_rank+1] - entity_distribution[i_section][i_rank];
    int* dconnectivity_section_idx_at_0 = (int*)malloc((dn_entity+1) * sizeof(int));
    for (int i=0; i<dn_entity+1; ++i) {
      dconnectivity_section_idx_at_0[i] = dconnectivity_section_idx[i] - dconnectivity_section_idx[0];
    }
    PDM_g_num_t* dconnectivity_section = dconnectivity + dconnectivity_section_idx[0];

    //printf("\ni_section = %i\n",i_section);
    //printf("dn_entity= %i\n",dn_entity);
    //printf("pn_entity= %i\n",pn_entity[i_section][0]);
    //printf("entity_distribution[i_section] = %i\n",entity_distribution[i_section][i_rank+1]);
    //printf("dconnectivity_section_idx_at_0:");
    //for (int i = 0; i < dn_entity+1; i++)
    //  printf(" %d ", dconnectivity_section_idx_at_0[i]);
    //printf("\n");
    //printf("dconnectivity_section:");
    //for (int i = 0; i < dconnectivity_section_idx_at_0[dn_entity]; i++)
    //  printf(" %d ", dconnectivity_section[i]);
    //printf("\n");

    // 0. create pconnectivity with global numbering
    //printf("lala5.3\n");
    _dconnectivity_to_pconnectivity_abs(
      comm,
      entity_distribution[i_section],
      dconnectivity_section_idx_at_0,
      dconnectivity_section,
      n_part,
      pn_entity[i_section],
      (const PDM_g_num_t**) pentity_ln_to_gn[i_section],
      &(*pconnectivity_idx)[i_section],&pconnectivity_abs[i_section]
    );
    //printf("lala5.4\n");
 
    //int** _pconnectivity_idx = (*pconnectivity_idx)[i_section];
    //printf("pconnectivity_idx:");
    //for (int i = 0; i < pn_entity[i_section][0]+1; i++)
    //  printf(" %d ", _pconnectivity_idx[0][i]);
    //printf("\n");
    //PDM_g_num_t** pconnectivity_abs_section = pconnectivity_abs[i_section];
    //printf("pconnectivity_abs_section:");
    //for (int i = 0; i < _pconnectivity_idx[0][pn_entity[i_section][0]]; i++)
    //  printf(" %d ", pconnectivity_abs_section[0][i]);
    //printf("\n");

    for(int i_part = 0; i_part < n_part; ++i_part) {
      int n_elmts = pn_entity[i_section][i_part];
      pn_vtx[i_part] += (*pconnectivity_idx)[i_section][i_part][n_elmts];
    }
  }

  // 1. Create local numbering
  // Caution the recv connectivity can be negative
    //printf("lala5.5\n");
  PDM_g_num_t** pconnectivity_abs_cat = (PDM_g_num_t**)malloc( n_part *sizeof(PDM_g_num_t*));
  for (int i_part=0; i_part<n_part; ++i_part) {
    pconnectivity_abs_cat[i_part] = (PDM_g_num_t*)malloc( pn_vtx[i_part] *sizeof(PDM_g_num_t));
    int pos = 0;
    for (int i_section=0; i_section<n_section; ++i_section) {
      int n_elt = pn_entity[i_section][i_part];
      int n_vtx_section = (*pconnectivity_idx)[i_section][i_part][n_elt];
      for (int j=0; j<n_vtx_section; ++j) {
        pconnectivity_abs_cat[i_part][pos] = pconnectivity_abs[i_section][i_part][j];
        ++pos;
      }
    }
    //printf("pn_vtx= %i\n",pn_vtx[i_part]);
    //printf("pconnectivity_abs_cat:");
    //for (int i = 0; i < pn_vtx[i_part]; ++i)
    //  printf(" %d ", pconnectivity_abs_cat[i_part][i]);
    //printf("\n");
  }
    //printf("lala5.6\n");
  int** unique_order;
  _create_pchild_local_num(
    n_part,
    pn_vtx,
    pconnectivity_abs_cat,
    pn_child_entity,
    pchild_ln_to_gn,
    &unique_order
  );
  //printf("n_vtx uniq= %i\n",*pn_child_entity[0]);
  //printf("pchild_ln_to_gn:");
  //for (int i = 0; i < *pn_child_entity[0]; ++i)
  //  printf(" %d ", (*pchild_ln_to_gn)[0][i]);
  //printf("\n");

    //printf("lala5.7\n");
  // 2. create pconnectivity with local numbering
  int** pconnectivity_cat = (int**)malloc(n_part * sizeof(int*));
  for (int i_part=0; i_part<n_part; ++i_part) {
    pconnectivity_cat[i_part] = (int*)malloc(pn_vtx[i_part] * sizeof(int));
  }
  _pconnectivity_with_local_num(
    n_part,
    pn_vtx,
    pconnectivity_abs_cat,
    unique_order,
    &pconnectivity_cat
  );
  int pos = 0;
  *pconnectivity = (int***)malloc(n_section * sizeof(int**));
    //printf("lala5.8\n");
  for (int i_section=0; i_section<n_section; ++i_section) {
    (*pconnectivity)[i_section] = (int**)malloc(n_part * sizeof(int*));
    assert(n_part==1); // TODOUX
    for(int i_part = 0; i_part < n_part; ++i_part) {
      int n_elmts = pn_entity[i_section][i_part];
      int n_vtx_section = (*pconnectivity_idx)[i_section][i_part][n_elmts];

      (*pconnectivity)[i_section][i_part] = (int*)malloc(n_vtx_section * sizeof(int));
      for (int i=0; i<n_vtx_section; ++i) {
        (*pconnectivity)[i_section][i_part][i] = pconnectivity_cat[i_part][pos];
        ++pos;
      }
    }
  }

    //printf("lala5.9\n");
  for (int i_section=0; i_section<n_section; ++i_section) {
    assert(n_part==1); // TODOUX
    for(int i_part = 0; i_part < n_part; ++i_part) {
      int n_elmts = pn_entity[i_section][i_part];
      int n_vtx_section = (*pconnectivity_idx)[i_section][i_part][n_elmts];

      //printf("section = %i\n",i_section);
      //printf("pconnectivity:");
      //for (int i = 0; i < n_vtx_section; ++i)
      //  printf(" %d ", (*pconnectivity)[i_section][i_part][i]);
      //printf("\n");
    }
  }

  ///*
  // * Free
  // */
  for(int i_section = 0; i_section < n_section; ++i_section) {
    for(int i_part = 0; i_part < n_part; ++i_part) {
      free(pconnectivity_abs[i_section][i_part]);
    }
    free(pconnectivity_abs[i_section]);
  }
  free(pconnectivity_abs);

  free(pn_vtx);

  for(int i_part = 0; i_part < n_part; ++i_part) {
    free(unique_order[i_part]);
  }
  free(unique_order);
}

/**
 *  \brief Generated the partitioned connectivity (entity->child_elements) associated
 *   to the given distributed connectivity, using element distribution and element local
 *   to global numbering. In addition, return the partitioned number of unique child_element
 *   and the corresponding local to global numbering for the child elements.
 *
 *   The orientation data (ie negative index) present in the distributed connectivity,
 *   if any, are preserved, *meaning that boundary faces can be badly oriented on partitions*.
 *   See PDM_part_reorient_bound_faces function to correct this orientation.
 *
 * \param [in]   comm                PDM_MPI communicator
 * \param [in]   entity_distribution Distribution of entities over the processes (size=n_rank+1)
 * \param [in]   dconnectivity_idx   Distributed connectivity indexes (size=dn_entity+1)
 * \param [in]   dconnectivity       Distributed connectivity (size=dconnectivity_idx[dn_entity])
 * \param [in]   n_part              Number of partitions
 * \param [in]   pn_entity           Number of entities in each partition (size=n_part)
 * \param [in]   pentity_ln_to_gn    Array of local to global entity id for each partition
 *                                   (size=n_part, each component size = pn_entities[i_part])
 * \param [out]  pn_child_entity     Number of (unique) child elements in each partition (size=n_part)
 * \param [out]  pchild_ln_to_gn     For each part, position of child entity in the original array
 *                                   (size = n_part, each component size = pn_child_entity[i_part])
 * \param [out]  pconnectivity_idx   For each part, partitioned connectivity indexes
 *                                   (size = n_part, each component size = pn_entity[i_part])
 * \param [out]  pconnectivity       For each part, partitioned connectivity (size = n_part,
 *                                   each component size = pconnectivity_idx[i_part][pn_entity[i_part]])
*/
void
PDM_part_dconnectivity_to_pconnectivity_sort
(
 const PDM_MPI_Comm    comm,
 const PDM_g_num_t    *entity_distribution,
 const int            *dconnectivity_idx,
 const PDM_g_num_t    *dconnectivity,
 const int             n_part,
 const int            *pn_entity,
 const PDM_g_num_t   **pentity_ln_to_gn,
       int           **pn_child_entity,
       PDM_g_num_t  ***pchild_ln_to_gn,
       int          ***pconnectivity_idx,
       int          ***pconnectivity
)
{
  printf("PDM_part_dconnectivity_to_pconnectivity\n");
  int i_rank;
  int n_rank;
  PDM_MPI_Comm_rank(comm, &i_rank);
  PDM_MPI_Comm_size(comm, &n_rank);

  PDM_g_num_t* entity_distribution_ptb = (PDM_g_num_t * ) malloc( sizeof(PDM_g_num_t) * (n_rank+1) );
  for(int i = 0; i < n_rank+1; ++i){
    entity_distribution_ptb[i] = entity_distribution[i] - 1;
  }

  // 0. create pconnectivity with global numbering
  PDM_g_num_t** pconnectivity_abs;
  _dconnectivity_to_pconnectivity_abs(
    comm,
    entity_distribution_ptb,
    dconnectivity_idx,
    dconnectivity,
    n_part,
    pn_entity,
    pentity_ln_to_gn,
    pconnectivity_idx,&pconnectivity_abs
  );
  int** _pconnectivity_idx       = *pconnectivity_idx;

  // 1. Create local numbering
  // Caution the recv connectivity can be negative
  int** unique_order;
  int* pn_child = (int*)malloc(n_part * sizeof(int));
  for(int i_part = 0; i_part < n_part; ++i_part) {
    int n_elmts = pn_entity[i_part];
    pn_child[i_part] = _pconnectivity_idx[i_part][n_elmts];
  }
  _create_pchild_local_num(
    n_part,
    pn_child,
    pconnectivity_abs,
    pn_child_entity,
    pchild_ln_to_gn,
    &unique_order
  );

  // 2. create pconnectivity with local numbering
  _pconnectivity_with_local_num(
    n_part,
    pn_child,
    pconnectivity_abs,
    unique_order,
    pconnectivity
  );

  /*
   * Panic verbose
   */
  if(0 == 1){
    for(int i_part = 0; i_part < n_part; ++i_part){
      int idx_data = 0;
      printf("[%d] pconnectivity:: \n", i_part);
      for(int i_cell = 0; i_cell < pn_entity[i_part]; ++i_cell) {
        int stride = _pconnectivity_idx[i_part][i_cell+1] - _pconnectivity_idx[i_part][i_cell];
        printf("[%d] --> ", stride);
        for(int i_data = 0; i_data < stride; ++i_data ){
          printf("%d ", (*pconnectivity)[i_part][idx_data++] );
        }
        printf("\n");
      }
      printf("\n");
    }
  }

  /*
   * Free
   */
<<<<<<< HEAD
=======
  PDM_block_to_part_free(btp);
>>>>>>> 0276647a
  for(int i_part = 0; i_part < n_part; ++i_part) {
    free(pconnectivity_abs[i_part]);
    free(unique_order[i_part]);
  }
  free(pconnectivity_abs);
  free(unique_order);
}

/**
 *  \brief Generated the partitioned connectivity (entity->child_elements) associated
 *   to the given distributed connectivity, using element distribution and element local
 *   to global numbering. In addition, return the partitioned number of unique child_element
 *   and the corresponding local to global numbering for the child elements.
 *
 *   The orientation data (ie negative index) present in the distributed connectivity,
 *   if any, are preserved, *meaning that boundary faces can be badly oriented on partitions*.
 *   See PDM_part_reorient_bound_faces function to correct this orientation.
 *
 * \param [in]   comm                PDM_MPI communicator
 * \param [in]   entity_distribution Distribution of entities over the processes (size=n_rank+1)
 * \param [in]   dconnectivity_idx   Distributed connectivity indexes (size=dn_entity+1)
 * \param [in]   dconnectivity       Distributed connectivity (size=dconnectivity_idx[dn_entity])
 * \param [in]   n_part              Number of partitions
 * \param [in]   pn_entity           Number of entities in each partition (size=n_part)
 * \param [in]   pentity_ln_to_gn    Array of local to global entity id for each partition
 *                                   (size=n_part, each component size = pn_entities[i_part])
 * \param [out]  pn_child_entity     Number of (unique) child elements in each partition (size=n_part)
 * \param [out]  pchild_ln_to_gn     For each part, position of child entity in the original array
 *                                   (size = n_part, each component size = pn_child_entity[i_part])
 * \param [out]  pconnectivity_idx   For each part, partitioned connectivity indexes
 *                                   (size = n_part, each component size = pn_entity[i_part])
 * \param [out]  pconnectivity       For each part, partitioned connectivity (size = n_part,
 *                                   each component size = pconnectivity_idx[i_part][pn_entity[i_part]])
*/
void
PDM_part_dconnectivity_to_pconnectivity_hash
(
 const PDM_MPI_Comm    comm,
 const PDM_g_num_t    *entity_distribution,
 const int            *dconnectivity_idx,
 const PDM_g_num_t    *dconnectivity,
 const int             n_part,
 const int            *pn_entity,
 const PDM_g_num_t   **pentity_ln_to_gn,
       int           **pn_child_entity,
       PDM_g_num_t  ***pchild_ln_to_gn,
       int          ***pconnectivity_idx,
       int          ***pconnectivity
)
{
  printf("PDM_part_dconnectivity_to_pconnectivity\n");
  int i_rank;
  int n_rank;

  PDM_MPI_Comm_rank(comm, &i_rank);
  PDM_MPI_Comm_size(comm, &n_rank);

  int dn_entity = entity_distribution[i_rank+1] - entity_distribution[i_rank];

  /*
   * Prepare exchange protocol
   */
  PDM_block_to_part_t* btp = PDM_block_to_part_create(entity_distribution,
                               (const PDM_g_num_t **) pentity_ln_to_gn,
                                                      pn_entity,
                                                      n_part,
                                                      comm);

  /*
   * Prepare data
   */
  int* blk_stri = (int *) malloc( sizeof(int) * dn_entity);
  for(int i_elmt = 0; i_elmt < dn_entity; ++i_elmt){
    blk_stri[i_elmt] = dconnectivity_idx[i_elmt+1] - dconnectivity_idx[i_elmt];
  }

  /*
   * Exchange
   */
  int**         pstride;
  PDM_g_num_t** pconnectivity_tmp; /* We keep it in double precision because it contains global numbering */
  PDM_block_to_part_exch2(btp,
                          sizeof(PDM_g_num_t),
                          PDM_STRIDE_VAR,
                          blk_stri,
             (void *  )   dconnectivity,
             (int  ***)  &pstride,
             (void ***)  &pconnectivity_tmp);

  free(blk_stri);

  /*
   * Panic verbose
   */
  if(0 == 1){
    for(int i_part = 0; i_part < n_part; ++i_part){
      int idx_data = 0;
      printf("[%d] pconnectivity_tmp:: \n", i_part);
      for(int i_elmt = 0; i_elmt < pn_entity[i_part]; ++i_elmt) {
        printf("[%d] --> ", pstride[i_part][i_elmt]);
        for(int i_data = 0; i_data < pstride[i_part][i_elmt]; ++i_data ){
          printf(PDM_FMT_G_NUM" ", pconnectivity_tmp[i_part][idx_data++] );
        }
        printf("\n");
      }
      printf("\n");
    }
  }


  /*
   * Post-treatment - Caution the recv connectivity can be negative
   */
  *pchild_ln_to_gn   = (PDM_g_num_t **) malloc( n_part * sizeof(PDM_g_num_t *) );
  *pconnectivity     = (int         **) malloc( n_part * sizeof(int         *) );
  *pconnectivity_idx = (int         **) malloc( n_part * sizeof(int         *) );
  *pn_child_entity   = (int          *) malloc( n_part * sizeof(int          ) );

  /* Shortcut */
  PDM_g_num_t** _pchild_ln_to_gn = *pchild_ln_to_gn;
  int** _pconnectivity           = *pconnectivity;
  int** _pconnectivity_idx       = *pconnectivity_idx;
  int*  _pn_child_entity         = *pn_child_entity;

  for(int i_part = 0; i_part < n_part; ++i_part){

    int n_elmts = pn_entity[i_part];
    /*
     *  First loop to count and setup part_strid_idx
     */
    _pconnectivity_idx[i_part] = (int *) malloc( (n_elmts + 1) * sizeof(int) );
    _pconnectivity_idx[i_part][0] = 0;
    for(int i_elmt = 0; i_elmt < n_elmts; ++i_elmt) {
      _pconnectivity_idx[i_part][i_elmt+1] = _pconnectivity_idx[i_part][i_elmt] + pstride[i_part][i_elmt];
    }


    /*
     * Save array
     */
    _pchild_ln_to_gn[i_part] = (PDM_g_num_t *) malloc( _pconnectivity_idx[i_part][n_elmts] * sizeof(PDM_g_num_t));
    _pconnectivity[i_part]   = (int *        ) malloc( _pconnectivity_idx[i_part][n_elmts] * sizeof(int        ));

    PDM_g_num_t *_keys_and_values = (PDM_g_num_t *) malloc( 2*_pconnectivity_idx[i_part][n_elmts] * sizeof(PDM_g_num_t));

    /* Create hash table */
    int keymax = (int) (1.3 * _pconnectivity_idx[i_part][n_elmts]); //next prime number following 1.3*nbofvalues
    while (!_is_prime(keymax))
      keymax++;
    //PDM_printf("[%i] nb val is %d, choose keymax = %d\n", i_rank, _pconnectivity_idx[i_part][n_elmts] ,keymax);
    PDM_hash_tab_t *hash_tab = PDM_hash_tab_create(PDM_HASH_TAB_KEY_INT, &keymax);

    /* Fill & use table */
    int idx_data = 0;
    int nbUnique = 0;
    for(int i_elmt = 0; i_elmt < n_elmts; ++i_elmt) {
      for(int i_data = 0; i_data < pstride[i_part][i_elmt]; ++i_data ){

        PDM_g_num_t key_value =  PDM_ABS(pconnectivity_tmp[i_part][idx_data]);
        int            g_sgn  = PDM_SIGN(pconnectivity_tmp[i_part][idx_data]);
        int hash_value = key_value % keymax;

        /* We will store in the tab the key (to maange collisions) and the position in
           lntogn list (to construct partioned connectivity) */
        PDM_g_num_t *_key_and_value = _keys_and_values + 2*idx_data;
        _key_and_value[0]   = key_value;
        _key_and_value[1]   = (PDM_g_num_t) nbUnique;

        int key_found_in_table = 0;
        int n_in_tab = PDM_hash_tab_n_data_get(hash_tab, &hash_value);

        /* If the slot exists in the tab (n_in_tab), check if the id is already registered,
           or if it is a hash collision. */
        if (n_in_tab > 0) {
          //if (i_rank == 0) PDM_printf("Check uniqueness/collision before adding %d at pos %d\n", key_value, hash_value);
          PDM_g_num_t **candidate_in_tab = (PDM_g_num_t **) PDM_hash_tab_data_get(hash_tab, &hash_value);
          for (int j = 0; j < n_in_tab; j++) {
            if (PDM_ABS(candidate_in_tab[j][0]) == key_value) {
              _pconnectivity[i_part][idx_data] = g_sgn*(candidate_in_tab[j][1] + 1);
              key_found_in_table++; //The key was trully in table
              //if (i_rank == 0) PDM_printf("  candidate key %d matches", candidate_in_tab[j][0]);
              break;
            }
            //else if (i_rank == 0) PDM_printf("  candidate key %d is a collision", candidate_in_tab[j][0]);
          }
          //if (i_rank == 0) PDM_printf("\n");
        }
        /* Slot is empty *or* we just have a collision -> add key in table */
        if (!key_found_in_table) {
          //if (i_rank == 0) PDM_printf("Add %d in table at pos %d\n", key_value, hash_value);
          PDM_hash_tab_data_add(hash_tab, (void *) &hash_value, _key_and_value);
          _pconnectivity[i_part][idx_data] = g_sgn*(nbUnique + 1);
          _pchild_ln_to_gn[i_part][nbUnique++] = PDM_ABS(pconnectivity_tmp[i_part][idx_data]);
        }
        idx_data++;
      }
    }

    PDM_hash_tab_free(hash_tab);
    free(_keys_and_values);

    _pn_child_entity[i_part] = nbUnique;

    if(0 == 1){
      //printf("n_elmt_sort::%d\n", n_elmt_sort);
      printf("_pchild_ln_to_gn::");
      for(int i = 0; i < nbUnique; ++i){
        printf(PDM_FMT_G_NUM" ", _pchild_ln_to_gn[i_part][i]);
      }
      printf("\n");
    }

    /*
     * Realloc
     */
    _pchild_ln_to_gn[i_part] = (PDM_g_num_t *) realloc(_pchild_ln_to_gn[i_part], nbUnique * sizeof(PDM_g_num_t) );
  }


  /*
   * Panic verbose
   */
  if(0 == 1){
    for(int i_part = 0; i_part < n_part; ++i_part){
      int idx_data = 0;
      printf("[%d] pconnectivity:: \n", i_part);
      for(int i_cell = 0; i_cell < pn_entity[i_part]; ++i_cell) {
        printf("[%d] --> ", pstride[i_part][i_cell]);
        for(int i_data = 0; i_data < pstride[i_part][i_cell]; ++i_data ){
          printf("%d ", (*pconnectivity)[i_part][idx_data++] );
        }
        printf("\n");
      }
      printf("\n");
    }
  }

  /*
   * Free
   */
  PDM_block_to_part_free(btp);
  for(int i_part = 0; i_part < n_part; ++i_part) {
    free(pstride[i_part]);
    free(pconnectivity_tmp[i_part]);
  }
  free(pstride);
  free(pconnectivity_tmp);
}

/**
 *  \brief Generates the communication information at the partition interfaces for the
 *   given entity. The communication data associates to
 *   each partitioned entity belonging to an (internal) interface the 4-tuple
 *   (local id, opposite proc number, opposite part number on opposite proc, local id in the
 *   opposite partition).
 *   This list is sorted by opposite proc id, then by part id, and finally with respect
 *   to the entity global_id. Also return the stride indices pproc_bound_idx and ppart_bound_idx
 *   to acces the communication information for a given opposite proc id or global part id.
 *
 * \param [in]   comm                PDM_MPI communicator
 * \param [in]   part_distribution   Distribution of partitions over the processes (size=n_rank+1)
 * \param [in]   entity_distribution Distribution of entities over the processes (size=n_rank+1)
 * \param [in]   n_part              Number of partitions
 * \param [in]   pn_entity           Number of entities in each partition (size=n_part)
 * \param [in]   pentity_ln_to_gn    Array of local to global entity id for each partition
 *                                   (size=n_part, each component size = pn_entity[i_part])
 * \param [in]   pentity_hint        Can be used to indicate whether (1) or not (0) an entity is potentially
 *                                   shared with an other partition in order to minimize exchanged data
 *                                   (size=n_part, each component size = pn_entity[i_part]) or NULL
 * \param [out]  pproc_bound_idx     For each part, indexes of communication information related to the
 *                                   other procs (size=n_part, each component size=n_rank+1)
 * \param [out]  ppart_bound_idx     For each part, indexes of communication information related to the
 *                                   other (global id) parts (size=n_part, each component size=n_part_tot+1)
 * \param [out]  pentity_bound       For each part, communication information (see abobe) (size=n_part)
 */
void
PDM_part_generate_entity_graph_comm
(
 const PDM_MPI_Comm   comm,
 const PDM_g_num_t   *part_distribution,
 const PDM_g_num_t   *entity_distribution,
 const int            n_part,
 const int           *pn_entity,
 const PDM_g_num_t  **pentity_ln_to_gn,
 const int          **pentity_hint,
       int         ***pproc_bound_idx,
       int         ***ppart_bound_idx,
       int         ***pentity_bound,
       int         ***pentity_priority
)
{
  int i_rank;
  int n_rank;

  PDM_MPI_Comm_rank(comm, &i_rank);
  PDM_MPI_Comm_size(comm, &n_rank);

  int setup_priority = 0; // False
  if(pentity_priority == NULL){
    // printf(" pentity_priority not defined \n");
  } else {
    setup_priority = 1;
    assert(pentity_hint == NULL);
    // printf(" pentity_priority : %p \n", pentity_priority);
  }

  /*
   * First part : we put in data the triplet (iRank, iPart, iEntityLoc)
   */
  int** part_stri = (int ** ) malloc( n_part * sizeof(int *));
  int** part_data = (int ** ) malloc( n_part * sizeof(int *));
  for(int i_part = 0; i_part < n_part; ++i_part) {
    part_stri[i_part] = (int *) malloc( pn_entity[i_part] * sizeof(int));
    int idx_data = 0;
    if (pentity_hint != NULL) {
      //First pass to count
      for(int i_entity = 0; i_entity < pn_entity[i_part]; ++i_entity){
        if (pentity_hint[i_part][i_entity] == 1){
          idx_data++;
        }
      }
    } else {
      idx_data = pn_entity[i_part];
    }
    //Second pass to fill
    part_data[i_part] = (int *) malloc( 3 * idx_data * sizeof(int));
    if (pentity_hint != NULL){
      idx_data = 0;
      for(int i_entity = 0; i_entity < pn_entity[i_part]; ++i_entity) {
        if (pentity_hint[i_part][i_entity]==1){
          part_data[i_part][3*idx_data  ] = i_rank;
          part_data[i_part][3*idx_data+1] = i_part;
          part_data[i_part][3*idx_data+2] = i_entity;

          part_stri[i_part][i_entity] = 3;
          idx_data++;
        } else{
          part_stri[i_part][i_entity] = 0;
        }
      }
    } else {
      for(int i_entity = 0; i_entity < pn_entity[i_part]; ++i_entity) {
        part_data[i_part][3*i_entity  ] = i_rank;
        part_data[i_part][3*i_entity+1] = i_part;
        part_data[i_part][3*i_entity+2] = i_entity;

        part_stri[i_part][i_entity] = 3;
      }
    }
  }

  /*
   * Setup protocol exchange
   */
  PDM_part_to_block_t *ptb =
   PDM_part_to_block_create2(PDM_PART_TO_BLOCK_DISTRIB_ALL_PROC,
                             PDM_PART_TO_BLOCK_POST_MERGE,
                             1.,
            (PDM_g_num_t **) pentity_ln_to_gn,
                             entity_distribution,
                             (int *) pn_entity,
                             n_part,
                             comm);
   const int n_entity_block = PDM_part_to_block_n_elt_block_get(ptb);

   /*
    * Exchange
    */
  int* blk_stri = NULL;
  int* blk_data = NULL;
  PDM_part_to_block_exch (ptb,
                          sizeof(int),
                          PDM_STRIDE_VAR,
                          1,
                          part_stri,
                (void **) part_data,
                          &blk_stri,
                (void **) &blk_data);

  /*
   * Free
   */
  PDM_part_to_block_free(ptb);
  for(int i_part = 0; i_part < n_part; ++i_part) {
    free(part_stri[i_part]);
    free(part_data[i_part]);
  }
  free(part_stri);
  free(part_data);

  /*
   * Panic verbose
   */
  if(0 == 1){
    int idx_debug_data = 0;
    for(int i_block = 0; i_block < n_entity_block; ++i_block){
      printf("[%d]-blk_stri[%d]:: ", i_block, blk_stri[i_block]);
      for(int i_data = 0; i_data < blk_stri[i_block]; ++i_data){
        printf("%i ", blk_data[idx_debug_data++]);
      }
      printf("\n");
    }
  }

  /*
   * Post-treatment : For all non shared data we have blk_stri == 3
   *                  And for others we have n_shared * 3 data
   *                  In blk view we can easily remove all non shared data
   *                  We reexchange with block_to_part only the shared data
   * If priority is query an equilbrate choice is made up
   */
  int* blk_priority_data;
  if(setup_priority == 1){
    blk_priority_data = (int * ) malloc( n_entity_block * sizeof(int));
  }

  int idx_comp = 0;     /* Compressed index use to fill the buffer */
  int idx_data = 0;     /* Index in the block to post-treat        */

  int next_selected_rank = 0;
  for(int i_block = 0; i_block < n_entity_block; ++i_block){

    /* Non shared data --> Compression */
    if(blk_stri[i_block] == 3){
      blk_stri[i_block] = 0;
      idx_data += 3;          /* Mv directly to the next */
      if(setup_priority == 1){
        blk_priority_data[i_block] = -1;
      }

    } else {
      for(int i_data = 0; i_data < blk_stri[i_block]; ++i_data){
        blk_data[idx_comp++] = blk_data[idx_data++];
      }
      /* Fill up entity priority */
      if(setup_priority == 1){
        blk_priority_data[i_block] = next_selected_rank;
        next_selected_rank += 1;
        next_selected_rank = next_selected_rank % n_rank;
      }
    }
  }

  /*
   * Compress data
   */
  blk_data = (int *) realloc(blk_data, idx_comp * sizeof(int));

  /*
   * Panic verbose
   */
  if(0 == 1){
    int idx_debug_data = 0;
    for(int i_block = 0; i_block < n_entity_block; ++i_block){
      printf("[%d]-blk_stri[%d]:: ", i_block, blk_stri[i_block]);
      for(int i_data = 0; i_data < blk_stri[i_block]; ++i_data){
        printf("%i ", blk_data[idx_debug_data++]);
      }
      printf("\n");
    }
  }

  /*
   * All data is now sort we cen resend to partition
   */
  PDM_block_to_part_t* btp = PDM_block_to_part_create(entity_distribution,
                               (const PDM_g_num_t **) pentity_ln_to_gn,
                                                      pn_entity,
                                                      n_part,
                                                      comm);

  PDM_block_to_part_exch2(btp,
                          sizeof(int),
                          PDM_STRIDE_VAR,
                          blk_stri,
             (void *  )   blk_data,
             (int  ***)  &part_stri,
             (void ***)  &part_data);

  if(setup_priority == 1 ){
    int stride_one = 1;
    PDM_block_to_part_exch2(btp,
                            sizeof(int),
                            PDM_STRIDE_CST,
                            &stride_one,
               (void *  )   blk_priority_data,
                            NULL,
               (void ***)   pentity_priority);
    free(blk_priority_data);
  }

  /*
   * Free
   */
  free(blk_data);
  free(blk_stri);

  /*
   * Interface for pdm_part is  :
   *    - Face local number
   *    - Connected process
   *    - Connected partition on the connected process
   *    - Connected face local number in the connected partition
   */

  /* Allocate */
  *pproc_bound_idx   = (int **) malloc( ( n_part ) * sizeof(int * ));
  *ppart_bound_idx   = (int **) malloc( ( n_part ) * sizeof(int * ));
  *pentity_bound     = (int **) malloc( ( n_part ) * sizeof(int * ));

  /* Shortcut */
  int** _pproc_bound_idx   = *pproc_bound_idx;
  int** _ppart_bound_idx   = *ppart_bound_idx;
  int** _pentity_bound     = *pentity_bound;

  /*
   * Post-treatment in partition
   */
  for(int i_part = 0; i_part < n_part; ++i_part){

    /* Shortcut */
    int* _part_stri = part_stri[i_part];
    int* _part_data = part_data[i_part];

    /* First pass to count */
    int idx_part  = 0;
    int n_connect = 0;
    for(int i_entity = 0; i_entity < pn_entity[i_part]; ++i_entity) {
      n_connect += _part_stri[i_entity];
    }

    /* Rebuild in a specific array all the information to sort properly */
    n_connect = n_connect/3;
    PDM_g_num_t* connect_entity = (PDM_g_num_t * ) malloc( n_connect * 3 * sizeof(PDM_g_num_t ));
    int*         connect_info   = (int         * ) malloc( n_connect * 2 * sizeof(int         ));
    //printf("[%i][%i] n_connect::%d\n", i_rank, i_part, n_connect);

    idx_part  = 0;
    n_connect = 0;
    for(int i_entity = 0; i_entity < pn_entity[i_part]; ++i_entity) {
      for(int i_data = 0; i_data < _part_stri[i_entity]/3; ++i_data) {
        // printf(" idx_part = %d\n", idx_part);
        int opp_rank = _part_data[3*idx_part  ];
        int opp_part = _part_data[3*idx_part+1];

        /* On enleve de part_data les informations inutiles (car connu sur cette partition ) */
        int is_distant_bound = 1;
        if( opp_rank == i_rank ){
          if( opp_part == i_part ) {
            is_distant_bound = 0;
          }
        }

        if( is_distant_bound ) {
          connect_entity[3*n_connect  ] = opp_rank;
          connect_entity[3*n_connect+1] = opp_part;
          connect_entity[3*n_connect+2] = pentity_ln_to_gn[i_part][i_entity];

          connect_info[2*n_connect  ] = i_entity;
          connect_info[2*n_connect+1] = _part_data[3*idx_part+2];

          n_connect += 1;
        }
        idx_part += 1;
      }
    }
    // printf("n_connect_sort::%d\n", n_connect);

    /*
     * Sort
     */
    int* order = (int *) malloc( n_connect * sizeof(int) );
    PDM_order_gnum_s(connect_entity, 3, order, n_connect);

    /*
     * Panic verbose
     */
    if(0 == 1){
      printf("order::\n");
      for(int i = 0; i < n_connect; ++i){
        printf("%d ", order[i]);
      }
      printf("\n");
    }

    /* We need to recompute for each opposite part */
    _pproc_bound_idx[i_part]   = (int *) malloc( ( n_rank + 1                   ) * sizeof(int));
    _ppart_bound_idx[i_part]   = (int *) malloc( ( part_distribution[n_rank] +1 ) * sizeof(int));
    _pentity_bound[i_part]     = (int *) malloc( ( 4 * n_connect                ) * sizeof(int));

    for(int i = 0; i < n_rank+1; ++i){
      _pproc_bound_idx[i_part][i] = 0;
    }
    for(int i = 0; i < part_distribution[n_rank]+1; ++i){
      _ppart_bound_idx[i_part][i] = 0;
    }

    /* Rebuild */
    for(int i = 0; i < n_connect; ++i){
      int idx = order[i];

      int opp_proc   = connect_entity[3*idx  ];
      int opp_part   = connect_entity[3*idx+1];

      // printf(" i::%d | idx::%d \n", i, idx);
      // printf(" opp_proc::%d | opp_part::%d \n", opp_proc, opp_part);
      int opp_part_g = opp_part + part_distribution[opp_proc];

      _pproc_bound_idx[i_part][opp_proc  +1] += 1;
      _ppart_bound_idx[i_part][opp_part_g+1] += 1;

      _pentity_bound[i_part][4*i  ] = connect_info[2*idx  ] + 1;
      _pentity_bound[i_part][4*i+3] = connect_info[2*idx+1] + 1;

      _pentity_bound[i_part][4*i+1] = opp_proc;
      _pentity_bound[i_part][4*i+2] = opp_part + 1;

    }

    /* Transform in idex */
    for(int i = 0; i < n_rank; ++i){
      _pproc_bound_idx[i_part][i+1] += _pproc_bound_idx[i_part][i];
    }
    for(int i = 0; i < part_distribution[n_rank]; ++i){
      _ppart_bound_idx[i_part][i+1] +=  _ppart_bound_idx[i_part][i];
    }

    free(order);
    free(connect_entity);
    free(connect_info);

  }

  /*
   * Panic Verbose
   */
  if(0 == 1){
    for(int i_part = 0; i_part < n_part; ++i_part){

      printf("[%d] _pproc_bound_idx::", i_part);
      for(int i = 0; i < n_rank+1; ++i){
        printf("%d ", _pproc_bound_idx[i_part][i]);
      }
      printf("\n");

      printf("[%d] _ppart_bound_idx::", i_part);
      for(int i = 0; i < part_distribution[n_rank]; ++i){
        printf("%d ", _ppart_bound_idx[i_part][i]);
      }
      printf("\n");
    }

  }

  /*
   * Free
   */
  for(int i_part = 0; i_part < n_part; ++i_part){
    free(part_stri[i_part]);
    free(part_data[i_part]);
  }
  free(part_stri);
  free(part_data);
  PDM_block_to_part_free(btp);
}

/**
 *  \brief Recover partitioned coordinates from distributed coordinates and
 *   vertex ln_to_gn indirection.
 *   This function basically calls PDM_block_to_part on to exchange vertex coordinates.
 *
 * \param [in]   comm                PDM_MPI communicator
 * \param [in]   n_part              Number of partitions
 * \param [in]   vertex_distribution Distribution of vertices over the processes (size=n_rank+1)
 * \param [in]   dvtx_coord          Coordinates of distributed vertices (size=3*dn_vtx)
 * \param [in]   pn_vtx              Number of vertices in each partition (size=n_part)
 * \param [in]   pvtx_ln_to_gn       For each part, position of vertices in the global numbering
 *                                   (size = n_part, each component size = pn_vtx[i_part])
 * \param [out]  pvtx_coord          Coordinates of partitioned vertices for each partition
 *                                   (size = n_part, each component size = 3*pn_vtx[i_part])
 */
void
PDM_part_dcoordinates_to_pcoordinates
(
  const PDM_MPI_Comm    comm,
  const int             n_part,
  const PDM_g_num_t    *vertex_distribution,
  const double         *dvtx_coord,
  const int            *pn_vtx,
  const PDM_g_num_t   **pvtx_ln_to_gn,
        double       ***pvtx_coord
)
{
  int i_rank;
  int n_rank;

  PDM_MPI_Comm_rank(comm, &i_rank);
  PDM_MPI_Comm_size(comm, &n_rank);

  PDM_block_to_part_t* btp = PDM_block_to_part_create(vertex_distribution,
                               (const PDM_g_num_t **) pvtx_ln_to_gn,
                                                      pn_vtx,
                                                      n_part,
                                                      comm);

  int cst_stride = 3;
  int **pvtx_stride = NULL;
  PDM_block_to_part_exch2(btp,
                          sizeof(double),
                          PDM_STRIDE_CST,
                          &cst_stride,
             (void *  )   dvtx_coord,
             (int  ***)  &pvtx_stride,
             (void ***)   pvtx_coord);

  PDM_block_to_part_free(btp);
}


/**
 *  \brief Extend an existing ln_to_gn from a connectivity
 *
 * \param [in]   comm                PDM_MPI communicator
 * \param [in]   part_distribution   Distribution of partitions over the processes (size=n_rank+1)
 * \param [in]   entity_distribution Distribution of entities over the processes (size=n_rank+1)
 * \param [in]   dentity_to_part     Id of assigned partition for each entity (size=dn_entity)
 * \param [out]  pn_entities         Number of entities in each partition (size n_part)
 * \param [out]  pentity_ln_to_gn    Array of local to global entity id for each partition (size n_part)
 *
 * \return       n_part              Number of partitions managed by this process
 */
void
PDM_extend_mesh
(
 const PDM_MPI_Comm    comm,
 const PDM_g_num_t    *part_distribution,
 const PDM_g_num_t    *entity_distribution,
 const int            *dentity_to_part,
 const int             n_part,
 const int            *dual_graph_idx,
 const PDM_g_num_t    *dual_graph,
 const int            *pn_entity,
       PDM_g_num_t   **pentity_ln_to_gn,
       int           **pn_entity_extented,
       PDM_g_num_t  ***pentity_ln_to_gn_extended
)
{
  PDM_UNUSED(comm);
  PDM_UNUSED(part_distribution);
  PDM_UNUSED(entity_distribution);
  PDM_UNUSED(dentity_to_part);
  PDM_UNUSED(n_part);
  PDM_UNUSED(dual_graph_idx);
  PDM_UNUSED(dual_graph);
  PDM_UNUSED(pn_entity);
  PDM_UNUSED(pentity_ln_to_gn);
  PDM_UNUSED(pn_entity_extented);
  PDM_UNUSED(pentity_ln_to_gn_extended);

  int i_rank;
  int n_rank;

  PDM_MPI_Comm_rank(comm, &i_rank);
  PDM_MPI_Comm_size(comm, &n_rank);

  int dn_arc  = entity_distribution[i_rank+1]  -  entity_distribution[i_rank];

  /*
   * We search to extended the partition with the dual graph
   *     - We begin by get the dual_graph for each partition
   *
   */

  /*
   * Prepare exchange protocol
   */
  PDM_block_to_part_t* btp = PDM_block_to_part_create(entity_distribution,
                               (const PDM_g_num_t **) pentity_ln_to_gn,
                                                      pn_entity,
                                                      n_part,
                                                      comm);

  int* dual_graph_n = (int *) malloc( dn_arc * sizeof(int));
  for(int i = 0; i < dn_arc; ++i){
    dual_graph_n[i] = dual_graph_idx[i+1] - dual_graph_idx[i];
  }

  // PDM_log_trace_array_int(dual_graph_idx, dn_arc+1, "dual_graph_idx::");
  // PDM_log_trace_array_long(dual_graph, dual_graph_idx[dn_arc], "dual_graph::");

  /*
   * Exchange
   */
  int**         part_dual_graph_n;
  PDM_g_num_t** part_dual_graph;
  PDM_block_to_part_exch2(btp,
                          sizeof(PDM_g_num_t),
                          PDM_STRIDE_VAR,
                          dual_graph_n,
             (void *  )   dual_graph,
             (int  ***)  &part_dual_graph_n,
             (void ***)  &part_dual_graph);
  free(dual_graph_n);

  int** part_dual_graph_idx = (int ** ) malloc( n_part * sizeof(int*));
  for(int i_part = 0; i_part < n_part; ++i_part) {
    part_dual_graph_idx[i_part] = (int *) malloc( (pn_entity[i_part]+1) * sizeof(int));
    part_dual_graph_idx[i_part][0] = 0;
    for(int i_entity = 0; i_entity < pn_entity[i_part]; ++i_entity) {
      part_dual_graph_idx[i_part][i_entity+1] = part_dual_graph_idx[i_part][i_entity] + part_dual_graph_n[i_part][i_entity];
    }
    // PDM_log_trace_array_int(part_dual_graph_n[i_part], pn_entity[i_part], "part_dual_graph_n[i_part]::");
    // PDM_log_trace_array_int(part_dual_graph_idx[i_part], pn_entity[i_part]+1, "part_dual_graph_idx[i_part]::");
    // PDM_log_trace_array_long(part_dual_graph[i_part], part_dual_graph_idx[i_part][pn_entity[i_part]], "part_dual_graph[i_part]::");
  }

  /*
   * Each partition have now for each cells the neighbour cells (via dual_graph )
   *     - Sort / Unique
   *     - We collect all boundary cells
   *     - we append to the older ln_to_gn all new entitiy
   */
  *pn_entity_extented = (int *) malloc( sizeof(int) * n_part);
  int* _pn_entity_extented = *pn_entity_extented;

  *pentity_ln_to_gn_extended = (PDM_g_num_t **) malloc( sizeof(PDM_g_num_t *) * n_part);
  PDM_g_num_t** _pentity_ln_to_gn_extended = *pentity_ln_to_gn_extended;
  for(int i_part = 0; i_part < n_part; ++i_part) {

    int new_size = PDM_inplace_unique_long(part_dual_graph[i_part], 0, part_dual_graph_idx[i_part][pn_entity[i_part]]-1);
    // printf(" new_size         :: %i \n", new_size);
    // printf(" pn_entity[i_part]:: %i \n", pn_entity[i_part]);

    _pentity_ln_to_gn_extended[i_part] = (PDM_g_num_t *) malloc( new_size * sizeof(PDM_g_num_t));

    for(int i_entity = 0; i_entity < pn_entity[i_part]; ++i_entity ) {
      _pentity_ln_to_gn_extended[i_part][i_entity] = pentity_ln_to_gn[i_part][i_entity];
    }

    PDM_sort_long(_pentity_ln_to_gn_extended[i_part], NULL, pn_entity[i_part]);

    int n_new_cell = pn_entity[i_part];
    for(int i_entity = 0; i_entity < new_size; ++i_entity) {
      /*
       * Si non existant on rajoute au bout
       */
      int ipos = PDM_binary_search_long(part_dual_graph[i_part][i_entity]+1,
                                        _pentity_ln_to_gn_extended[i_part],
                                        pn_entity[i_part]);

      // printf("ipos = %i | %i \n", ipos, part_dual_graph[i_part][i_entity]+1);

      // Append at end of the array
      if(ipos == -1) {
        _pentity_ln_to_gn_extended[i_part][n_new_cell++] = part_dual_graph[i_part][i_entity]+1;
      }
    }

    /*
     * Compress
     */
    for(int i_entity = 0; i_entity < pn_entity[i_part]; ++i_entity ) {
      _pentity_ln_to_gn_extended[i_part][i_entity] = pentity_ln_to_gn[i_part][i_entity];
    }

    // printf("n_new_cell::%i\n", n_new_cell);
    // PDM_log_trace_array_long(pentity_ln_to_gn[i_part], pn_entity[i_part], "_pentity_ln_to_gn[i_part]::");
    // PDM_log_trace_array_long(_pentity_ln_to_gn_extended[i_part], n_new_cell, "_pentity_ln_to_gn_extended[i_part]::");

    // Realloc and setup size
    _pn_entity_extented[i_part] = n_new_cell;
    _pentity_ln_to_gn_extended[i_part] = (PDM_g_num_t *) realloc( _pentity_ln_to_gn_extended[i_part], n_new_cell * sizeof(PDM_g_num_t));

  }

  PDM_block_to_part_free(btp);
  for(int i_part = 0; i_part < n_part; ++i_part) {
    free(part_dual_graph_n[i_part]);
    free(part_dual_graph_idx[i_part]);
    free(part_dual_graph[i_part]);
  }
  free(part_dual_graph_n);
  free(part_dual_graph_idx);
  free(part_dual_graph);
}

#ifdef __cplusplus
}
#endif /* __cplusplus */<|MERGE_RESOLUTION|>--- conflicted
+++ resolved
@@ -180,6 +180,12 @@
 
   free(dentity_stri);
   free(dentity_ln_to_gn);
+  printf("pn_entity= %i\n",(*pn_entity)[0]);
+  printf("pentity_ln_to_gn_tmp:");
+  for (int i = 0; i < (*pn_entity)[0]; i++)
+    printf(" %d ", pentity_ln_to_gn_tmp[i]);
+  printf("\n");
+
 
   /* Reshape pentity_ln_to_gn */
   *pentity_ln_to_gn = (PDM_g_num_t **) malloc( sizeof(PDM_g_num_t *) * n_part_block);
@@ -715,17 +721,15 @@
   /*
    * Prepare exchange protocol
    */
-<<<<<<< HEAD
-  //printf("rank: %i | lala5.3.0\n",i_rank);
-  //printf("rank: %i | n_part = %i\n",i_rank,n_part);
-  //printf("rank: %i | entity_distribution= %i,%i,%i\n",i_rank,entity_distribution[0],entity_distribution[1],entity_distribution[2]);
-  //printf("rank: %i | pn_entity = %i\n",i_rank,pn_entity[0]);
-  //printf("rank: %i | pentity_ln_to_gn:",i_rank);
-  //for (int i = 0; i < pn_entity[0]; i++)
-  //  printf("%i, ", pentity_ln_to_gn[0][i]);
-  //printf("\n");
-=======
->>>>>>> 0276647a
+  printf("pn_entity =%i\n",pn_entity[0]);
+  printf("entity_distribution:");
+  for (int i = 0; i < n_rank+1; ++i)
+    printf(" %d ", entity_distribution[i]);
+  printf("\n");
+  printf("pentity_ln_to_gn:");
+  for (int i = 0; i < pn_entity[0]; ++i)
+    printf(" %d ", pentity_ln_to_gn[0][i]);
+  printf("\n");
   PDM_block_to_part_t* btp = PDM_block_to_part_create(entity_distribution,
                                (const PDM_g_num_t **) pentity_ln_to_gn,
                                                       pn_entity,
@@ -735,7 +739,7 @@
   /*
    * Prepare data
    */
-    //printf("lala5.3.1\n");
+    printf("lala5.3.1\n");
   int* blk_stri = (int *) malloc( sizeof(int) * dn_entity);
   for(int i_elmt = 0; i_elmt < dn_entity; ++i_elmt){
     blk_stri[i_elmt] = dconnectivity_idx[i_elmt+1] - dconnectivity_idx[i_elmt];
@@ -744,7 +748,7 @@
   /*
    * Exchange
    */
-    //printf("lala5.3.2\n");
+    printf("lala5.3.2\n");
   int**         pstride;
   PDM_block_to_part_exch2(btp,
                           sizeof(PDM_g_num_t),
@@ -759,7 +763,7 @@
   /*
    * Panic verbose
    */
-    //printf("lala5.3.3\n");
+    printf("lala5.3.3\n");
   if(0 == 1){
     for(int i_part = 0; i_part < n_part; ++i_part){
       int idx_data = 0;
@@ -778,7 +782,7 @@
   *pconnectivity_idx = (int         **) malloc( n_part * sizeof(int         *) );
   int** _pconnectivity_idx       = *pconnectivity_idx;
 
-    //printf("lala5.3.4\n");
+    printf("lala5.3.4\n");
   for(int i_part = 0; i_part < n_part; ++i_part){
     int n_elmts = pn_entity[i_part];
 
@@ -789,12 +793,14 @@
     }
   }
 
+    printf("lala5.3.5\n");
   // free
   PDM_block_to_part_free(btp);
   for(int i_part = 0; i_part < n_part; ++i_part) {
     free(pstride[i_part]);
   }
   free(pstride);
+    printf("lala5.3.6\n");
 }
 
 /**
@@ -937,13 +943,13 @@
   PDM_MPI_Comm_rank(comm, &i_rank);
   PDM_MPI_Comm_size(comm, &n_rank);
 
-  //printf("lala5.1\n");
+  printf("lala5.1\n");
   *pconnectivity_idx = (int***) malloc(n_section * sizeof(int**));
   int* pn_vtx = (int*)malloc(n_part * sizeof(int));
   for (int i=0; i<n_part; ++i) pn_vtx[i]=0;
   PDM_g_num_t*** pconnectivity_abs = (PDM_g_num_t***) malloc(n_section * sizeof(PDM_g_num_t**));
 
-  //printf("lala5.2\n");
+  printf("lala5.2\n");
   for (int i_section=0; i_section<n_section; ++i_section) {
     int* dconnectivity_section_idx = dconnectivity_idx + section_idx[i_section];
     int dn_entity = entity_distribution[i_section][i_rank+1] - entity_distribution[i_section][i_rank];
@@ -953,21 +959,21 @@
     }
     PDM_g_num_t* dconnectivity_section = dconnectivity + dconnectivity_section_idx[0];
 
-    //printf("\ni_section = %i\n",i_section);
-    //printf("dn_entity= %i\n",dn_entity);
-    //printf("pn_entity= %i\n",pn_entity[i_section][0]);
-    //printf("entity_distribution[i_section] = %i\n",entity_distribution[i_section][i_rank+1]);
-    //printf("dconnectivity_section_idx_at_0:");
-    //for (int i = 0; i < dn_entity+1; i++)
-    //  printf(" %d ", dconnectivity_section_idx_at_0[i]);
-    //printf("\n");
-    //printf("dconnectivity_section:");
-    //for (int i = 0; i < dconnectivity_section_idx_at_0[dn_entity]; i++)
-    //  printf(" %d ", dconnectivity_section[i]);
-    //printf("\n");
+    printf("\ni_section = %i\n",i_section);
+    printf("dn_entity= %i\n",dn_entity);
+    printf("pn_entity= %i\n",pn_entity[i_section][0]);
+    printf("entity_distribution[i_section] = %i\n",entity_distribution[i_section][i_rank+1]);
+    printf("dconnectivity_section_idx_at_0:");
+    for (int i = 0; i < dn_entity+1; i++)
+      printf(" %d ", dconnectivity_section_idx_at_0[i]);
+    printf("\n");
+    printf("dconnectivity_section:");
+    for (int i = 0; i < dconnectivity_section_idx_at_0[dn_entity]; i++)
+      printf(" %d ", dconnectivity_section[i]);
+    printf("\n");
 
     // 0. create pconnectivity with global numbering
-    //printf("lala5.3\n");
+    printf("lala5.3\n");
     _dconnectivity_to_pconnectivity_abs(
       comm,
       entity_distribution[i_section],
@@ -978,28 +984,30 @@
       (const PDM_g_num_t**) pentity_ln_to_gn[i_section],
       &(*pconnectivity_idx)[i_section],&pconnectivity_abs[i_section]
     );
-    //printf("lala5.4\n");
+    printf("lala5.4\n");
  
-    //int** _pconnectivity_idx = (*pconnectivity_idx)[i_section];
-    //printf("pconnectivity_idx:");
-    //for (int i = 0; i < pn_entity[i_section][0]+1; i++)
-    //  printf(" %d ", _pconnectivity_idx[0][i]);
-    //printf("\n");
-    //PDM_g_num_t** pconnectivity_abs_section = pconnectivity_abs[i_section];
-    //printf("pconnectivity_abs_section:");
-    //for (int i = 0; i < _pconnectivity_idx[0][pn_entity[i_section][0]]; i++)
-    //  printf(" %d ", pconnectivity_abs_section[0][i]);
-    //printf("\n");
+    int** _pconnectivity_idx = (*pconnectivity_idx)[i_section];
+    printf("pconnectivity_idx:");
+    for (int i = 0; i < pn_entity[i_section][0]+1; i++)
+      printf(" %d ", _pconnectivity_idx[0][i]);
+    printf("\n");
+    PDM_g_num_t** pconnectivity_abs_section = pconnectivity_abs[i_section];
+    printf("pconnectivity_abs_section:");
+    for (int i = 0; i < _pconnectivity_idx[0][pn_entity[i_section][0]]; i++)
+      printf(" %d ", pconnectivity_abs_section[0][i]);
+    printf("\n");
 
     for(int i_part = 0; i_part < n_part; ++i_part) {
       int n_elmts = pn_entity[i_section][i_part];
+      printf("n_elmts = %i\n",n_elmts);
       pn_vtx[i_part] += (*pconnectivity_idx)[i_section][i_part][n_elmts];
     }
+    printf("lala5.4b\n");
   }
 
   // 1. Create local numbering
   // Caution the recv connectivity can be negative
-    //printf("lala5.5\n");
+    printf("lala5.5\n");
   PDM_g_num_t** pconnectivity_abs_cat = (PDM_g_num_t**)malloc( n_part *sizeof(PDM_g_num_t*));
   for (int i_part=0; i_part<n_part; ++i_part) {
     pconnectivity_abs_cat[i_part] = (PDM_g_num_t*)malloc( pn_vtx[i_part] *sizeof(PDM_g_num_t));
@@ -1012,13 +1020,13 @@
         ++pos;
       }
     }
-    //printf("pn_vtx= %i\n",pn_vtx[i_part]);
-    //printf("pconnectivity_abs_cat:");
-    //for (int i = 0; i < pn_vtx[i_part]; ++i)
-    //  printf(" %d ", pconnectivity_abs_cat[i_part][i]);
-    //printf("\n");
-  }
-    //printf("lala5.6\n");
+    printf("pn_vtx= %i\n",pn_vtx[i_part]);
+    printf("pconnectivity_abs_cat:");
+    for (int i = 0; i < pn_vtx[i_part]; ++i)
+      printf(" %d ", pconnectivity_abs_cat[i_part][i]);
+    printf("\n");
+  }
+    printf("lala5.6\n");
   int** unique_order;
   _create_pchild_local_num(
     n_part,
@@ -1028,13 +1036,13 @@
     pchild_ln_to_gn,
     &unique_order
   );
-  //printf("n_vtx uniq= %i\n",*pn_child_entity[0]);
-  //printf("pchild_ln_to_gn:");
-  //for (int i = 0; i < *pn_child_entity[0]; ++i)
-  //  printf(" %d ", (*pchild_ln_to_gn)[0][i]);
-  //printf("\n");
-
-    //printf("lala5.7\n");
+  printf("n_vtx uniq= %i\n",*pn_child_entity[0]);
+  printf("pchild_ln_to_gn:");
+  for (int i = 0; i < *pn_child_entity[0]; ++i)
+    printf(" %d ", (*pchild_ln_to_gn)[0][i]);
+  printf("\n");
+
+    printf("lala5.7\n");
   // 2. create pconnectivity with local numbering
   int** pconnectivity_cat = (int**)malloc(n_part * sizeof(int*));
   for (int i_part=0; i_part<n_part; ++i_part) {
@@ -1049,7 +1057,7 @@
   );
   int pos = 0;
   *pconnectivity = (int***)malloc(n_section * sizeof(int**));
-    //printf("lala5.8\n");
+    printf("lala5.8\n");
   for (int i_section=0; i_section<n_section; ++i_section) {
     (*pconnectivity)[i_section] = (int**)malloc(n_part * sizeof(int*));
     assert(n_part==1); // TODOUX
@@ -1065,7 +1073,7 @@
     }
   }
 
-    //printf("lala5.9\n");
+    printf("lala5.9\n");
   for (int i_section=0; i_section<n_section; ++i_section) {
     assert(n_part==1); // TODOUX
     for(int i_part = 0; i_part < n_part; ++i_part) {
@@ -1079,6 +1087,7 @@
       //printf("\n");
     }
   }
+    printf("lala5.10\n");
 
   ///*
   // * Free
@@ -1214,10 +1223,6 @@
   /*
    * Free
    */
-<<<<<<< HEAD
-=======
-  PDM_block_to_part_free(btp);
->>>>>>> 0276647a
   for(int i_part = 0; i_part < n_part; ++i_part) {
     free(pconnectivity_abs[i_part]);
     free(unique_order[i_part]);
@@ -1917,6 +1922,17 @@
   PDM_MPI_Comm_rank(comm, &i_rank);
   PDM_MPI_Comm_size(comm, &n_rank);
 
+  printf("n_part=%i\n",n_part);
+  printf("pn_vtx=%i\n",pn_vtx[0]);
+  printf("vertex_distribution:");
+  for (int i = 0; i < n_rank+1; ++i)
+    printf(" %d ", vertex_distribution[i]);
+  printf("\n");
+  printf("pvtx_ln_to_gn:");
+  for (int i = 0; i < pn_vtx[0]; ++i)
+    printf(" %d ", pvtx_ln_to_gn[0][i]);
+  printf("\n");
+
   PDM_block_to_part_t* btp = PDM_block_to_part_create(vertex_distribution,
                                (const PDM_g_num_t **) pvtx_ln_to_gn,
                                                       pn_vtx,
