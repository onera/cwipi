module mod_pdm_part

  use mod_pdm

  integer, parameter :: PDM_part_SPLIT_PARMETIS = 1
  integer, parameter :: PDM_part_SPLIT_PTSCOTCH = 2
  integer, parameter :: PDM_part_SPLIT_HILBERT = 3

  integer, parameter :: PDM_PART_RENUM_FACE_RANDOM        = 1
  integer, parameter :: PDM_PART_RENUM_FACE_NONE          = 2
  integer, parameter :: PDM_PART_RENUM_FACE_LEXICOGRAPHIC = 3

  integer, parameter :: PDM_part_RENUM_CELL_HILBERT = 1
  integer, parameter :: PDM_part_RENUM_CELL_RANDOM = 2
  integer, parameter :: PDM_part_RENUM_CELL_NONE = 3
  integer, parameter :: PDM_part_RENUM_CELL_CUTHILL = 4
  
  interface pdm_part_create     ; module procedure  &
    pdm_part_create_
  end interface

  interface pdm_part_renum_method_cell_idx_get      ; module procedure  &
    pdm_part_renum_method_cell_idx_get_
  end interface 

  interface pdm_part_renum_method_face_idx_get      ; module procedure  &
    pdm_part_renum_method_face_idx_get_
  end interface  

  interface pdm_part_renum_method_cell_name_get      ; module procedure  &
    pdm_part_renum_method_cell_name_get_
  end interface  

  interface pdm_part_renum_method_face_name_get      ; module procedure  &
    pdm_part_renum_method_face_name_get_
  end interface  
  
interface

 !==============================================================================
 !
 ! \brief Return a mesh partition dimensions
 ! 
 ! \param [in]   ppartId            ppart identifier
 ! \param [in]   ipart              Current partition
 ! \param [out]  nCell              Number of cells
 ! \param [out]  nFace              Number of faces
 ! \param [out]  nFacePartBound     Number of partitioning boundary faces
 ! \param [out]  nVtx               Number of vertices 
 ! \param [out]  nProc              Number of processus
 ! \param [out]  nTPart             Total number of partitions
 ! \param [out]  sCellFace          Size of cell-face connectivity 
 ! \param [out]  sFaceVtx           Size of face-vertex connectivity
 ! \param [out]  sFacePartBound     Size of facePartBound array
 ! \param [out]  sFaceGroup         Size of faceGroup array 
 !
 !==============================================================================


   subroutine pdm_part_part_dim_get (ppartId, &
                                  ipart, &
                                  nCell, &
                                  nFace, &
                                  nFacePartBound, &
                                  nProc, &
                                  nTPart, &
                                  nVtx, &
                                  sCellFace, &
                                  sFaceVtx, &
                                  sFaceGroup, &
                                  nFaceGroup)
     use mod_pdm

     implicit none
     
     integer :: ppartId
     integer :: ipart
     integer :: nCell
     integer :: nFace
     integer :: nFacePartBound
     integer :: nProc
     integer :: nTPart
     integer :: nVtx
     integer :: sCellFace
     integer :: sFaceVtx
     integer :: sFaceGroup
     integer :: nFaceGroup

   end subroutine pdm_part_part_dim_get

   
 !==============================================================================
 !
 ! \brief Return a mesh partition
 ! 
 ! \param [in]   ppartId            ppart identifier
 ! \param [in]   ipart              Current partition
 ! \param [out]  cellTag            Cell tag (size = nCell)
 ! \param [out]  cellFaceIdx        Cell to face connectivity index
 !                                  (size = nCell + 1, numbering : 0 to n-1)
 ! \param [out]  cellFace           Cell to face connectivity
 !                                 (size = cellFaceIdx[nCell] = lCellFace
 !                                  numbering : 1 to n)
 ! \param [out]  cellLNToGN         Cell local numbering to global numbering
 !                                  (size = nCell, numbering : 1 to n)
 ! \param [out]  faceTag            Face tag (size = nFace)
 ! \param [out]  faceCell           Face to cell connectivity
 !                                  (size = 2 * nFace, numbering : 1 to n)
 ! \param [out]  faceVtxIdx         Face to Vertex connectivity index
 !                                  (size = nFace + 1, numbering : 0 to n-1)
 ! \param [out]  faceVtx            Face to Vertex connectivity
 !                                  (size = faceVertexIdx[nFace], numbering : 1 to n)
 ! \param [out]  faceLNToGN         Face local numbering to global numbering
 !                                  (size = nFace, numbering : 1 to n)
 ! \param [out]  facePartBoundProcIdx Partitioning boundary faces block
 !                                    distribution from processus
 !                                    (size = nProc + 1)
 ! \param [out]  facePartBoundPartIdx Partitioning boundary faces block
 !                                    distribution from partition
 !                                    (size = nTPart + 1)
 ! \param [out]  facePartBound      Partitioning boundary faces
 !                                  (size = 4 * nFacePartBound)
 !                                    sorted by processus,
 !                                    sorted by partition in each processus, and
 !                                    sorted by absolute face number in each partition
 !                                  For each face :
 !                                     - Face local number
 !                                       (numbering : 1 to n)
 !                                     - Connected process
 !                                       (numbering : 0 to n-1)
 !                                     - Connected Partition 
 !                                       on the connected process
 !                                       (numbering :1 to n)
 !                                     - Connected face local number 
 !                                       in the connected partition
 !                                       (numbering :1 to n)
 ! \param [out]  vtxTag             Vertex tag (size = nVertex)
 ! \param [out]  vtx                Vertex coordinates (size = 3 * nVertex)
 ! \param [out]  vtxLNToGN          Vertex local numbering to global numbering
 !                                  (size = nVtx, numbering : 1 to n)
 ! \param [out]  faceGroupIdx       Face group index
 !                                  (size = nFaceGroup + 1, numbering : 1 to n-1)
 ! \param [out]  faceGroup          faces for each group
 !                                  (size = faceGroupIdx[nFaceGroup] = lFaceGroup,
 !                                   numbering : 1 to n)
 ! \param [out]  faceGroupLNToGN    Faces global numbering for each group 
 !                                  (size = faceGroupIdx[nFaceGroup] = lFaceGroup,
 !                                  numbering : 1 to n)
 !==============================================================================

 subroutine pdm_part_part_val_get (ppartId, &
                                ipart, &
                                cellTag, &
                                cellFaceIdx, &
                                cellFace, &
                                cellLNToGN, &
                                faceTag, &
                                faceCell, &
                                faceVtxIdx, &
                                faceVtx, &
                                faceLNToGN, &
                                facePartBoundProcIdx, &
                                facePartBoundPartIdx, &
                                facePartBound, &
                                vtxTag, &
                                vtx, &
                                vtxLNToGN, &
                                faceGroupIdx, &
                                faceGroup, &
                                faceGroupLNToGN)

   use mod_pdm

   implicit none

   integer                       :: ppartId
   integer                       :: ipart
   integer                       :: cellTag(*)
   integer                       :: cellFaceIdx(*)
   integer                       :: cellFace(*)
   integer (kind = PDM_g_num_s) :: cellLNToGN(*)
   integer                       :: faceTag(*)
   integer                       :: faceCell(*)
   integer                       :: faceVtxIdx(*)
   integer                       :: faceVtx(*)
   integer (kind = PDM_g_num_s) :: faceLNToGN(*)
   integer                       :: facePartBoundProcIdx(*)
   integer                       :: facePartBoundPartIdx(*)
   integer                       :: facePartBound(*)
   integer                       :: vtxTag(*)
   double precision              :: vtx(*)
   integer (kind = PDM_g_num_s) :: vtxLNToGN(*)
   integer                       :: faceGroupIdx(*)
   integer                       :: faceGroup(*)
   integer (kind = PDM_g_num_s) :: faceGroupLNToGN(*)
 
 end subroutine pdm_part_part_val_get

 !==============================================================================
 !
 ! \brief Free ppart
 !
 ! \param [in]   ppartId        ppart identifier
 !
 !==============================================================================

 subroutine pdm_part_free (ppartId)

   implicit none

   integer                       :: ppartId

 end subroutine pdm_part_free

 !==============================================================================
 !
 ! \brief Return times
 ! 
 ! \param [in]   ppartId     ppart identifier
 ! \param [out]  elapsed     elapsed times (size = 4)
 ! \param [out]  cpu         cpu times (size = 4)
 ! \param [out]  cpu_user    user cpu times (size = 4)
 ! \param [out]  cpu_sys     system cpu times (size = 4)
 !
 !==============================================================================

 subroutine pdm_part_time_get (ppartId, &
                            elapsed, &
                            cpu, &
                            cpu_user, &
                            cpu_sys)

   implicit none

   integer           :: ppartId
   double precision  :: elapsed
   double precision  :: cpu
   double precision  :: cpu_user
   double precision  :: cpu_sys

 end subroutine pdm_part_time_get

 !==============================================================================
 !
 ! \brief Return statistic
 ! 
 ! \param [in]   ppartId                        ppart identifier
 ! \param [out]  cells_average                  average of cells number 
 ! \param [out]  cells_median                   median of cells number
 ! \param [out]  cells_std_deviation            standard deviation of cells number
 ! \param [out]  cells_min                      minimum of cells nummber
 ! \param [out]  cells_max                      maximum of cells nummber
 ! \param [out]  bound_part_faces_average       average of partitioning boundary faces 
 ! \param [out]  bound_part_faces_median        median of partitioning boundary faces
 ! \param [out]  bound_part_faces_std_deviation standard deviation of partitioning boundary faces
 ! \param [out]  bound_part_faces_min           minimum of partitioning boundary faces
 ! \param [out]  bound_part_faces_max           maximum of partitioning boundary faces
 !
 !==============================================================================

 subroutine pdm_part_stat_get (ppartId,  &
                            cells_average, & 
                            cells_median, & 
                            cells_std_deviation, & 
                            cells_min,  &
                            cells_max, &
                            bound_part_faces_average, & 
                            bound_part_faces_median,  &
                            bound_part_faces_std_deviation, & 
                            bound_part_faces_min, & 
                            bound_part_faces_max, &
                            bound_part_faces_sum)
      
   use mod_pdm
   implicit none

   integer      :: ppartId
   integer      :: cells_average 
   integer      :: cells_median 
   double precision   :: cells_std_deviation 
   integer      :: cells_min 
   integer      :: cells_max
   integer      :: bound_part_faces_average 
   integer      :: bound_part_faces_median 
   double precision   :: bound_part_faces_std_deviation 
   integer      :: bound_part_faces_min 
   integer      :: bound_part_faces_max
   integer      :: bound_part_faces_sum

 end subroutine pdm_part_stat_get

 
 !================================================================================
 !
 ! \brief Get the number of renumbering cell methods 
 ! 
 ! \param [out]    Number of methods
 !
 !================================================================================

 subroutine pdm_part_n_renum_method_cell_get (n_method)
   use mod_pdm
   implicit none
   integer      :: n_method

 end subroutine pdm_part_n_renum_method_cell_get

 
 
 !================================================================================
 !
 ! \brief Get the number of renumbering cell methods 
 ! 
 ! \param [out]    Number of methods
 !
 !================================================================================

 subroutine pdm_part_n_renum_method_face_get (n_method)
   use mod_pdm
   implicit none
   integer      :: n_method

 end subroutine pdm_part_n_renum_method_face_get
 
end interface

private :: pdm_part_create_ ,&
           pdm_part_renum_method_cell_idx_get_ ,&
           pdm_part_renum_method_face_idx_get_ ,&
           pdm_part_renum_method_cell_name_get_ ,&
           pdm_part_renum_method_face_name_get_

contains 

 !================================================================================
 !
 ! \brief Build a initial partitioning
 !
 !  Build a initial partitioning from :
 !      - Cell block distribution with implicit global numbering 
 !         (the first cell is the first cell of the first process and 
 !          the latest cell is the latest cell of the latest process)   
 !      - Face block distribution with implicit global numbering 
 !      - Vertex block distribution with implicit global numbering 
 !  To repart an existing partition use \ref PDM_part_repart function
 ! 
 ! \param [out]  ppartId        ppart identifier
 ! \param [in]   pt_comm        MPI Comminicator
 ! \param [in]   method         Choice between (1 for ParMETIS or 2 for PT-Scotch)
 ! \param [in]   nPart          Number of partition to build on this process
 ! \param [in]   dNCell         Number of distributed cells
 ! \param [in]   dNFace         Number of distributed faces
 ! \param [in]   dNVtx          Number of distributed vertices
 ! \param [in]   nFaceGroup     Number of face groups             
 ! \param [in]   dCellFaceIdx   Distributed cell face connectivity index or NULL
 !                              (size : dNCell + 1, numbering : 0 to n-1)
 ! \param [in]   dCellFace      Distributed cell face connectivity or NULL
 !                              (size : dFaceVtxIdx[dNCell], numbering : 1 to n)
 ! \param [in]   dCellTag       Cell tag (size : nCell) or NULL
 ! \param [in]   dCellWeight    Cell weight (size : nCell) or NULL
 ! \param [in]   dCellPart      Distributed cell partitioning 
 !                              (size = dNCell) or NULL (No partitioning if != NULL)
 ! \param [in]   dFaceCell      Distributed face cell connectivity or NULL
 !                              (size : 2 * dNFace, numbering : 1 to n)
 ! \param [in]   dFaceVtxIdx    Distributed face to vertex connectivity index 
 !                              (size : dNFace + 1, numbering : 0 to n-1)
 ! \param [in]   dFaceVtx       Distributed face to vertex connectivity 
 !                              (size : dFaceVtxIdx[dNFace], numbering : 1 to n)
 ! \param [in]   dFaceTag       Distributed face tag (size : dNFace)
 !                              or NULL
 ! \param [in]   dVtxCoord      Distributed vertex coordinates 
 !                              (size : 3!dNVtx)
 ! \param [in]   dVtxTag        Distributed vertex tag (size : dNVtx) or NULL
 ! \param [in]   dFaceGroupIdx  Index of distributed faces list of each group 
 !                              (size = nFaceGroup + 1) or NULL
 ! \param [in]   dFaceGroup     distributed faces list of each group
 !                              (size = dFaceGroup[dFaceGroupIdx[nFaceGroup]],
 !                              numbering : 1 to n) 
 !                              or NULL
 !================================================================================

   subroutine pdm_part_create(ppartId, &
                          pt_comm, &
                          split_method,  &
                          renum_cell_method, &
                          renum_face_method, &
                          nPropertyCell, &
                          renum_properties_cell, &
                          nPropertyFace, &
                          renum_properties_face, &
                          nPart, &
                          dNCell, &
                          dNFace, &
                          dNVtx,&
                          nFaceGroup, &
                          have_dCellFace,&
                          dCellFaceIdx,&
                          dCellFace,&
                          have_dCellTag,&
                          dCellTag, &
                          have_dCellWeight,&
                          dCellWeight,&
                          have_dCellPart,&
                          dCellPart,&
                          have_dFaceCell,&
                          dFaceCell,&
                          dFaceVtxIdx,&
                          dFaceVtx,&
                          have_dFaceTag,&
                          dFaceTag,&
                          dVtxCoord,&
                          have_dVtxTag,&
                          dVtxTag,&
                          dFaceGroupIdx,&
                          dFaceGroup)

    use mod_pdm

    implicit none

    integer                     ::  ppartId
    integer                     ::  pt_comm
    integer                     ::  split_method
    character (len=*)           ::  renum_cell_method
    character (len=*)           ::  renum_face_method
    integer                     ::  nPropertyCell
    integer                     ::  renum_properties_cell(*)
    integer                     ::  nPropertyFace
    integer                     ::  renum_properties_face(*)
    integer                     ::  nPart
    integer                     ::  dNCell
    integer                     ::  dNFace
    integer                     ::  dNVtx
    integer                     ::  nFaceGroup
    integer                     ::  have_dCellFace
    integer                     ::  dCellFaceIdx(*)
    integer (kind = PDM_g_num_s) :: dCellFace(*)
    integer                     ::  have_dCellTag
    integer                     ::  dCellTag(*)
    integer                     ::  have_dCellWeight
    integer                     ::  dCellWeight(*)
    integer                     ::  have_dCellPart
    integer                     ::  dCellPart(*)
    integer                     ::  have_dFaceCell
    integer (kind = PDM_g_num_s) :: dFaceCell(*)
    integer                     ::  dFaceVtxIdx(*)
    integer (kind = PDM_g_num_s) :: dFaceVtx(*)
    integer                     ::  have_dFaceTag
    integer                     ::  dFaceTag(*)
    double precision            ::  dVtxCoord(*)
    integer                     ::  have_dVtxTag
    integer                     ::  dVtxTag(*)
    integer                     ::  dFaceGroupIdx(*)
    integer (kind = PDM_g_num_s) :: dFaceGroup(*)
    integer                     :: l_renum_cell_method
    integer                     :: l_renum_face_method
    
    l_renum_cell_method = len(renum_cell_method)
    l_renum_face_method = len(renum_face_method)

    call pdm_part_create_cf (ppartId, &
                             pt_comm, &
                             split_method, &
                             renum_cell_method, &
                             l_renum_cell_method, & 
                             renum_face_method, &
                             l_renum_face_method, & 
                             nPropertyCell, &
                             renum_properties_cell, &
                             nPropertyFace, &
                             renum_properties_face, &
                             nPart, &
                             dNCell, &
                             dNFace, &
                             dNVtx, &
                             nFaceGroup, &
                             have_dCellFace, &
                             dCellFaceIdx, &
                             dCellFace, &
                             have_dCellTag, &
                             dCellTag, &
                             have_dCellWeight, &
                             dCellWeight, &
                             have_dCellPart, &
                             dCellPart, &
                             have_dFaceCell, &
                             dFaceCell, &
                             dFaceVtxIdx, &
                             dFaceVtx, &
                             have_dFaceTag, &
                             dFaceTag, &
                             dVtxCoord, &
                             have_dVtxTag, &
                             dVtxTag, &
                             dFaceGroupIdx, &
                             dFaceGroup)

<<<<<<< HEAD
  end subroutine pdm_part_create
=======
  end subroutine pdm_part_create_

 !================================================================================
 !
 ! \brief Get index of a renumbering face method
 ! 
 ! \param [in]       name   Name of the method
 ! \param [in, out]  idx    Index of method -1 otherwise
 ! 
 !================================================================================

  subroutine pdm_part_renum_method_face_idx_get_ (name, &
                                                  idx)

     use mod_pdm

    implicit none

    character (len=*) :: name
    integer           :: idx
    
    integer           :: l_name
    
    l_name = len(name)

    call pdm_part_renum_method_face_idx_get_cf (name, l_name, idx)

  end subroutine pdm_part_renum_method_face_idx_get_


 !================================================================================
 !
 ! \brief Get index of a renumbering cell method
 ! 
 ! \param [in]       name   Name of the method
 ! \param [in, out]  idx    Index of method -1 otherwise
 ! 
 !================================================================================

 subroutine pdm_part_renum_method_cell_idx_get_ (name, &
                                                 idx)

   use mod_pdm

   implicit none

   character (len=*) :: name
   integer           :: idx
   
   integer           :: l_name

   l_name = len(name)
   
   call pdm_part_renum_method_cell_idx_get_cf (name, l_name, idx)

 end subroutine pdm_part_renum_method_cell_idx_get_

 !================================================================================
 !
 ! \brief Get name of the face renumbering method 
 ! 
 ! \param [in]  idx     Index of the method
 ! \param [in, out]     Name  of the method, '' otherwize
 ! 
 !================================================================================


subroutine pdm_part_renum_method_face_name_get_ (idx, &
                                                name)

   use mod_pdm
   implicit none

   character (len = *) :: name
   integer  :: idx

   integer  :: l_name
   l_name = len(name)

   call pdm_part_renum_method_face_name_get_cf (name, l_name, idx)


end subroutine pdm_part_renum_method_face_name_get_
  

 !================================================================================
 !
 ! \brief Get name of the face renumbering method 
 ! 
 ! \param [in]  idx     Index of the method
 ! \param [in, out]     Name  of the method, '' otherwize
 ! 
 !================================================================================


subroutine pdm_part_renum_method_cell_name_get_ (idx, &
                                                name)

   use mod_pdm
   implicit none

   character (len = *) :: name
   integer  :: idx

   integer  :: l_name
   l_name = len(name)

   call pdm_part_renum_method_cell_name_get_cf (name, l_name, idx)


end subroutine pdm_part_renum_method_cell_name_get_
>>>>>>> 4eb6b13d

end module mod_pdm_part<|MERGE_RESOLUTION|>--- conflicted
+++ resolved
@@ -379,7 +379,7 @@
  !                              or NULL
  !================================================================================
 
-   subroutine pdm_part_create(ppartId, &
+   subroutine pdm_part_create_(ppartId, &
                           pt_comm, &
                           split_method,  &
                           renum_cell_method, &
@@ -495,9 +495,6 @@
                              dFaceGroupIdx, &
                              dFaceGroup)
 
-<<<<<<< HEAD
-  end subroutine pdm_part_create
-=======
   end subroutine pdm_part_create_
 
  !================================================================================
@@ -609,6 +606,5 @@
 
 
 end subroutine pdm_part_renum_method_cell_name_get_
->>>>>>> 4eb6b13d
 
 end module mod_pdm_part