/*
  This file is part of the CWIPI library. 

  Copyright (C) 2011  ONERA

  This library is free software; you can redistribute it and/or
  modify it under the terms of the GNU Lesser General Public
  License as published by the Free Software Foundation; either
  version 3 of the License, or (at your option) any later version.

  This library is distributed in the hope that it will be useful,
  but WITHOUT ANY WARRANTY; without even the implied warranty of
  MERCHANTABILITY or FITNESS FOR A PARTICULAR PURPOSE.  See the GNU
  Lesser General Public License for more details.

  You should have received a copy of the GNU Lesser General Public
  License along with this library. If not, see <http://www.gnu.org/licenses/>.
*/

#include <mpi.h>

#include <algorithm>
#include <cmath>
#include <cassert>

#include <bftc_printf.h>

#include "locationToLocalMesh.hxx"
#include "locationToDistantMesh.hxx"
#include "applicationProperties.hxx"


namespace cwipi
{

LocationToLocalMesh::LocationToLocalMesh(
                                         const cwipi_solver_type_t  &solverType,
                                         const double &tolerance,
                                         const MPI_Comm& couplingComm,
                                         const int &coupledApplicationNRankCouplingComm,
                                         const int &coupledApplicationBeginningRankCouplingComm,
                                         const bool isCoupledRank,
                                         const int entitiesDim,
                                         const ApplicationProperties& localApplicationProperties,
                                         LocationToDistantMesh &locationToDistantMesh)

: _solverType(solverType),  _tolerance(tolerance),
 _locationToDistantMesh(locationToDistantMesh), _couplingComm(couplingComm),
 _coupledApplicationNRankCouplingComm(coupledApplicationNRankCouplingComm),
 _coupledApplicationBeginningRankCouplingComm(coupledApplicationBeginningRankCouplingComm),
 _isCoupledRank(isCoupledRank), _entitiesDim(entitiesDim), _localApplicationProperties(localApplicationProperties)

{
  _fvmLocator = NULL;
  _barycentricCoordinatesIndex = NULL;
  _barycentricCoordinates = NULL;
  _nDistantPoint = 0;
  _location = NULL;
  _toLocate = true;
  _maxElementContainingNVertex = -1;
  _nVertex = NULL;
  _supportMesh = NULL;
}

LocationToLocalMesh::~LocationToLocalMesh()
{

  if (_barycentricCoordinatesIndex != NULL) {
    delete _barycentricCoordinatesIndex;
    delete _barycentricCoordinates;
  }

  if (_fvmLocator != NULL)
    fvmc_locator_destroy(_fvmLocator);

  if (_nVertex != NULL)
    delete _nVertex;

}

void LocationToLocalMesh::locate()
{
  //
  // Create locator

  // TODO: Exchange MPI of _toLocate param between master rank !!!
  // TODO: Attention la fonction clear ne devrait-elle pas etre dans le if suivant !

  _locationToDistantMesh.clear();

  if ( _isCoupledRank && (_toLocate || _locationToDistantMesh.getToLocateStatus())) {

    if (_supportMesh == NULL)
      bftc_error(__FILE__, __LINE__, 0, "undefined support mesh\n");

    if (_fvmLocator == NULL)
      _fvmLocator = fvmc_locator_create(_tolerance,
                                       _couplingComm,
                                       _coupledApplicationNRankCouplingComm,
                                       _coupledApplicationBeginningRankCouplingComm);

    // TODO: Revoir les coordonnees des points a localiser (cas centres sommets + centres faces + autres points)
    // TODO: Ajouter un locator pour les sommets pour les centres faces,...

    double* coords = NULL;
    if (_locationToDistantMesh._coordsPointsToLocate != NULL)
      coords = _locationToDistantMesh._coordsPointsToLocate;

    else if(_solverType == CWIPI_SOLVER_CELL_CENTER) {
      _locationToDistantMesh._nPointsToLocate = _supportMesh->getNElts();
      coords = const_cast <double*> (&(_supportMesh->getCellCenterCoords()[0]));
    }

    else if(_solverType == CWIPI_SOLVER_CELL_VERTEX) {
      _locationToDistantMesh._nPointsToLocate = _supportMesh->getNVertex();
      coords = const_cast <double*> (_supportMesh->getVertexCoords());
    }

    fvmc_locator_set_nodal(_fvmLocator,
                               &_supportMesh->getFvmNodal(),
                               0,
                               3,
                               _locationToDistantMesh._nPointsToLocate,
                               NULL,
                               coords);

    _toLocate = false;
    const int nLocatedPoint = fvmc_locator_get_n_interior(_fvmLocator);
    const int nNotLocatedPoint = _locationToDistantMesh._nPointsToLocate - nLocatedPoint;
    const int* exteriorList = fvmc_locator_get_exterior_list(_fvmLocator);
    const int* interiorList = fvmc_locator_get_interior_list(_fvmLocator);
    const int* locationList = fvmc_locator_get_dist_locations(_fvmLocator);
    const int nExterior = fvmc_locator_get_n_exterior(_fvmLocator);
    assert(nNotLocatedPoint == nExterior);

    _locationToDistantMesh._unlocatedPoint = const_cast<int *> (exteriorList);
    _locationToDistantMesh._locatedPoint = const_cast<int *> (interiorList);
    _locationToDistantMesh._nUnlocatedPoint = nNotLocatedPoint;
    _locationToDistantMesh._nLocatedPoint = nLocatedPoint;
    _locationToDistantMesh._toLocate = false;

    _location = const_cast<int *> (locationList);
    _nDistantPoint = fvmc_locator_get_n_dist_points(_fvmLocator);

    if (_barycentricCoordinatesIndex != NULL) {
      delete _barycentricCoordinatesIndex;
      delete _barycentricCoordinates;
    }

    //
    // TODO: Prevoir une fabrique pour supprimer les tests if sur _entitiesDim
    //       Le calcul des coordonnees barycentriques se fera dans cette fabrique

    if (_barycentricCoordinatesIndex == NULL) {
      if (_entitiesDim == 1) {
        const int nDistantPoint      = fvmc_locator_get_n_dist_points(_fvmLocator);
        const int *distantLocation   = fvmc_locator_get_dist_locations(_fvmLocator);
        const double *distantCoords   = fvmc_locator_get_dist_coords(_fvmLocator);

        const int *eltsConnecPointer = _supportMesh->getEltConnectivityIndex();
        const int *eltsConnec = _supportMesh->getEltConnectivity();
        const double *localCoords    = _supportMesh->getVertexCoords();

        if ( nDistantPoint > 0 ) {
          _barycentricCoordinatesIndex = new std::vector <int> (nDistantPoint + 1);
          _barycentricCoordinates = new std::vector <double> (2 * nDistantPoint);
          std::vector <int> &  _refBarycentricCoordinatesIndex = *_barycentricCoordinatesIndex;
          std::vector <double> &  _refBarycentricCoordinates = *_barycentricCoordinates;

          _refBarycentricCoordinatesIndex[0] = 0;

          for (int ipoint = 0; ipoint < nDistantPoint ; ipoint++) {
            int iel = distantLocation[ipoint] - 1;
            _refBarycentricCoordinatesIndex[ipoint+1] = _refBarycentricCoordinatesIndex[ipoint] + 2;
            int index = eltsConnecPointer[iel];
            int nVertex = eltsConnecPointer[iel+1] - eltsConnecPointer[iel];
            assert(nVertex == 2);
            int pt1 = eltsConnec[index] - 1;
            int pt2 = eltsConnec[index+1] - 1;
            double coef1 = sqrt((localCoords[3*pt1]-distantCoords[3*ipoint])*(localCoords[3*pt1]-distantCoords[3*ipoint])+
                                (localCoords[3*pt1+1]-distantCoords[3*ipoint+1])*(localCoords[3*pt1+1]-distantCoords[3*ipoint+1])+
                                (localCoords[3*pt1+2]-distantCoords[3*ipoint+2])*(localCoords[3*pt1+2]-distantCoords[3*ipoint+2]));
            double coef2 = sqrt((localCoords[3*pt2]-distantCoords[3*ipoint])*(localCoords[3*pt2]-distantCoords[3*ipoint])+
                                (localCoords[3*pt2+1]-distantCoords[3*ipoint+1])*(localCoords[3*pt2+1]-distantCoords[3*ipoint+1])+
                                (localCoords[3*pt2+2]-distantCoords[3*ipoint+2])*(localCoords[3*pt2+2]-distantCoords[3*ipoint+2]));
            _refBarycentricCoordinates[_refBarycentricCoordinatesIndex[ipoint]] = coef2/(coef1+coef2);
            _refBarycentricCoordinates[_refBarycentricCoordinatesIndex[ipoint]+1] = coef1/(coef1+coef2);
          }
        }
      }

      else if (_entitiesDim == 2) {
        compute2DMeanValues();
      }

      else if (_entitiesDim == 3) {
        //TODO: Activer les mean value
        //compute3DMeanValues();
        //TODO: calcul des coord barycentriques 3D
        int nPoints;        
        //         coo_baryc(_fvmLocator,
        //                   _supportMesh->getNVertex(),
        //                   _supportMesh->getVertexCoords(),
        //                   _supportMesh->getNElts(),
        //                   _supportMesh->getEltConnectivityIndex(),
        //                   _supportMesh->getEltConnectivity(),
        //                   &nPoints,
        //                   &_barycentricCoordinatesIndex,
        //                   &_barycentricCoordinates);
      }
    }

    //
    // Exchange info status between root ranks

    int currentRank;
    MPI_Comm_rank(_couplingComm, &currentRank);
    cwipi_located_point_info_t distantInfo;
    cwipi_located_point_info_t localInfo = _locationToDistantMesh._locationInfo;
    MPI_Status MPIStatus;

    const bool isRootRank = (currentRank == 0 ||
                            currentRank == _coupledApplicationBeginningRankCouplingComm +
                            _coupledApplicationNRankCouplingComm);

    int rootRank;
    if (isRootRank) {

      MPI_Sendrecv((int*) &localInfo,   1, MPI_INT,
                   _coupledApplicationBeginningRankCouplingComm, 0,
                   (int*) &distantInfo, 1, MPI_INT,
                   _coupledApplicationBeginningRankCouplingComm, 0,
                   _couplingComm, &MPIStatus);
    }

    //
    // application rootRank send the value of distantInfo to the other applications in the couplingComm

    int sizeComm;
    MPI_Comm_size(_couplingComm, &sizeComm);
    MPI_Status status;

    if ( _coupledApplicationBeginningRankCouplingComm == 0)
      rootRank = _coupledApplicationNRankCouplingComm;
    else
      rootRank = 0;

    if (! isRootRank)
      MPI_Recv(&distantInfo, 1, MPI_INT, rootRank, 0, _couplingComm, &status);
    else {
      int rank1;
      int rank2;

      if (rootRank == 0) {
        rank1 = 1;
        rank2 = _coupledApplicationBeginningRankCouplingComm;
      }
      else {
        rank1 = _coupledApplicationNRankCouplingComm+1;
        rank2 = sizeComm;
      }

      for (int i = rank1; i < rank2; i++)
        MPI_Send(&distantInfo, 1, MPI_INT, i, 0, _couplingComm);

    }

    //
    // Exchange info about distant mesh

    if (distantInfo == CWIPI_DISTANT_MESH_INFO ||
        localInfo == CWIPI_DISTANT_MESH_INFO) {

      //
      // Location

      if (localInfo == CWIPI_DISTANT_MESH_INFO)
        _locationToDistantMesh._elementContaining = new int[_locationToDistantMesh._nLocatedPoint];

      int *pLocation = NULL;
      if (distantInfo == CWIPI_DISTANT_MESH_INFO)
        pLocation = _location;

      fvmc_locator_exchange_point_var(_fvmLocator,
                                     (void *) pLocation,
                                     (void *) _locationToDistantMesh._elementContaining,
                                     NULL,
                                     sizeof(int),
                                     1,
                                     0);

      //
      // elementContainingMPIrankContaining

      if (localInfo == CWIPI_DISTANT_MESH_INFO)
        _locationToDistantMesh._elementContainingMPIrankContaining = new int[_locationToDistantMesh._nLocatedPoint];

      int *pMPIrank = NULL;
      std::vector <int> *MPIrank = NULL;

      if (distantInfo == CWIPI_DISTANT_MESH_INFO) {
        int rankInGlobalComm;
        MPI_Comm_rank(_localApplicationProperties.getGlobalComm(), &rankInGlobalComm);
        MPIrank = new std::vector <int> (_nDistantPoint, rankInGlobalComm);
        pMPIrank = &((*MPIrank)[0]);
      }

      fvmc_locator_exchange_point_var(_fvmLocator,
                                     (void *) pMPIrank,
                                     (void *) _locationToDistantMesh._elementContainingMPIrankContaining,
                                     NULL,
                                     sizeof(int),
                                     1,
                                     0);

      if (distantInfo == CWIPI_DISTANT_MESH_INFO) {
        delete MPIrank;
      }

      //
      // ElementContainingNVertex

      if (localInfo == CWIPI_DISTANT_MESH_INFO)
        _locationToDistantMesh._elementContainingNVertex = new int[_locationToDistantMesh._nLocatedPoint + 1];

      int *p_nVertex = NULL;
      _maxElementContainingNVertex = 0;

      if (distantInfo == CWIPI_DISTANT_MESH_INFO) {
        _nVertex = new std::vector <int> (_nDistantPoint, 0);
        std::vector <int> & _nVertexRef = *_nVertex;

        for (int i = 0; i < _nDistantPoint; i++)
          _nVertexRef[i] = _supportMesh->getEltConnectivityIndex()[_location[i]] -
                                           _supportMesh->getEltConnectivityIndex()[_location[i]-1];

        p_nVertex = &(*_nVertex)[0];

        int localMaxElementContainingNVertex = *std::max_element(_nVertexRef.begin(), _nVertexRef.end());
        MPI_Allreduce (&localMaxElementContainingNVertex,
                       &_maxElementContainingNVertex,
                       1, MPI_INT, MPI_MAX,
                       _localApplicationProperties.getLocalComm());
      }

      int distantMaxElementContainingNVertex = 0;
      if (isRootRank) {
        MPI_Sendrecv((int*) &_maxElementContainingNVertex,   1, MPI_INT,
                     _coupledApplicationBeginningRankCouplingComm, 0,
                     (int*) &distantMaxElementContainingNVertex, 1, MPI_INT,
                     _coupledApplicationBeginningRankCouplingComm, 0,
                     _couplingComm, &MPIStatus);
      }

      MPI_Bcast(&distantMaxElementContainingNVertex, 1, MPI_INT, 0, _localApplicationProperties.getLocalComm());

      _maxElementContainingNVertex = std::max(_maxElementContainingNVertex, distantMaxElementContainingNVertex);

      fvmc_locator_exchange_point_var(_fvmLocator,
                                     (void *) p_nVertex,
                                     (void *) _locationToDistantMesh._elementContainingNVertex,
                                     NULL,
                                     sizeof(int),
                                     1,
                                     0);

      if (localInfo == CWIPI_DISTANT_MESH_INFO) {
        int previous1 = _locationToDistantMesh._elementContainingNVertex[0];
        _locationToDistantMesh._elementContainingNVertex[0] = 0;
        for (int i = 1; i < _locationToDistantMesh._nLocatedPoint + 1; i++) {
          int previous2 = _locationToDistantMesh._elementContainingNVertex[i];
          _locationToDistantMesh._elementContainingNVertex[i] = previous1 + _locationToDistantMesh._elementContainingNVertex[i-1];
          previous1 = previous2;
        }
      }

      //
      // ElementContainingVertex

      int *tmpLocal = NULL;
      int *tmpDistant = NULL;

      if (localInfo == CWIPI_DISTANT_MESH_INFO) {
        tmpDistant = new int [_locationToDistantMesh._nLocatedPoint];
        _locationToDistantMesh._elementContainingVertex = new int [_locationToDistantMesh._elementContainingNVertex[_locationToDistantMesh._nLocatedPoint]];
      }

      if (distantInfo == CWIPI_DISTANT_MESH_INFO)
        tmpLocal = new int [_nDistantPoint];

      for (int i = 0; i < _maxElementContainingNVertex; i++) {
        if (distantInfo == CWIPI_DISTANT_MESH_INFO) {
          std::vector <int> & _nVertexRef = *_nVertex;
          for (int j = 0; j < _nDistantPoint; j++) {
            if (i < _nVertexRef[j]) {
              int index = _supportMesh->getEltConnectivityIndex()[_location[j]-1] + i;
              tmpLocal[j] = _supportMesh->getEltConnectivity()[index];
            }
            else
              tmpLocal[j] = -1;
          }
        }

        fvmc_locator_exchange_point_var(_fvmLocator,
                                       (void *) tmpLocal,
                                       (void *) tmpDistant,
                                       NULL,
                                       sizeof(int),
                                       1,
                                       0);

        if (localInfo == CWIPI_DISTANT_MESH_INFO) {
          for (int j = 0; j < _locationToDistantMesh._nLocatedPoint; j++) {
            int nVertices = _locationToDistantMesh._elementContainingNVertex[j+1] - _locationToDistantMesh._elementContainingNVertex[j];
            if (i < nVertices) {
              assert(tmpDistant[j] != -1);
              _locationToDistantMesh._elementContainingVertex[_locationToDistantMesh._elementContainingNVertex[j] + i] = tmpDistant[j];
            }
          }
        }
      }

      if (localInfo == CWIPI_DISTANT_MESH_INFO)
        delete [] tmpDistant;

      if (distantInfo == CWIPI_DISTANT_MESH_INFO)
        delete [] tmpLocal;

      //
      // ElementContainingBarycentricCoordinates

      double *tmpLocal1 = NULL;
      double *tmpDistant1 = NULL;

      if (localInfo == CWIPI_DISTANT_MESH_INFO) {
        tmpDistant1 = new double [_locationToDistantMesh._nLocatedPoint];
        _locationToDistantMesh._elementContainingBarycentricCoordinates = new double [_locationToDistantMesh._elementContainingNVertex[_locationToDistantMesh._nLocatedPoint]];
      }

      if (distantInfo == CWIPI_DISTANT_MESH_INFO)
        tmpLocal1 = new double [_nDistantPoint];

      for (int i = 0; i < _maxElementContainingNVertex; i++) {
        std::vector <double> &  _refBarycentricCoordinates = *_barycentricCoordinates;

        if (distantInfo == CWIPI_DISTANT_MESH_INFO) {
          std::vector <int> & _nVertexRef = *_nVertex;
          for (int j = 0; j < _nDistantPoint; j++) {
            if (i < _nVertexRef[j]) {
              int index = _supportMesh->getEltConnectivityIndex()[_location[j]-1] + i;
              tmpLocal1[j] = _refBarycentricCoordinates[index];
            }
          }
        }

        fvmc_locator_exchange_point_var(_fvmLocator,
                                       (void *) tmpLocal1,
                                       (void *) tmpDistant1,
                                       NULL,
                                       sizeof(double),
                                       1,
                                       0);

        if (localInfo == CWIPI_DISTANT_MESH_INFO) {
          for (int j = 0; j < _locationToDistantMesh._nLocatedPoint; j++) {
            int nVertices = _locationToDistantMesh._elementContainingNVertex[j+1] - _locationToDistantMesh._elementContainingNVertex[j];
            if (i < nVertices) {
              _locationToDistantMesh._elementContainingBarycentricCoordinates[_locationToDistantMesh._elementContainingNVertex[j] + i] = tmpDistant1[j];
            }
          }
        }
      }

      if (localInfo == CWIPI_DISTANT_MESH_INFO)
        delete [] tmpDistant1;

      if (distantInfo == CWIPI_DISTANT_MESH_INFO)
        delete [] tmpLocal1;

      // TODO: Optimisation a réaliser dans fvm en mettant un stride[dim]
      //       pour l'instant on calcule le max des nombre de sommets
      //       ou bien creer son propre graphe de communication MPI

      //
      // ElementContainingVertexCoords
      tmpLocal1 = NULL;
      tmpDistant1 = NULL;

      int stride = 3;
      if (localInfo == CWIPI_DISTANT_MESH_INFO) {
        tmpDistant1 = new double [stride * _locationToDistantMesh._nLocatedPoint];
        _locationToDistantMesh._elementContainingVertexCoords = new double [stride * _locationToDistantMesh._elementContainingNVertex[_locationToDistantMesh._nLocatedPoint]];
      }

      if (distantInfo == CWIPI_DISTANT_MESH_INFO)
        tmpLocal1 = new double [stride * _nDistantPoint];

      for (int i = 0; i < _maxElementContainingNVertex; i++) {
        std::vector <int> & _nVertexRef = *_nVertex;
        if (distantInfo == CWIPI_DISTANT_MESH_INFO) {
          for (int j = 0; j < _nDistantPoint; j++) {
            if (i < _nVertexRef[j]) {
              int index = _supportMesh->getEltConnectivityIndex()[_location[j]-1] + i;
              int icel = _supportMesh->getEltConnectivity()[index];
              for (int k = 0; k < stride; k++)
                tmpLocal1[stride *j + k] = _supportMesh->getVertexCoords()[stride * (icel - 1) + k];
            }
          }
        }

        fvmc_locator_exchange_point_var(_fvmLocator,
                                       (void *) tmpLocal1,
                                       (void *) tmpDistant1,
                                       NULL,
                                       sizeof(double),
                                       stride,
                                       0);

        if (localInfo == CWIPI_DISTANT_MESH_INFO) {
          for (int j = 0; j < _locationToDistantMesh._nLocatedPoint; j++) {
            int nVertices = _locationToDistantMesh._elementContainingNVertex[j+1] - _locationToDistantMesh._elementContainingNVertex[j];
            if (i < nVertices) {
              for (int k = 0; k < stride; k++) {
                _locationToDistantMesh._elementContainingVertexCoords[stride * (_locationToDistantMesh._elementContainingNVertex[j] + i) + k] =
                  tmpDistant1[stride * j + k];
              }
            }
          }
        }
      }

      if (localInfo == CWIPI_DISTANT_MESH_INFO)
        delete [] tmpDistant1;

      if (distantInfo == CWIPI_DISTANT_MESH_INFO)
        delete [] tmpLocal1;
    }
  }

  // TODO: Attention la fonction synchronise ne devrait-elle pas etre dans le if precedent !

  _locationToDistantMesh.synchronize();

}

///
/// \brief Exchange field on vertices of cells that contain each located points
///

void LocationToLocalMesh::exchangeCellVertexFieldOfElementContaining (double *sendingField,  double *receivingField, const int stride)
{

  // TODO: Pas optimal : une fois FVM amélioré ou remplacé : transmettre le champ  a une liste de sommets et plus sur la conectivité
  // TODO: exchangeCellVertexFieldOfElementContaining : doute pour un fonctionnement en parallele sans partitionnement
  double *tmpDistant1 = NULL;
  double *tmpLocal1 = NULL;

  if (receivingField != NULL) {
    tmpDistant1 = new double [stride * _locationToDistantMesh._nLocatedPoint];
    _locationToDistantMesh._elementContainingVertexCoords = new double [stride * _locationToDistantMesh._elementContainingNVertex[_locationToDistantMesh._nLocatedPoint]];
  }

  if (sendingField != NULL)
    tmpLocal1 = new double [stride * _nDistantPoint];

  for (int i = 0; i < _maxElementContainingNVertex; i++) {
    std::vector <int> & _nVertexRef = *_nVertex;
    if (sendingField != NULL) {
      for (int j = 0; j < _nDistantPoint; j++) {
        if (i < _nVertexRef[j]) {
          int index = _supportMesh->getEltConnectivityIndex()[_location[j]-1] + i;
          int ivertex = _supportMesh->getEltConnectivity()[index];
          for (int k = 0; k < stride; k++)
            tmpLocal1[stride *j + k] = sendingField[stride*(ivertex - 1) + k];
        }
      }
    }

    fvmc_locator_exchange_point_var(_fvmLocator,
                                   (void *) tmpLocal1,
                                   (void *) tmpDistant1,
                                   NULL,
                                   sizeof(double),
                                   stride,
                                   0);

    if (_locationToDistantMesh._elementContainingNVertex != NULL) {
      for (int j = 0; j < _locationToDistantMesh._nLocatedPoint; j++) {
        int nVertices = _locationToDistantMesh._elementContainingNVertex[j+1] - _locationToDistantMesh._elementContainingNVertex[j];
        if (i < nVertices) {
          for (int k = 0; k < stride; k++)
            receivingField[stride * (_locationToDistantMesh._elementContainingNVertex[j] + i) + k] = tmpDistant1[stride * j + k];
        }
      }
    }
  }

  delete [] tmpLocal1;
  delete [] tmpDistant1;
}

///
/// \brief Exchange field on cells that contain each located points
///

void LocationToLocalMesh::exchangeCellCenterFieldOfElementContaining (double *sendingField,  double *receivingField, const int stride)
{

  // TODO: exchangeCellCenterFieldOfElementContaining : doute pour un fonctionnement en parallele sans partitionnement

  fvmc_locator_exchange_point_var(_fvmLocator,
                                 (void *) sendingField,
                                 (void *) receivingField,
                                 NULL,
                                 sizeof(double),
                                 stride,
                                 0);
}

///
/// \brief Compute Mean Values
///
///

void  LocationToLocalMesh::midplaneProjection
(
 const int     nbr_som_fac,
 double *const coo_som_fac,
 double *const coo_point_dist
)

{

  int    icoo ;
  int    isom ;
  int    itri ;

  double   cost ;
  double   sint ;

  double   coo_tmp ;

  double   vect1[3] ;
  double   vect2[3] ;

  double  prod_vect[3] ;

  double  barycentre_fac[3] ;
  double  normale_fac[3] ;

  double *coo_som_fac_tmp = NULL;
  double  coo_point_dist_tmp[3] ;

  const double eps = 1e-15;


  /*xxxxxxxxxxxxxxxxxxxxxxxxxxx Instructions xxxxxxxxxxxxxxxxxxxxxxxxxxxxxxxxx*/


  /* Calcul des coordonnées du barycentre B du polygone P */
  /*======================================================*/

  for (icoo = 0 ; icoo < 3 ; icoo++) {

    barycentre_fac[icoo] = 0. ;

    for (isom = 0 ; isom < nbr_som_fac ; isom++)
      barycentre_fac[icoo] += coo_som_fac[3*isom+icoo] ;

    barycentre_fac[icoo] /= nbr_som_fac ;

  }

  for (icoo = 0 ; icoo < 3 ; icoo++)
    normale_fac[icoo] = 0. ;

  /* Calcul de la normale */
  /*======================*/

  for (itri = 0 ; itri < nbr_som_fac ; itri++) {

    for (icoo = 0 ; icoo < 3 ; icoo++) {

      vect1[icoo] = coo_som_fac[3*itri+icoo] - barycentre_fac[icoo] ;

      if (itri < nbr_som_fac - 1)
        vect2[icoo] = coo_som_fac[3*(itri+1)+icoo] - barycentre_fac[icoo] ;
      else
        vect2[icoo] = coo_som_fac[icoo] - barycentre_fac[icoo] ;

    }

    normale_fac[0] += vect1[1] * vect2[2] - vect2[1] * vect1[2] ;
    normale_fac[1] += vect2[0] * vect1[2] - vect1[0] * vect2[2] ;
    normale_fac[2] += vect1[0] * vect2[1] - vect2[0] * vect1[1] ;

  }

  /* Projection dans un plan parallèle à la face */
  /*=============================================*/

  /* On ramène l'origine au centre de gravité de la fac */

  for (isom = 0 ; isom < nbr_som_fac ; isom++)
    for (icoo = 0 ; icoo < 3 ; icoo++)
      coo_som_fac[3*isom+icoo] -= barycentre_fac[icoo] ;

  for (icoo = 0 ; icoo < 3 ; icoo++)
    coo_point_dist[icoo] -= barycentre_fac[icoo] ;

  if (LocationToLocalMesh::abs(normale_fac[0]) > eps || LocationToLocalMesh::abs(normale_fac[1]) > eps) {

    /* Première rotation d'axe (Oz) et d'angle (Ox, proj normale sur Oxy) */

    coo_som_fac_tmp = new double [3 * nbr_som_fac];

    vect1[0] = 1. ;
    vect1[1] = 0. ;
    vect1[2] = 0. ;

    vect2[0] = normale_fac[0] ;
    vect2[1] = normale_fac[1] ;
    vect2[2] = 0. ;

    computeVectorProduct(prod_vect, vect1, vect2) ;

    cost = computeCrossProduct(vect1, vect2) / computeNorm(vect2) ;

    if (prod_vect[2] > 0.)
      sint =  computeNorm(prod_vect) / computeNorm(vect2) ;
    else
      sint = -computeNorm(prod_vect) / computeNorm(vect2) ;

    for (isom = 0 ; isom < nbr_som_fac ; isom++) {

      coo_som_fac_tmp[3*isom] =
         cost*coo_som_fac[3*isom] + sint*coo_som_fac[3*isom+1] ;
      coo_som_fac_tmp[3*isom+1] =
        -sint*coo_som_fac[3*isom] + cost*coo_som_fac[3*isom+1] ;
      coo_som_fac_tmp[3*isom+2] = coo_som_fac[3*isom+2] ;

    }

    coo_point_dist_tmp[0] = cost*coo_point_dist[0] + sint*coo_point_dist[1] ;
    coo_point_dist_tmp[1] = -sint*coo_point_dist[0] + cost*coo_point_dist[1] ;
    coo_point_dist_tmp[2] = coo_point_dist[2] ;

    /* Deuxième rotation d'axe (Oy) et d'angle (Oz', proj normale sur Ox'z) */

    vect1[0] =  0. ;
    vect1[1] =  0. ;
    vect1[2] =  1. ;

    vect2[0] =
      sqrt(normale_fac[0]*normale_fac[0] + normale_fac[1]*normale_fac[1]) ;
    vect2[1] = 0. ;
    vect2[2] = normale_fac[2] ;

    computeVectorProduct(prod_vect, vect1, vect2) ;

    cost = computeCrossProduct(vect1, vect2) / computeNorm(vect2) ;

    if (prod_vect[2] > 0.)
      sint =  computeNorm(prod_vect) / computeNorm(vect2) ;
    else
      sint = -computeNorm(prod_vect) / computeNorm(vect2) ;


    for (isom = 0 ; isom < nbr_som_fac ; isom++) {

      coo_som_fac[3*isom] =
         cost*coo_som_fac_tmp[3*isom] + sint*coo_som_fac_tmp[3*isom + 2] ;
      coo_som_fac[3*isom+1] = coo_som_fac_tmp[3*isom+1] ;
      coo_som_fac[3*isom+2] = 0. ;

    }

    coo_point_dist[0] =
      cost*coo_point_dist_tmp[0] + sint*coo_point_dist_tmp[2] ;
    coo_point_dist[1] = coo_point_dist_tmp[1] ;
    coo_point_dist[2] = 0. ;


    delete [] (coo_som_fac_tmp) ;

  }
  else {

    /* On écrase seulement la coordonnée z du sommet, en intervertissant
       éventuellement les coordonnées dans le plan de projection (Oxy).  */

    if (normale_fac[2] > 0.) {
      for (isom = 0 ; isom < nbr_som_fac ; isom++)
        coo_som_fac[3*isom+2] = 0. ;

      coo_point_dist[2] = 0. ;
    }
    else {
      for (isom = 0 ; isom < nbr_som_fac ; isom++) {
        coo_tmp = coo_som_fac[3*isom] ;
        coo_som_fac[3*isom] = coo_som_fac[3*isom+1] ;
        coo_som_fac[3*isom+1] = coo_tmp ;
        coo_som_fac[3*isom+2] = 0. ;
      }
      coo_tmp = coo_point_dist[0] ;
      coo_point_dist[0] = coo_point_dist[1] ;
      coo_point_dist[1] = coo_tmp ;
      coo_point_dist[2] = 0. ;
    }
  }
}

///
/// \brief Compute Mean Values
///
///

void LocationToLocalMesh::compute2DMeanValues()
{
  /* Boucle sur les points distants */

  const int n_dist_points = fvmc_locator_get_n_dist_points(_fvmLocator);
  const fvmc_lnum_t *dist_locations = fvmc_locator_get_dist_locations(_fvmLocator);
  const fvmc_coord_t *dist_coords = fvmc_locator_get_dist_coords(_fvmLocator);
  fvmc_coord_t coo_point_dist[3];

  /* Tableaux locaux */

  const double eps = 1e-15;
  std::vector <double> coo_som_fac;
  std::vector <double> s; 
  std::vector <double> dist;
  std::vector <double> aire;
  std::vector <double> proScal;

  int tailleDistBarCoords;

  _barycentricCoordinatesIndex = new std::vector <int> (n_dist_points + 1);

  tailleDistBarCoords = 4 * n_dist_points;
  _barycentricCoordinates = new std::vector <double> (tailleDistBarCoords);

  std::vector <int>& nDistBarCoords = *_barycentricCoordinatesIndex;
  std::vector <double>& distBarCoords = *_barycentricCoordinates;

  const int *meshConnectivityIndex = _supportMesh->getEltConnectivityIndex();
  const int *meshConnectivity = _supportMesh->getEltConnectivity();
  const double *meshVertexCoords = _supportMesh->getVertexCoords();

  nDistBarCoords[0] = 0;

  for (int ipoint =  0; ipoint < n_dist_points; ipoint++ ) {
    //bftc_printf("-- Etude du point : %d \n", ipoint);

    /* Initialisation - Copie locale */

    int isOnEdge = 0;
    int isVertex = 0;
    int ielt = dist_locations[ipoint] - 1;
    int nbr_som_fac =  meshConnectivityIndex[ielt+1] - 
                       meshConnectivityIndex[ielt];
    coo_point_dist[0] = dist_coords[3*ipoint];
    coo_point_dist[1] = dist_coords[3*ipoint + 1];
    coo_point_dist[2] = dist_coords[3*ipoint + 2];

    if (ipoint == 0) {
      coo_som_fac.resize(3 * nbr_som_fac);
      s.resize(3 * nbr_som_fac);
      dist.resize(nbr_som_fac);
      aire.resize(nbr_som_fac);
      proScal.resize(nbr_som_fac);
    }
    else
      if (proScal.size() < nbr_som_fac) {
        coo_som_fac.resize(3 * nbr_som_fac);
        s.resize(3 * nbr_som_fac);
        dist.resize(nbr_som_fac);
         aire.resize(nbr_som_fac);
        proScal.resize(nbr_som_fac);
      }

    for (int isom = 0; isom < nbr_som_fac; isom++) {
      coo_som_fac[3*isom]   = meshVertexCoords[3*(meshConnectivity[meshConnectivityIndex[ielt]+isom]-1)];
      coo_som_fac[3*isom+1] = meshVertexCoords[3*(meshConnectivity[meshConnectivityIndex[ielt]+isom]-1)+1];
      coo_som_fac[3*isom+2] = meshVertexCoords[3*(meshConnectivity[meshConnectivityIndex[ielt]+isom]-1)+2];
    }

    /* Projection sur un plan moyen */

    midplaneProjection(nbr_som_fac, &coo_som_fac[0], coo_point_dist);

    /* Calcul des coordonnnees barycentriques */

    for (int isom = 0; isom < nbr_som_fac; isom++) {

      s[3*isom]   = coo_som_fac[3*isom]   - coo_point_dist[0];
      s[3*isom+1] = coo_som_fac[3*isom+1] - coo_point_dist[1];
      s[3*isom+2] = coo_som_fac[3*isom+2] - coo_point_dist[2];
      dist[isom] = sqrt(s[3*isom]*s[3*isom] +
                        s[3*isom+1]*s[3*isom+1] +
                        s[3*isom+2]*s[3*isom+2]);
    }

    int currentVertex;
    for (int isom = 0; isom < nbr_som_fac; isom++) {
      if (isom != (nbr_som_fac - 1)) {
        aire[isom] = s[3*isom]*s[3*(isom+1)+1] - s[3*(isom+1)]*s[3*isom+1];
        proScal[isom] = s[3*isom] * s[3*(isom+1)] +
                        s[3*isom+1] * s[3*(isom+1)+1] +
                        s[3*isom+2] * s[3*(isom+1)+2];
      }
      else {
        aire[isom] = s[3*isom]*s[1] - s[0]*s[3*isom+1];
        proScal[isom] = s[3*isom] * s[0] +
                        s[3*isom+1] * s[1] +
                        s[3*isom+2] * s[2];
      }
      if (dist[isom] <= eps) {
        isVertex = 1;
        currentVertex = isom;
        break;
      }
      /* faire un test avec eps pour proScal */
      else if (aire[isom] <= eps && proScal[isom] < 0.) {
        isOnEdge = 1;
        currentVertex = isom;
        break;
      }
    }

    /* Mise a jour de la taille du tableau de stockage des coordonnees barycentriques */

    nDistBarCoords[ipoint+1] = nDistBarCoords[ipoint] + nbr_som_fac;

    if (distBarCoords.size() <= nDistBarCoords[ipoint+1]) {
      distBarCoords.resize(2 * distBarCoords.size());
    }

    /* Le point distant est un sommet */

    if (isVertex) {

      for (int isom = 0; isom < nbr_som_fac; isom++)
        distBarCoords[nDistBarCoords[ipoint]+isom] = 0.;
      distBarCoords[nDistBarCoords[ipoint]+currentVertex] = 1.;
    }

    /* Le point distant est sur arete */

    else if (isOnEdge) {
      for (int isom = 0; isom < nbr_som_fac; isom++)
        distBarCoords[nDistBarCoords[ipoint]+isom] = 0.;

      int nextPoint;
      if (currentVertex == (nbr_som_fac - 1))
        nextPoint = 0;
      else
        nextPoint = currentVertex + 1;

      distBarCoords[nDistBarCoords[ipoint]+currentVertex] = dist[nextPoint]     / (dist[nextPoint]+dist[currentVertex]);
      distBarCoords[nDistBarCoords[ipoint]+nextPoint]     = dist[currentVertex] / (dist[nextPoint]+dist[currentVertex]);

    }

    /* Cas general */

    else {
      double sigma = 0;
      for (int isom = 0; isom < nbr_som_fac; isom++) {
        double coef = 0.;
        int previousVertex;
        int nextVertex;
        if (isom != 0)
          previousVertex = isom - 1;
        else
          previousVertex = nbr_som_fac - 1;
        if (isom < nbr_som_fac - 1)
          nextVertex = isom + 1;
        else
          nextVertex = 0;
        if (LocationToLocalMesh::abs(aire[previousVertex]) > eps)
          coef += (dist[previousVertex] - proScal[previousVertex]/dist[isom]) / aire[previousVertex];
        // BUG: verifier le test de calcul du coeff
        if (LocationToLocalMesh::abs(aire[isom]) > eps)
          coef += (dist[nextVertex] - proScal[isom]/dist[isom]) / aire[isom];
        sigma += coef;
        distBarCoords[nDistBarCoords[ipoint]+isom] = coef;
      }
      if (LocationToLocalMesh::abs(sigma) >= eps ) {
        for (int isom = 0; isom < nbr_som_fac; isom++) {
          distBarCoords[nDistBarCoords[ipoint]+isom] /= sigma;
        }
      }
      else {
        double abs_sigma = LocationToLocalMesh::abs(sigma);
        printf("Warning : mise à NAN %f %f", abs_sigma,  eps);
        for (int isom = 0; isom < nbr_som_fac; isom++) {
          distBarCoords[nDistBarCoords[ipoint]+isom] = NAN;
        }
      }
    }

    if (1 == 1) {
      bftc_printf("coord %i :", ipoint);
      bftc_printf(" %12.5e %12.5e %12.5e", dist_coords[3*ipoint], 
                      dist_coords[3*ipoint+1], 
                      dist_coords[3*ipoint+2] );
      bftc_printf("\n");

      bftc_printf("coo b %i :", ipoint);
      for (int isom = 0; isom < nbr_som_fac; isom++) {
        bftc_printf(" %f", distBarCoords[nDistBarCoords[ipoint]+isom]);
      }
      bftc_printf("\n");
    }
  }

  coo_som_fac.clear();
  s.clear();
  aire.clear();
  dist.clear();
  proScal.clear();

}

void LocationToLocalMesh::compute3DMeanValues()
{

<<<<<<< HEAD
  bft::bft_printf("compute 3d mean Value \n");

  const int n_dist_points               = fvm::fvm_locator_get_n_dist_points(_fvmLocator);
  const fvm::fvm_lnum_t *dist_locations = fvm::fvm_locator_get_dist_locations(_fvmLocator);
  const fvm::fvm_coord_t *dist_coords   = fvm::fvm_locator_get_dist_coords(_fvmLocator);
  fvm::fvm_coord_t coo_point_dist[3];
=======
  const int n_dist_points = fvmc_locator_get_n_dist_points(_fvmLocator);
  const fvmc_lnum_t *dist_locations = fvmc_locator_get_dist_locations(_fvmLocator);
  const fvmc_coord_t *dist_coords = fvmc_locator_get_dist_coords(_fvmLocator);
  fvmc_coord_t coo_point_dist[3];
>>>>>>> a1ac9f63

  /**** Tableaux barycentriques ****/

  int tailleDistBarCoords = 4 * n_dist_points;

  _barycentricCoordinatesIndex = new std::vector <int> (n_dist_points + 1);
  _barycentricCoordinates = new std::vector <double> (tailleDistBarCoords);


  const double eps = 1e-15;

  /* Vector */

  std::vector <double> coo_som_elt; //coordonnees des sommets d'un element
  std::vector <double> coo_som_face; //coordonnees des sommets d'une face
  std::vector <double> s; //coordonnees des vecteur  v-vi (puis normalise)
  std::vector <double> dist; //distance (v-vi)
  std::vector <double> proScal; 
  std::vector <double> angle; //angle[  v(i) v v(i+1) ]
  std::vector <double> normale; //normale 
  std::vector <double> distBarCoordsTmp;
  std::vector <int> localIndVertex(_supportMesh->getNVertex()); //indices locales 
  std::vector <int>& nDistBarCoords = *_barycentricCoordinatesIndex; //index des coordonnees barycentriques
  std::vector <double>& distBarCoords = *_barycentricCoordinates; //coordonnees barycentriques des points distants

  /* Const */

  const int *meshConnectivityIndex;
  const int *meshConnectivity;
  const double *meshVertexCoords = _supportMesh->getVertexCoords();
  const int *face_index;
  const int *cell_to_face_connectivity;
  const int *face_connectivity;
  const int *face_connectivity_index;

  nDistBarCoords[0] = 0;

  /* Tmp */

  int *face_index_Tmp;
  int *cell_to_face_connectivity_Tmp; 
  int *face_connectivity_Tmp;
  int *face_connectivity_index_Tmp;

  /* Constantes */

  int isOnFace;
  int ind_fac      = 0;
  int ind_fac_som  = 0;
  int n_triangles;
  const int eltStd = _supportMesh->getNElts() - _supportMesh->getNPolyhedra();
  bool elt_std = false;

  /**** Print caracteristiques du maillage ****/

  bft::bft_printf("Nelt  eltSrd   Npolyhedra   %d   %d   %d  \n \n",
                  _supportMesh->getNElts(),
                  eltStd,_supportMesh->getNPolyhedra());
  bft::bft_printf("nbr vertex   %d \n \n",_supportMesh->getNVertex());
  bft::bft_printf("npoint  %d \n \n",n_dist_points);

  for(int i = 0 ;i < _supportMesh->getNVertex() ;i++){

    bft::bft_printf("meshVertexCoords   %f   %f   %f  \n",
                    meshVertexCoords[3 *i],
                    meshVertexCoords[3 *i+1],
                    meshVertexCoords[3 *i+2]);

  } 
    
  /* Boucle sur les points distants */

  for (int ipoint =  0; ipoint < n_dist_points; ipoint++ ) {

    std::vector <int> triangle_vertices;

    int ielt = dist_locations[ipoint] - 1; // numero de l'element le plus proche du point
    isOnFace = 0;

    /* Coordonnees du point distant */

    coo_point_dist[0] = dist_coords[3 * ipoint];
    coo_point_dist[1] = dist_coords[3 * ipoint + 1];
    coo_point_dist[2] = dist_coords[3 * ipoint + 2];

    int nbr_face; //nombre de face
    int nbr_som_fac_tr = 3; //nombre de sommet sur une face triangulaire (inutile)      
    int nbr_som_fac; //nombre de sommets sur une face donnee
    int nbr_som; //nombre de sommets sur l'element

    /***** Cas d'un element standard (tetraedre, pyramide..)****/

    if(ielt < eltStd){ 
      
      elt_std = true;
      meshConnectivityIndex = _supportMesh->getEltConnectivityIndex();
      meshConnectivity      = _supportMesh->getEltConnectivity();

      nbr_som     = meshConnectivityIndex[ielt+1] - meshConnectivityIndex[ielt];
      
      switch(nbr_som){
      
      case 4 :

        bft::bft_printf("\n **********tetraedre n° %d********** \n",ielt);
        
        nbr_face    = 4;
        
        /**** Definition des tableaux d'index et de connectivite ****/
        
        face_connectivity_index_Tmp = (int* ) malloc((nbr_face + 1) * sizeof(int) );
        face_connectivity_Tmp = (int* ) malloc(12 * sizeof(int));
        cell_to_face_connectivity_Tmp = (int* ) malloc(nbr_face * sizeof(int));
        
        face_connectivity_Tmp[0]  = meshConnectivity[meshConnectivityIndex[ielt]];
        face_connectivity_Tmp[1]  = meshConnectivity[meshConnectivityIndex[ielt] + 1];
        face_connectivity_Tmp[2]  = meshConnectivity[meshConnectivityIndex[ielt] + 2];
        
        face_connectivity_Tmp[3]  = meshConnectivity[meshConnectivityIndex[ielt]];
        face_connectivity_Tmp[4]  = meshConnectivity[meshConnectivityIndex[ielt] + 3];
        face_connectivity_Tmp[5]  = meshConnectivity[meshConnectivityIndex[ielt] + 1];
        
        face_connectivity_Tmp[6]  = meshConnectivity[meshConnectivityIndex[ielt]];
        face_connectivity_Tmp[7]  = meshConnectivity[meshConnectivityIndex[ielt] + 4];
        face_connectivity_Tmp[8]  = meshConnectivity[meshConnectivityIndex[ielt] + 3];
        
        face_connectivity_Tmp[9]  = meshConnectivity[meshConnectivityIndex[ielt] + 1];
        face_connectivity_Tmp[10] = meshConnectivity[meshConnectivityIndex[ielt] + 3];
        face_connectivity_Tmp[11] = meshConnectivity[meshConnectivityIndex[ielt] + 2];
        
        for(int i = 0; i < nbr_face ; i++)
          cell_to_face_connectivity_Tmp[i] = i+1;
        
        for (int i = 0; i < nbr_face+1 ; i++)
          face_connectivity_index_Tmp[i] = 3*i;

        break;

      case 5 : 
        
        bft::bft_printf("\n **********Pyramide n° %d********** \n",ielt);

        nbr_face    = 5;
        
        /**** Definition des tableaux d'index et de connectivite ****/
        
        face_connectivity_index_Tmp = (int* ) malloc((nbr_face + 1) * sizeof(int) );
        face_connectivity_Tmp = (int* ) malloc(16 * sizeof(int));
        cell_to_face_connectivity_Tmp = (int* ) malloc(nbr_face * sizeof(int));

        for(int i = 0; i < nbr_face ; i++)
          cell_to_face_connectivity_Tmp[i] = i+1;
        
        face_connectivity_index_Tmp[0] = 0;
        face_connectivity_index_Tmp[1] = 4;
        
        for (int i = 2; i < nbr_face+1 ; i++)
          face_connectivity_index_Tmp[i] = 3*i+1;
        
        face_connectivity_Tmp[0]  = meshConnectivity[meshConnectivityIndex[ielt]];
        face_connectivity_Tmp[1]  = meshConnectivity[meshConnectivityIndex[ielt] + 1];
        face_connectivity_Tmp[2]  = meshConnectivity[meshConnectivityIndex[ielt] + 2];
        face_connectivity_Tmp[3]  = meshConnectivity[meshConnectivityIndex[ielt] + 3];
        
        face_connectivity_Tmp[4]  = meshConnectivity[meshConnectivityIndex[ielt] + 1];
        face_connectivity_Tmp[5]  = meshConnectivity[meshConnectivityIndex[ielt]];
        face_connectivity_Tmp[6]  = meshConnectivity[meshConnectivityIndex[ielt] + 4];
        
        face_connectivity_Tmp[7]  = meshConnectivity[meshConnectivityIndex[ielt] + 2];
        face_connectivity_Tmp[8]  = meshConnectivity[meshConnectivityIndex[ielt] + 1];
        face_connectivity_Tmp[9]  = meshConnectivity[meshConnectivityIndex[ielt] + 4];
        
        face_connectivity_Tmp[10] = meshConnectivity[meshConnectivityIndex[ielt] + 3];
        face_connectivity_Tmp[11] = meshConnectivity[meshConnectivityIndex[ielt] + 2];
        face_connectivity_Tmp[12] = meshConnectivity[meshConnectivityIndex[ielt] + 4];
        
        face_connectivity_Tmp[13] = meshConnectivity[meshConnectivityIndex[ielt]];
        face_connectivity_Tmp[14] = meshConnectivity[meshConnectivityIndex[ielt] + 3];
        face_connectivity_Tmp[15] = meshConnectivity[meshConnectivityIndex[ielt] + 4];
        
        break;

      case 6 :
        
        bft::bft_printf("\n **********Prisme n° %d********** \n",ielt);

        nbr_face    = 5;
        
        /**** Definition des tableaux d'index et de connectivite ****/
        
        face_connectivity_index_Tmp = (int* ) malloc((nbr_face + 1) * sizeof(int) );
        face_connectivity_Tmp = (int* ) malloc(18 * sizeof(int));
        cell_to_face_connectivity_Tmp = (int* ) malloc(nbr_face * sizeof(int));
        
        for(int i = 0; i < nbr_face ; i++)
          cell_to_face_connectivity_Tmp[i] = i+1;
        
        face_connectivity_index_Tmp[0] = 0;
        face_connectivity_index_Tmp[1] = 3;
        face_connectivity_index_Tmp[2] = 6;
        face_connectivity_index_Tmp[3] = 10;
        face_connectivity_index_Tmp[4] = 14;
        face_connectivity_index_Tmp[5] = 18;
                


        face_connectivity_Tmp[0]  = meshConnectivity[meshConnectivityIndex[ielt]];
        face_connectivity_Tmp[1]  = meshConnectivity[meshConnectivityIndex[ielt] + 1];
        face_connectivity_Tmp[2]  = meshConnectivity[meshConnectivityIndex[ielt] + 2];

        face_connectivity_Tmp[3]  = meshConnectivity[meshConnectivityIndex[ielt] + 3];        
        face_connectivity_Tmp[4]  = meshConnectivity[meshConnectivityIndex[ielt] + 5];
        face_connectivity_Tmp[5]  = meshConnectivity[meshConnectivityIndex[ielt] + 4];

        face_connectivity_Tmp[6]  = meshConnectivity[meshConnectivityIndex[ielt] + 2];        
        face_connectivity_Tmp[7]  = meshConnectivity[meshConnectivityIndex[ielt] + 1];
        face_connectivity_Tmp[8]  = meshConnectivity[meshConnectivityIndex[ielt] + 4];
        face_connectivity_Tmp[9]  = meshConnectivity[meshConnectivityIndex[ielt] + 5];
        
        face_connectivity_Tmp[10] = meshConnectivity[meshConnectivityIndex[ielt] + 1];
        face_connectivity_Tmp[11] = meshConnectivity[meshConnectivityIndex[ielt] + 0];
        face_connectivity_Tmp[12] = meshConnectivity[meshConnectivityIndex[ielt] + 3];        
        face_connectivity_Tmp[13] = meshConnectivity[meshConnectivityIndex[ielt] + 4];

        face_connectivity_Tmp[14] = meshConnectivity[meshConnectivityIndex[ielt] ];
        face_connectivity_Tmp[15] = meshConnectivity[meshConnectivityIndex[ielt] + 2];
        face_connectivity_Tmp[16] = meshConnectivity[meshConnectivityIndex[ielt] + 5];
        face_connectivity_Tmp[17] = meshConnectivity[meshConnectivityIndex[ielt] + 3];

        break;

      case 8 :
        
        bft::bft_printf("\n **********Hexaedre n° %d********** \n",ielt);

        nbr_face    = 6;
        
        /**** Definition des tableaux d'index et de connectivite ****/
        
        face_connectivity_index_Tmp = (int* ) malloc((nbr_face + 1) * sizeof(int) );
        face_connectivity_Tmp = (int* ) malloc(24 * sizeof(int));
        cell_to_face_connectivity_Tmp = (int* ) malloc(nbr_face * sizeof(int));
        
        for(int i = 0; i < nbr_face ; i++)
          cell_to_face_connectivity_Tmp[i] = i+1;
        
        for(int i = 0 ; i < 7; i++)
          face_connectivity_index_Tmp[i] = 4*i;
                

        face_connectivity_Tmp[0]  = meshConnectivity[meshConnectivityIndex[ielt]];
        face_connectivity_Tmp[1]  = meshConnectivity[meshConnectivityIndex[ielt] + 1];
        face_connectivity_Tmp[2]  = meshConnectivity[meshConnectivityIndex[ielt] + 2];
        face_connectivity_Tmp[3]  = meshConnectivity[meshConnectivityIndex[ielt] + 3];
        
        face_connectivity_Tmp[4]  = meshConnectivity[meshConnectivityIndex[ielt] + 5];
        face_connectivity_Tmp[5]  = meshConnectivity[meshConnectivityIndex[ielt] + 4];
        face_connectivity_Tmp[6]  = meshConnectivity[meshConnectivityIndex[ielt] + 7];        
        face_connectivity_Tmp[7]  = meshConnectivity[meshConnectivityIndex[ielt] + 6];

        face_connectivity_Tmp[8]  = meshConnectivity[meshConnectivityIndex[ielt] ];
        face_connectivity_Tmp[9]  = meshConnectivity[meshConnectivityIndex[ielt] + 3];        
        face_connectivity_Tmp[10] = meshConnectivity[meshConnectivityIndex[ielt] + 7];
        face_connectivity_Tmp[11] = meshConnectivity[meshConnectivityIndex[ielt] + 4];

        face_connectivity_Tmp[12] = meshConnectivity[meshConnectivityIndex[ielt] + 3];        
        face_connectivity_Tmp[13] = meshConnectivity[meshConnectivityIndex[ielt] + 2];
        face_connectivity_Tmp[14] = meshConnectivity[meshConnectivityIndex[ielt] + 6];
        face_connectivity_Tmp[15] = meshConnectivity[meshConnectivityIndex[ielt] + 7];

        face_connectivity_Tmp[16] = meshConnectivity[meshConnectivityIndex[ielt] + 1];
        face_connectivity_Tmp[17] = meshConnectivity[meshConnectivityIndex[ielt] + 5];
        face_connectivity_Tmp[18] = meshConnectivity[meshConnectivityIndex[ielt] + 6];
        face_connectivity_Tmp[19] = meshConnectivity[meshConnectivityIndex[ielt] + 2];

        face_connectivity_Tmp[20] = meshConnectivity[meshConnectivityIndex[ielt] ];
        face_connectivity_Tmp[21] = meshConnectivity[meshConnectivityIndex[ielt] + 4];
        face_connectivity_Tmp[22] = meshConnectivity[meshConnectivityIndex[ielt] + 5];
        face_connectivity_Tmp[23] = meshConnectivity[meshConnectivityIndex[ielt] + 1];

        break;


      }
      
      face_connectivity = face_connectivity_Tmp;
      cell_to_face_connectivity = cell_to_face_connectivity_Tmp;
      face_connectivity_index = face_connectivity_index_Tmp;


    }

    /**** Cas d'un polyedre ****/

    else {
      elt_std = false;

      ielt -= eltStd;

      meshConnectivityIndex     = &(_supportMesh->getPolyhedraCellToVertexConnectivityIndex()[0]);
      meshConnectivity          = &(_supportMesh->getPolyhedraCellToVertexConnectivity()[0]);
      face_index                = _supportMesh->getPolyhedraFaceIndex();     
      cell_to_face_connectivity = _supportMesh->getPolyhedraCellToFaceConnectivity();     
      face_connectivity         = _supportMesh->getPolyhedraFaceConnectivity();     
      face_connectivity_index   = _supportMesh->getPolyhedraFaceConnectivityIndex();
     
      nbr_som        = meshConnectivityIndex[ielt + 1] - meshConnectivityIndex[ielt];
      nbr_face       = face_index[ielt + 1] - face_index[ielt];
      ind_fac        = face_index[ielt];

      bft::bft_printf("\n **********polyedre n° %d********** \n vert numb %d \n",ielt,nbr_som);

    }
 
    
 
    /**** Tableau d'indexation locale des sommets ****/

    for (int isom = 0 ; isom < nbr_som ; isom++){
      
      localIndVertex[ meshConnectivity[ meshConnectivityIndex[ ielt ] + isom ] - 1 ] = isom ;
      bft::bft_printf("local   %d   %d \n",meshConnectivity[ meshConnectivityIndex[ ielt ] + isom ], isom);

    }
        
    nDistBarCoords[ ipoint + 1 ] = nDistBarCoords[ ipoint ] + nbr_som;

    /**** Gestion de la taille des tableaux ****/

    if (distBarCoords.size() <= nDistBarCoords[ipoint + 1])
      distBarCoords.resize(2 * distBarCoords.size());
  
    if(ipoint == 0) {

      angle.resize(nbr_som_fac_tr); 
      normale.resize(3 * nbr_som_fac_tr); 
      distBarCoordsTmp.resize(nbr_som);
      coo_som_elt.resize(3 * nbr_som);        
      dist.resize(nbr_som);        
      s.resize(3 * nbr_som);     
      triangle_vertices.resize(3);
    }
    else{
      triangle_vertices.resize(3);

      if(distBarCoordsTmp.size() < nbr_som){

        distBarCoordsTmp.resize(nbr_som);      
        coo_som_elt.resize(3 * nbr_som);        
        dist.resize(nbr_som);
        s.resize(3 * nbr_som);

      }
    } 



    double sigma = 0;

    /**** Inialisation du tableau des coordonnees temporaires a 0 ****/

    for (int isom = 0; isom < nbr_som; isom++)
      distBarCoordsTmp[isom] = 0; 
   
    for (int isom = 0; isom < nbr_som ; isom++){
      
      coo_som_elt[ 3 * isom ]     = meshVertexCoords[ 3 * (meshConnectivity[ meshConnectivityIndex[ ielt ] + isom ] - 1 ) ];
      coo_som_elt[ 3 * isom + 1 ] = meshVertexCoords[ 3 * (meshConnectivity[ meshConnectivityIndex[ ielt ] + isom ] - 1 ) + 1];
      coo_som_elt[ 3 * isom + 2 ] = meshVertexCoords[ 3 * (meshConnectivity[ meshConnectivityIndex[ ielt ] + isom ] - 1 ) + 2];      



      bft::bft_printf("coo som fac  %f %f %f \n",
             coo_som_elt[ 3 * isom ],
             coo_som_elt[ 3 * isom + 1 ],
             coo_som_elt[ 3 * isom + 2]);



      s[ 3 * isom ]     = coo_som_elt[ 3 * isom ]     - coo_point_dist[ 0 ];
      s[ 3 * isom + 1 ] = coo_som_elt[ 3 * isom + 1 ] - coo_point_dist[ 1 ];
      s[ 3 * isom + 2 ] = coo_som_elt[ 3 * isom + 2 ] - coo_point_dist[ 2 ];
       
      bft::bft_printf("s   %f  %f  %f \n",s[ 3 * isom ],s[ 3 * isom + 1 ],s[ 3 * isom + 2 ]);


      dist[isom] = sqrt(  s[ 3 * isom ]    * s[ 3 * isom ] 
                        + s[ 3 * isom + 1] * s[ 3 * isom + 1 ] 
                        + s[ 3 * isom + 2] * s[ 3 * isom + 2 ] );           

    }
    
    for(int iface = 0; iface < nbr_face ; iface++){
      
      nbr_som_fac = face_connectivity_index[ cell_to_face_connectivity[ ind_fac + iface] ] 
        - face_connectivity_index[ cell_to_face_connectivity[ ind_fac + iface ] - 1 ];

      if(cell_to_face_connectivity[ ind_fac + iface ] > 0)        
        ind_fac_som = face_connectivity_index[ cell_to_face_connectivity[ ind_fac + iface ] - 1 ];
      else
        ind_fac_som = face_connectivity_index[ -(cell_to_face_connectivity[ ind_fac + iface ]) - 1 ];             
      
      if(nbr_som_fac == 4){               

        if(triangle_vertices.size() < 6 ){          
          triangle_vertices.resize(6);
          coo_som_face.resize(nbr_som_fac);
        }

        for (int isom = 0 ; isom <nbr_som_fac ; isom++){
          coo_som_face[3*isom] = meshVertexCoords[3*(face_connectivity[ind_fac_som + isom] - 1) ];
          coo_som_face[3*isom + 1] = meshVertexCoords[3*(face_connectivity[ind_fac_som + isom] - 1) + 1 ];
          coo_som_face[3*isom + 2] = meshVertexCoords[3*(face_connectivity[ind_fac_som + isom] - 1) + 2 ];
        }


        n_triangles = fvm::fvm_triangulate_quadrangle(3,
                                                      &(coo_som_face[0]),
                                                      NULL,
                                                      NULL,
                                                      &(triangle_vertices[0]));
        for(int i = 0 ; i< 3*n_triangles ; i++)
          triangle_vertices[i] = face_connectivity[ind_fac_som + triangle_vertices[i] - 1 ] - 1;
                       
      }
      
      else if (nbr_som_fac > 4){

        if(triangle_vertices.size() < nbr_som_fac ){          
          triangle_vertices.resize(3*nbr_som_fac);
          coo_som_face.resize(3*nbr_som_fac);
        }


        for (int isom = 0 ; isom <nbr_som_fac ; isom++){
          coo_som_face[3*isom] = meshVertexCoords[3*(face_connectivity[ind_fac_som + isom] - 1) ];
          coo_som_face[3*isom + 1] = meshVertexCoords[3*(face_connectivity[ind_fac_som + isom] - 1) + 1 ];
          coo_som_face[3*isom + 2] = meshVertexCoords[3*(face_connectivity[ind_fac_som + isom] - 1) + 2 ];
        }
        
        n_triangles = fvm::fvm_triangulate_polygon(3,
                                                   nbr_som_fac,
                                                   &(coo_som_face[0]),
                                                   NULL,
                                                   NULL,
                                                   fvm::FVM_TRIANGULATE_MESH_DEF,
                                                   &(triangle_vertices[0]),
                                                   fvm::fvm_triangulate_state_create(nbr_som_fac));

        for(int i = 0 ; i< 3*n_triangles ; i++)
          triangle_vertices[i] = face_connectivity[ind_fac_som + triangle_vertices[i] - 1 ] - 1;
        
      }       
      else{
        n_triangles = 1;

     
        for(int i = 0; i < 3 ; i++)
           triangle_vertices[i] = face_connectivity[ind_fac_som + i] - 1;         
        
      }

      for(int itri = 0 ; itri < n_triangles ; itri++){
        double det;
        
        
        
        /**** indice des sommets de la face ****/
        
        const int i = localIndVertex[ triangle_vertices[3*itri] ];
        const int j = localIndVertex[ triangle_vertices[3*itri + 1] ];
        const int k = localIndVertex[ triangle_vertices[3*itri + 2] ];

        det =  (1./6) * (  ( ( s[3*i+1] * s[3*j+2] - s[3*j+1] * s[3*i+2] ) * s[3*k] )
                           + ( ( s[3*i]   * s[3*j+2] - s[3*j]   * s[3*i+2] ) * s[3*k+1])
                           + ( ( s[3*i]   * s[3*j+1] - s[3*j]   * s[3*i+1] ) * s[3*k+2] ) );
        
        
        bft::bft_printf("face %d %d %d   determinant  %f \n",i,j,k,det);
        
        if(abs(det) < eps){
          
          bft::bft_printf("*********is vertex or on edge********\n");
          
          double aireTri_ijk;
          double aireTri_ijv;
          double aireTri_ikv;
          double aireTri_jkv;
          double coo_ijx;
          double coo_ijy;
          double coo_ijz;
          double coo_ikx;
          double coo_iky;
          double coo_ikz;
          
          double ps_ijv;
          double ps_jkv;
          double ps_kiv;

          coo_ijx = coo_som_elt[3*j]   - coo_som_elt[3*i];
          coo_ijy = coo_som_elt[3*j+1] - coo_som_elt[3*i+1];
          coo_ijz = coo_som_elt[3*j+2] - coo_som_elt[3*i+2];
          coo_ikx = coo_som_elt[3*k]   - coo_som_elt[3*i];
          coo_iky = coo_som_elt[3*k+1] - coo_som_elt[3*i+1];
          coo_ikz = coo_som_elt[3*k+2] - coo_som_elt[3*i+2];
          
          aireTri_ijk = sqrt(  ( coo_ijy * coo_ikz - coo_ijz * coo_iky ) * ( coo_ijy * coo_ikz - coo_ijz * coo_iky )
                               + ( coo_ijz * coo_ikx - coo_ijx * coo_ikz ) * ( coo_ijz * coo_ikx - coo_ijx * coo_ikz )
                               + ( coo_ijx * coo_iky - coo_ijy * coo_ikx ) * ( coo_ijx * coo_iky - coo_ijy * coo_ikx ));
          
          aireTri_ijv = sqrt(  ( s[3*i+1] * s[3*j+2] - s[3*i+2] * s[3*j+1] ) * ( s[3*i+1] * s[3*j+2] - s[3*i+2] * s[3*j+1] )
                               + ( s[3*i+2] * s[3*j]   - s[3*i]   * s[3*j+2] ) * ( s[3*i+2] * s[3*j]   - s[3*i]   * s[3*j+2] )
                               + ( s[3*i]   * s[3*j+1] - s[3*i+1] * s[3*j] )   * ( s[3*i]   * s[3*j+1] - s[3*i+1] * s[3*j] ));
          
          aireTri_ikv = sqrt(  ( s[3*i+1] * s[3*k+2] - s[3*i+2] * s[3*k+1] ) * ( s[3*i+1] * s[3*k+2] - s[3*i+2] * s[3*k+1] )
                               + ( s[3*i+2] * s[3*k]   - s[3*i]   * s[3*k+2] ) * ( s[3*i+2] * s[3*k]   - s[3*i]   * s[3*k+2] )
                               + ( s[3*i]   * s[3*k+1] - s[3*i+1] * s[3*k] )   * ( s[3*i]   * s[3*k+1] - s[3*i+1] * s[3*k] ));
          
          aireTri_jkv = sqrt(  ( s[3*j+1] * s[3*k+2] - s[3*j+2] * s[3*k+1] ) * ( s[3*j+1] * s[3*k+2] - s[3*j+2] * s[3*k+1] )
                               + ( s[3*j+2] * s[3*k]   - s[3*j]   * s[3*k+2] ) * ( s[3*j+2] * s[3*k]   - s[3*j]   * s[3*k+2] )
                               + ( s[3*j]   * s[3*k+1] - s[3*j+1] * s[3*k] )   * ( s[3*j]   * s[3*k+1] - s[3*j+1] * s[3*k] ));
 

          /*ps_ijv = s[3*i]*s[3*j] + s[3*i + 1]*s[3*j + 1] + s[3*i + 2]*s[3*j + 2];
          ps_jkv = s[3*j]*s[3*k] + s[3*j + 1]*s[3*k + 1] + s[3*j + 2]*s[3*k + 2];
          ps_ijv = s[3*k]*s[3*i] + s[3*k + 1]*s[3*i + 1] + s[3*k + 2]*s[3*i + 2];*/

          //          if( ( (ps_ijv > 0) && (ps_jkv > 0) && (ps_kiv > 0) ) || ( (ps_ijv < 0) && (ps_jkv < 0) && (ps_kiv < 0))){

          if( abs(1 - (aireTri_jkv + aireTri_ikv + aireTri_ijv) / aireTri_ijk) < eps){
            for(int isom = 0 ; isom < nbr_som ; isom++)
              distBarCoords[nDistBarCoords[ipoint]+isom] = 0.;
            
          
            distBarCoords[ nDistBarCoords[ipoint] + i ] = aireTri_jkv / aireTri_ijk ;
            distBarCoords[ nDistBarCoords[ipoint] + j ] = aireTri_ikv / aireTri_ijk ;
            distBarCoords[ nDistBarCoords[ipoint] + k ] = aireTri_ijv / aireTri_ijk ;
            isOnFace = 1;
            
            break;
          }

        }
        
      }
      if(isOnFace)
        break;
    }

    if(!isOnFace){
      int ind_som;

      for(int isom = 0 ; isom < nbr_som ; isom++){
        
        s[3 * isom]     /= dist[isom];
        s[3 * isom + 1] /= dist[isom];
        s[3 * isom + 2] /= dist[isom];      
        

      }              


      for(int iface = 0; iface < nbr_face ; iface++){
        
        if(cell_to_face_connectivity[ind_fac + iface] > 0)        
          ind_fac_som = face_connectivity_index[cell_to_face_connectivity[ind_fac + iface] - 1];
        else
          ind_fac_som = face_connectivity_index[-(cell_to_face_connectivity[ind_fac + iface]) - 1];        

        
        nbr_som_fac = face_connectivity_index[ cell_to_face_connectivity[ ind_fac + iface] ] 
          - face_connectivity_index[ cell_to_face_connectivity[ ind_fac + iface ] - 1 ];
        
        if(nbr_som_fac == 4){               
                    
          if(triangle_vertices.size() < 6 ){          
            triangle_vertices.resize(6);
            coo_som_face.resize(nbr_som_fac);
          }
          
          for (int isom = 0 ; isom <nbr_som_fac ; isom++){
            coo_som_face[3*isom] = meshVertexCoords[3*(face_connectivity[ind_fac_som + isom] - 1) ];
            coo_som_face[3*isom + 1] = meshVertexCoords[3*(face_connectivity[ind_fac_som + isom] - 1) + 1 ];
            coo_som_face[3*isom + 2] = meshVertexCoords[3*(face_connectivity[ind_fac_som + isom] - 1) + 2 ];
          }
          
          
          n_triangles = fvm::fvm_triangulate_quadrangle(3,
                                                        &(coo_som_face[0]),
                                                        NULL,
                                                        NULL,
                                                        &(triangle_vertices[0]));
          
          for(int i = 0 ; i< 3*n_triangles ; i++)
            triangle_vertices[i] = face_connectivity[ind_fac_som + triangle_vertices[i] - 1] - 1;
          
        }
        
        else if (nbr_som_fac > 4){
          
          if(triangle_vertices.size() < nbr_som_fac ){          
            triangle_vertices.resize(3*nbr_som_fac);
            coo_som_face.resize(3*nbr_som_fac);
          }
   
        for (int isom = 0 ; isom <nbr_som_fac ; isom++){
          coo_som_face[3*isom] = meshVertexCoords[3*(face_connectivity[ind_fac_som + isom] - 1) ];
          coo_som_face[3*isom + 1] = meshVertexCoords[3*(face_connectivity[ind_fac_som + isom] - 1) + 1 ];
          coo_som_face[3*isom + 2] = meshVertexCoords[3*(face_connectivity[ind_fac_som + isom] - 1) + 2 ];
        }
      
          
          n_triangles = fvm::fvm_triangulate_polygon(3,
                                                     nbr_som_fac,
                                                     &(coo_som_face[0]),
                                                     NULL,
                                                     NULL,
                                                     fvm::FVM_TRIANGULATE_MESH_DEF,
                                                     &(triangle_vertices[0]),
                                                     fvm::fvm_triangulate_state_create(nbr_som_fac));          
          
          for(int i = 0 ; i< 3*n_triangles ; i++)
            triangle_vertices[i] = face_connectivity[ind_fac_som + triangle_vertices[i] - 1] - 1;
          
        }       
        
        
        else{          
          n_triangles = 1;
          
          for(int i = 0; i < 3 ; i++)
            triangle_vertices[i] = face_connectivity[ind_fac_som + i] - 1;
          
        }

<<<<<<< HEAD
        
        for(int itri = 0; itri < n_triangles ; itri ++){ 
          for(int isom = 0; isom < nbr_som_fac_tr; isom++){
            
            int isuiv;
            int iprec;
            double prod_scal;
            double mod;                    
            
            /**** fonctionne seulement lorsque nbr_som_fac_tr = 3 ****/

            if(cell_to_face_connectivity[ind_fac + iface] > 0){  
              
              if(isom == 0)
                iprec = localIndVertex[triangle_vertices[3*itri + nbr_som_fac_tr - 1]];

              else 
                iprec = localIndVertex[triangle_vertices[3*itri + isom - 1]];
              
              if (isom == nbr_som_fac_tr - 1)
                isuiv = localIndVertex[triangle_vertices[3*itri]];
              else 
                isuiv = localIndVertex[triangle_vertices[3*itri + isom + 1]]; 
      
            }
            else{                            

              if(isom ==0)
                iprec = localIndVertex[triangle_vertices[3*itri + nbr_som_fac_tr - 1]];
              else 
                iprec = localIndVertex[triangle_vertices[3*itri + isom - 1]];
                
              if (isom == nbr_som_fac_tr - 1)
                isuiv = localIndVertex[triangle_vertices[3*itri]];
              else 
                isuiv = localIndVertex[triangle_vertices[3*itri +isom + 1]];       

            }
                        

            prod_scal = s[3 * iprec]     * s[3 * isuiv]
              + s[3 * iprec + 1] * s[3 * isuiv + 1]
              + s[3 * iprec + 2] * s[3 * isuiv + 2];
            
            angle[isom] = acos(prod_scal); //s est de norme 1                   
            
            normale[3 * isom]     = s[3 * iprec + 1] * s[3 * isuiv + 2] - s[3 * iprec + 2] * s[3*isuiv + 1];        
            normale[3 * isom + 1] = s[3 * iprec + 2] * s[3 * isuiv]     - s[3 * iprec]     * s[3 * isuiv + 2];
            normale[3 * isom + 2] = s[3 * iprec]     * s[3 * isuiv + 1] - s[3 * iprec + 1] * s[3 * isuiv];        
            
            mod = sqrt(  normale[3 * isom]     * normale[3 * isom]
                         + normale[3 * isom + 1] * normale[3 * isom + 1]
                         + normale[3 * isom + 2] * normale[3 * isom + 2]);
            
            normale[3 * isom]     /= mod ;
            normale[3 * isom + 1] /= mod ;
            normale[3 * isom + 2] /= mod ;
            
          }    
       

          for(int isom = 0; isom < nbr_som_fac_tr; isom++){
            
            int isuiv;
            int iprec;
            double ps_nij_njk; //a ameliorer
            double ps_nki_njk; //a ameliorer
            double ps_ei_njk;  //a ameliorer          
            
            if(isom ==0)
              iprec =  nbr_som_fac_tr - 1;
            else 
              iprec = isom - 1; 
            
            if (isom == nbr_som_fac_tr - 1)
              isuiv = 0;
            else 
              isuiv = isom + 1;            
            
            ps_nij_njk = normale[3 * isom]     * normale[3 * isuiv]
              + normale[3 * isom + 1] * normale[3 * isuiv + 1]
              + normale[3 * isom + 2] * normale[3 * isuiv + 2];
            
            ps_nki_njk = normale[3 * isom]     * normale[3 * iprec]
              + normale[3 * isom + 1] * normale[3 * iprec + 1]
              + normale[3 * isom + 2] * normale[3 * iprec + 2];
            
            ps_ei_njk = s[3 * localIndVertex[triangle_vertices[3*itri + isom]]  ]    * normale[3 * isom] 
              + s[3 * localIndVertex[triangle_vertices[3*itri + isom]] + 1] * normale[3 * isom + 1]
              + s[3 * localIndVertex[triangle_vertices[3*itri + isom]] + 2] * normale[3 * isom + 2];       
            
            distBarCoordsTmp[localIndVertex[triangle_vertices[3*itri + isom]]] +=
              (angle[isom] + angle[isuiv] * ps_nij_njk + angle[iprec] * ps_nki_njk) / (2 * ps_ei_njk);           
           
          }

        }

      }
      
      
      for(int isom = 0; isom<nbr_som;isom++){

        distBarCoordsTmp[isom] /= dist[isom];
        sigma += distBarCoordsTmp[isom];      

      }
                   
      for(int isom = 0; isom<nbr_som;isom++)
        distBarCoords[nDistBarCoords[ipoint] + isom] = distBarCoordsTmp[isom] / sigma;            

    }
    
    for(int isom = 0; isom<nbr_som;isom++)
      bft::bft_printf("sommet   %f %f %f  coord bar final   %f \n",coo_som_elt[3*isom],coo_som_elt[3*isom+1],coo_som_elt[3*isom+2],distBarCoords[nDistBarCoords[ipoint] + isom]);
    
    
    if( 1 == 1){

      std::vector <double> test(3);
      
      for(int i =0;i<3;i++)
        test[i] = 0;
      
      for(int isom =0;isom<nbr_som;isom++){
        
        test[0] += distBarCoords[nDistBarCoords[ipoint] + isom] * coo_som_elt[3*isom];
        test[1] += distBarCoords[nDistBarCoords[ipoint] + isom] * coo_som_elt[3*isom + 1];
        test[2] += distBarCoords[nDistBarCoords[ipoint] + isom] * coo_som_elt[3*isom + 2];
        
      }

      bft::bft_printf("point distant n°%d| verification \n",ipoint);

      for(int i =0;i<3;i++)
        bft::bft_printf("  %f       |    %f \n",coo_point_dist[i],test[i]);
      
    }
    
    if (0 == 1) {
      bft::bft_printf("coord %i :", ipoint);
      bft::bft_printf(" %12.5e %12.5e %12.5e", dist_coords[3 * ipoint], 
                      dist_coords[3 * ipoint + 1], 
                      dist_coords[3 * ipoint + 2] );
      bft::bft_printf("\n");
      
      bft::bft_printf("coo b %i :", ipoint);
=======
    }
   
    if (1 == 1) {
      bftc_printf("coord %i :", ipoint);
      bftc_printf(" %12.5e %12.5e %12.5e", dist_coords[3 * ipoint], 
                      dist_coords[3 * ipoint + 1], 
                      dist_coords[3 * ipoint + 2] );
      bftc_printf("\n");
      
      bftc_printf("coo b %i :", ipoint);
>>>>>>> a1ac9f63
      for (int isom = 0; isom < nbr_som; isom++) 
        bftc_printf(" %f", distBarCoords[nDistBarCoords[ipoint] + isom]);
      
      bftc_printf("\n");
      
    }
    
    if(elt_std){    

      free(cell_to_face_connectivity_Tmp);
      free(face_connectivity_index_Tmp);
      free(face_connectivity_Tmp);

    }
   
    triangle_vertices.clear();
    
  }

  coo_som_elt.clear();
  s.clear();
  dist.clear();
  proScal.clear();
  angle.clear();
  distBarCoordsTmp.clear();
  localIndVertex.clear();
  coo_som_face.clear();
}

bool  LocationToLocalMesh::midplaneProjection2
(
 const int     nbr_som_fac,
 double *const coo_som_fac,
 double *const coo_point_dist
)

{

  int    icoo ;
  int    isom ;
  int    itri ;
  
  bool isPlane;

  double   cost ;
  double   sint ;

  double   coo_tmp ;

  std::vector<double>   vect1(3) ;
  std::vector<double>   vect2(3) ;

  std::vector<double>  prod_vect(3) ;

  std::vector<double>  barycentre_fac(3) ;
  std::vector<double>  normale_fac(3) ;
  std::vector<double>  normale_fac_tri ;

  double *coo_som_fac_tmp = NULL;
  std::vector<double>  coo_point_dist_tmp(3) ;

  const double eps = 1e-15;


  /*xxxxxxxxxxxxxxxxxxxxxxxxxxx Instructions xxxxxxxxxxxxxxxxxxxxxxxxxxxxxxxxx*/


  /* Calcul des coordonnées du barycentre B du polygone P */
  /*======================================================*/

  for (icoo = 0 ; icoo < 3 ; icoo++) {

    barycentre_fac[icoo] = 0. ;

    for (isom = 0 ; isom < nbr_som_fac ; isom++)
      barycentre_fac[icoo] += coo_som_fac[3*isom+icoo] ;

    barycentre_fac[icoo] /= nbr_som_fac ;

  }

  normale_fac_tri.resize(3*nbr_som_fac);

  for (icoo = 0 ; icoo < 3 ; icoo++)
    normale_fac[icoo] = 0. ;

  /* Calcul de la normale */
  /*======================*/

  double norme;
  double ps;

  for (itri = 0 ; itri < nbr_som_fac ; itri++) {

    for (icoo = 0 ; icoo < 3 ; icoo++) {

      vect1[icoo] = coo_som_fac[3*itri+icoo] - barycentre_fac[icoo] ;

      if (itri < nbr_som_fac - 1)
        vect2[icoo] = coo_som_fac[3*(itri+1)+icoo] - barycentre_fac[icoo] ;
      else
        vect2[icoo] = coo_som_fac[icoo] - barycentre_fac[icoo] ;

    }

    normale_fac_tri[3*itri]  = vect1[1] * vect2[2] - vect2[1] * vect1[2];
    normale_fac_tri[3*itri + 1] = vect2[0] * vect1[2] - vect1[0] * vect2[2];
    normale_fac_tri[3*itri + 2] = vect1[0] * vect2[1] - vect2[0] * vect1[1] ;

    norme = sqrt(normale_fac_tri[3*itri]*normale_fac_tri[3*itri] + normale_fac_tri[3*itri + 1]*normale_fac_tri[3*itri + 1] + normale_fac_tri[3*itri + 2]*normale_fac_tri[3*itri + 2]);

    normale_fac_tri[3*itri]     /= norme;
    normale_fac_tri[3*itri + 1] /= norme;
    normale_fac_tri[3*itri + 2] /= norme;


    normale_fac[0] += normale_fac_tri[3*itri] ;
    normale_fac[1] += normale_fac_tri[3*itri + 1] ;
    normale_fac[2] += normale_fac_tri[3*itri + 2] ;

  }

  for (itri = 0 ; itri < nbr_som_fac ; itri++) {
    if(itri == nbr_som_fac - 1)
      ps = normale_fac_tri[3*itri]*normale_fac_tri[0] 
        + normale_fac_tri[3*itri + 1]*normale_fac_tri[1] 
        + normale_fac_tri[3*itri + 2]*normale_fac_tri[2];
      
    else      
      ps = normale_fac_tri[3*itri]*normale_fac_tri[3*(itri+1)] 
      + normale_fac_tri[3*itri + 1]*normale_fac_tri[3*(itri+1) + 1] 
      + normale_fac_tri[3*itri + 2]*normale_fac_tri[3*(itri+1) + 2];

    isPlane = (ps > 0.8);
    bft::bft_printf("ps   %f  \n",ps);
    
    if(!isPlane)
      break;
      }   
 

  //   isPlane = true;
  
  if(isPlane){
      
    /* Projection dans un plan parallèle à la face */
      /*=============================================*/
      
      /* On ramène l'origine au centre de gravité de la fac */
      
      for (isom = 0 ; isom < nbr_som_fac ; isom++)
        for (icoo = 0 ; icoo < 3 ; icoo++)
          coo_som_fac[3*isom+icoo] -= barycentre_fac[icoo] ;

      for (icoo = 0 ; icoo < 3 ; icoo++)
        coo_point_dist[icoo] -= barycentre_fac[icoo] ;
      
      if (LocationToLocalMesh::abs(normale_fac[0]) > eps || LocationToLocalMesh::abs(normale_fac[1]) > eps) {
        
        /* Première rotation d'axe (Oz) et d'angle (Ox, proj normale sur Oxy) */
        
        coo_som_fac_tmp = new double [3 * nbr_som_fac];
        
        vect1[0] = 1. ;
        vect1[1] = 0. ;
        vect1[2] = 0. ;
        
        vect2[0] = normale_fac[0] ;
        vect2[1] = normale_fac[1] ;
        vect2[2] = 0. ;
        
        computeVectorProduct(&(prod_vect[0]), &(vect1[0]), &(vect2[0])) ;
        
        cost = computeCrossProduct(&(vect1[0]), &(vect2[0])) / computeNorm(&(vect2[0])) ;
        
        if (prod_vect[2] > 0.)
          sint =  computeNorm(&(prod_vect[0])) / computeNorm(&(vect2[0])) ;
        else
          sint = -computeNorm(&(prod_vect[0])) / computeNorm(&(vect2[0])) ;
        
        for (isom = 0 ; isom < nbr_som_fac ; isom++) {
          
          coo_som_fac_tmp[3*isom] =
            cost*coo_som_fac[3*isom] + sint*coo_som_fac[3*isom+1] ;
          coo_som_fac_tmp[3*isom+1] =
            -sint*coo_som_fac[3*isom] + cost*coo_som_fac[3*isom+1] ;
          coo_som_fac_tmp[3*isom+2] = coo_som_fac[3*isom+2] ;
          
        }
        
        coo_point_dist_tmp[0] = cost*coo_point_dist[0] + sint*coo_point_dist[1] ;
        coo_point_dist_tmp[1] = -sint*coo_point_dist[0] + cost*coo_point_dist[1] ;
        coo_point_dist_tmp[2] = coo_point_dist[2] ;
        
        /* Deuxième rotation d'axe (Oy) et d'angle (Oz', proj normale sur Ox'z) */
        
        vect1[0] =  0. ;
        vect1[1] =  0. ;
        vect1[2] =  1. ;
        
        vect2[0] =
          sqrt(normale_fac[0]*normale_fac[0] + normale_fac[1]*normale_fac[1]) ;
        vect2[1] = 0. ;
        vect2[2] = normale_fac[2] ;
        
        computeVectorProduct(&(prod_vect[0]), &(vect1[0]),&(vect2[0])) ;
        
        cost = computeCrossProduct(&(vect1[0]), &(vect2[0])) / computeNorm(&(vect2[0])) ;
        
        if (prod_vect[2] > 0.)
          sint =  computeNorm(&(prod_vect[0])) / computeNorm(&(vect2[0])) ;
        else
          sint = -computeNorm(&(prod_vect[0])) / computeNorm(&(vect2[0])) ;
        
        
        for (isom = 0 ; isom < nbr_som_fac ; isom++) {
          
          coo_som_fac[3*isom] =
            cost*coo_som_fac_tmp[3*isom] + sint*coo_som_fac_tmp[3*isom + 2] ;
          coo_som_fac[3*isom+1] = coo_som_fac_tmp[3*isom+1] ;
          coo_som_fac[3*isom+2] = 0. ;
          
        }
        
        coo_point_dist[0] =
          cost*coo_point_dist_tmp[0] + sint*coo_point_dist_tmp[2] ;
        coo_point_dist[1] = coo_point_dist_tmp[1] ;
        coo_point_dist[2] = 0. ;
        
        
        delete [] (coo_som_fac_tmp) ;
        
      }
      else {
        
        /* On écrase seulement la coordonnée z du sommet, en intervertissant
           éventuellement les coordonnées dans le plan de projection (Oxy).  */
        
        if (normale_fac[2] > 0.) {
          for (isom = 0 ; isom < nbr_som_fac ; isom++)
            coo_som_fac[3*isom+2] = 0. ;
          
          coo_point_dist[2] = 0. ;
        }
        else {
          for (isom = 0 ; isom < nbr_som_fac ; isom++) {
            coo_tmp = coo_som_fac[3*isom] ;
            coo_som_fac[3*isom] = coo_som_fac[3*isom+1] ;
            coo_som_fac[3*isom+1] = coo_tmp ;
            coo_som_fac[3*isom+2] = 0. ;
          }
          coo_tmp = coo_point_dist[0] ;
          coo_point_dist[0] = coo_point_dist[1] ;
          coo_point_dist[1] = coo_tmp ;
          coo_point_dist[2] = 0. ;
        }
      }
    }

    return isPlane;
  }
  
  
void LocationToLocalMesh::compute2DMeanValues2()
{
  /* Boucle sur les points distants */

  const int n_dist_points = fvm::fvm_locator_get_n_dist_points(_fvmLocator);
  const fvm::fvm_lnum_t *dist_locations = fvm::fvm_locator_get_dist_locations(_fvmLocator);
  const fvm::fvm_coord_t *dist_coords = fvm::fvm_locator_get_dist_coords(_fvmLocator);
  fvm::fvm_coord_t coo_point_dist[3];

  /* Tableaux locaux */

  const double eps = 1e-15;
  std::vector <double> coo_som_face;
  std::vector <double> s; 
  std::vector <double> dist;
  std::vector <double> aire;
  std::vector <double> proScal;
  std::vector <double> angle;
  std::vector <double> normale;
  std::vector <double> distBarCoordsTmp;
  std::vector <double> coo_som_elt;
  std::vector <double> triangle_vertices;
  std::vector <int> localIndVertex(_supportMesh->getNVertex());



  int tailleDistBarCoords;
  int n_triangles;

  _barycentricCoordinatesIndex = new std::vector <int> (n_dist_points + 1);

  tailleDistBarCoords = 4 * n_dist_points;
  _barycentricCoordinates = new std::vector <double> (tailleDistBarCoords);

  std::vector <int>& nDistBarCoords = *_barycentricCoordinatesIndex;
  std::vector <double>& distBarCoords = *_barycentricCoordinates;

  const int *meshConnectivityIndex = _supportMesh->getEltConnectivityIndex();
  const int *meshConnectivity = _supportMesh->getEltConnectivity();
  const double *meshVertexCoords = _supportMesh->getVertexCoords();

  nDistBarCoords[0] = 0;

  for (int ipoint =  0; ipoint < n_dist_points; ipoint++ ) {
    //bft_printf("-- Etude du point : %d \n", ipoint);

    /* Initialisation - Copie locale */

    int isOnEdge = 0;
    int isVertex = 0;
    bool isPlane;
    bool isOnFace = false;
    int ielt = dist_locations[ipoint] - 1;
    int nbr_som_fac =  meshConnectivityIndex[ielt+1] - 
                       meshConnectivityIndex[ielt];

        bft::bft_printf("numero element  %d \n",ielt);

    coo_point_dist[0] = dist_coords[3*ipoint];
    coo_point_dist[1] = dist_coords[3*ipoint + 1];
    coo_point_dist[2] = dist_coords[3*ipoint + 2];

    if (ipoint == 0) {
      coo_som_face.resize(3 * nbr_som_fac);
      s.resize(3 * nbr_som_fac);
      dist.resize(nbr_som_fac);
      aire.resize(nbr_som_fac);
      proScal.resize(nbr_som_fac);
      angle.resize(3);
      normale.resize(9);
      distBarCoordsTmp.resize(nbr_som_fac);
      coo_som_elt.resize(3*nbr_som_fac);

    }
    else
      if (proScal.size() < nbr_som_fac) {
        coo_som_face.resize(3 * nbr_som_fac);
        s.resize(3 * nbr_som_fac);
        dist.resize(nbr_som_fac);
        aire.resize(nbr_som_fac);
        proScal.resize(nbr_som_fac);
        distBarCoordsTmp.resize(nbr_som_fac);
        coo_som_elt.resize(3*nbr_som_fac);
      }

    for (int isom = 0; isom < nbr_som_fac; isom++) {
      coo_som_elt[3*isom]   = meshVertexCoords[3*(meshConnectivity[meshConnectivityIndex[ielt]+isom]-1)];
      coo_som_elt[3*isom+1] = meshVertexCoords[3*(meshConnectivity[meshConnectivityIndex[ielt]+isom]-1)+1];
      coo_som_elt[3*isom+2] = meshVertexCoords[3*(meshConnectivity[meshConnectivityIndex[ielt]+isom]-1)+2];
    }

    /* Projection sur un plan moyen */

    isPlane = midplaneProjection2(nbr_som_fac, &coo_som_elt[0], coo_point_dist);

    if(isPlane){

      /* Calcul des coordonnnees barycentriques */
      
      for (int isom = 0; isom < nbr_som_fac; isom++) {
        
        s[3*isom]   = coo_som_elt[3*isom]   - coo_point_dist[0];
        s[3*isom+1] = coo_som_elt[3*isom+1] - coo_point_dist[1];
        s[3*isom+2] = coo_som_elt[3*isom+2] - coo_point_dist[2];
        dist[isom] = sqrt(s[3*isom]*s[3*isom] +
                          s[3*isom+1]*s[3*isom+1] +
                          s[3*isom+2]*s[3*isom+2]);
      }
      
      int currentVertex;
      for (int isom = 0; isom < nbr_som_fac; isom++) {
        if (isom != (nbr_som_fac - 1)) {
          aire[isom] = s[3*isom]*s[3*(isom+1)+1] - s[3*(isom+1)]*s[3*isom+1];
          proScal[isom] = s[3*isom] * s[3*(isom+1)] +
            s[3*isom+1] * s[3*(isom+1)+1] +
            s[3*isom+2] * s[3*(isom+1)+2];
        }
        else {
          aire[isom] = s[3*isom]*s[1] - s[0]*s[3*isom+1];
          proScal[isom] = s[3*isom] * s[0] +
            s[3*isom+1] * s[1] +
            s[3*isom+2] * s[2];
        }
        if (dist[isom] <= eps) {
          isVertex = 1;
          currentVertex = isom;
          break;
        }
        /* faire un test avec eps pour proScal */
        else if (aire[isom] <= eps && proScal[isom] < 0.) {
          isOnEdge = 1;
          currentVertex = isom;
          break;
        }
      }
      
      /* Mise a jour de la taille du tableau de stockage des coordonnees barycentriques */
      
      nDistBarCoords[ipoint+1] = nDistBarCoords[ipoint] + nbr_som_fac;
      
      if (distBarCoords.size() <= nDistBarCoords[ipoint+1]) {
        distBarCoords.resize(2 * distBarCoords.size());
      }
      
      /* Le point distant est un sommet */
      
      if (isVertex) {
        
        for (int isom = 0; isom < nbr_som_fac; isom++)
          distBarCoords[nDistBarCoords[ipoint]+isom] = 0.;
        distBarCoords[nDistBarCoords[ipoint]+currentVertex] = 1.;
      }
      
      /* Le point distant est sur arete */
      
      else if (isOnEdge) {
        for (int isom = 0; isom < nbr_som_fac; isom++)
          distBarCoords[nDistBarCoords[ipoint]+isom] = 0.;
        
        int nextPoint;
        if (currentVertex == (nbr_som_fac - 1))
          nextPoint = 0;
        else
          nextPoint = currentVertex + 1;
        
        distBarCoords[nDistBarCoords[ipoint]+currentVertex] = dist[nextPoint]     / (dist[nextPoint]+dist[currentVertex]);
        distBarCoords[nDistBarCoords[ipoint]+nextPoint]     = dist[currentVertex] / (dist[nextPoint]+dist[currentVertex]);
        
      }
      
      /* Cas general */
      
      else {
        double sigma = 0;
        for (int isom = 0; isom < nbr_som_fac; isom++) {
          double coef = 0.;
          int previousVertex;
          int nextVertex;
          if (isom != 0)
            previousVertex = isom - 1;
          else
            previousVertex = nbr_som_fac - 1;
          if (isom < nbr_som_fac - 1)
            nextVertex = isom + 1;
          else
            nextVertex = 0;
          if (LocationToLocalMesh::abs(aire[previousVertex]) > eps)
            coef += (dist[previousVertex] - proScal[previousVertex]/dist[isom]) / aire[previousVertex];
          // BUG: verifier le test de calcul du coeff
          if (LocationToLocalMesh::abs(aire[isom]) > eps)
            coef += (dist[nextVertex] - proScal[isom]/dist[isom]) / aire[isom];
          sigma += coef;
          distBarCoords[nDistBarCoords[ipoint]+isom] = coef;
        }
        if (LocationToLocalMesh::abs(sigma) >= eps ) {
          for (int isom = 0; isom < nbr_som_fac; isom++) {
            distBarCoords[nDistBarCoords[ipoint]+isom] /= sigma;
          }
        }
        else {
          double abs_sigma = LocationToLocalMesh::abs(sigma);
          printf("Warning : mise à NAN %f %f", abs_sigma,  eps);
          for (int isom = 0; isom < nbr_som_fac; isom++) {
            distBarCoords[nDistBarCoords[ipoint]+isom] = NAN;
          }
        }
      }
      
      if( 1 == 1){
        
        for(int isom = 0; isom<nbr_som_fac;isom++)
          bft::bft_printf("sommet   %f %f %f  coord bar final   %f \n",coo_som_elt[3*isom],coo_som_elt[3*isom+1],coo_som_elt[3*isom+2],distBarCoords[nDistBarCoords[ipoint] + isom]);


        std::vector <double> test(3);
        
        for(int i =0;i<3;i++)
          test[i] = 0;
        
        double sum =0;

        for(int isom =0;isom<nbr_som_fac;isom++){
          
          test[0] += distBarCoords[nDistBarCoords[ipoint] + isom] * coo_som_elt[3*isom];
          test[1] += distBarCoords[nDistBarCoords[ipoint] + isom] * coo_som_elt[3*isom + 1];
          test[2] += distBarCoords[nDistBarCoords[ipoint] + isom] * coo_som_elt[3*isom + 2];
          
          sum += distBarCoords[nDistBarCoords[ipoint] + isom];
        }
        
        bft::bft_printf("MV2D  point distant n°%d| verification \n",ipoint);
        
        for(int i =0;i<3;i++)
          bft::bft_printf("  %f       |    %f \n",dist_coords[3*ipoint+i],test[i]);
       
        bft::bft_printf("sum  %f \n",sum);
 
      }


    }
    
    else{

      std::vector <int> triangle_vertices;
      std::vector <int> face_connectivity(nbr_som_fac);
      std::vector <int> face_connectivity_index(2);

      face_connectivity_index[0] = 0;
      face_connectivity_index[1] = nbr_som_fac;

      for(int i=0; i < nbr_som_fac;i++)
        face_connectivity[i] = meshConnectivity[meshConnectivityIndex[ielt] + i];
      
      for(int isom=0; isom<nbr_som_fac;isom ++)
        distBarCoordsTmp[isom] = 0;

      for(int isom = 0; isom < nbr_som_fac;isom++)
        localIndVertex[meshConnectivity[meshConnectivityIndex[ielt] + isom] - 1] = isom ;
      
      nDistBarCoords[ipoint + 1] = nDistBarCoords[ipoint] + nbr_som_fac;
      
      if(distBarCoords.size() <= nDistBarCoords[ipoint + 1 ])
        distBarCoords.resize(2*distBarCoords.size());
      
      double sigma = 0;
      

      for (int isom = 0; isom < nbr_som_fac ; isom++){
        
        coo_som_elt[ 3 * isom ]     = meshVertexCoords[ 3 * (meshConnectivity[ meshConnectivityIndex[ ielt ] + isom ] - 1 ) ];
        coo_som_elt[ 3 * isom + 1 ] = meshVertexCoords[ 3 * (meshConnectivity[ meshConnectivityIndex[ ielt ] + isom ] - 1 ) + 1];
        coo_som_elt[ 3 * isom + 2 ] = meshVertexCoords[ 3 * (meshConnectivity[ meshConnectivityIndex[ ielt ] + isom ] - 1 ) + 2];      
        
       
        bft::bft_printf("coo som fac  %f %f %f \n",
                        coo_som_elt[ 3 * isom ],
                        coo_som_elt[ 3 * isom + 1 ],
                        coo_som_elt[ 3 * isom + 2]);
        
        
        
        s[ 3 * isom ]     = coo_som_elt[ 3 * isom ]     - coo_point_dist[ 0 ];
        s[ 3 * isom + 1 ] = coo_som_elt[ 3 * isom + 1 ] - coo_point_dist[ 1 ];
        s[ 3 * isom + 2 ] = coo_som_elt[ 3 * isom + 2 ] - coo_point_dist[ 2 ];
        
        //  bft::bft_printf("s   %f  %f  %f \n",s[ 3 * isom ],s[ 3 * isom + 1 ],s[ 3 * isom + 2 ]);
        
        
        dist[isom] = sqrt(  s[ 3 * isom ]    * s[ 3 * isom ] 
                            + s[ 3 * isom + 1] * s[ 3 * isom + 1 ] 
                            + s[ 3 * isom + 2] * s[ 3 * isom + 2 ] );           
        
      }
      

      if(nbr_som_fac == 4){               
        if(triangle_vertices.size() < 6 ){          
          triangle_vertices.resize(6);
          coo_som_face.resize(nbr_som_fac);
        }
               
        for (int isom = 0 ; isom <nbr_som_fac ; isom++){
          coo_som_face[3*isom] = meshVertexCoords[3*(face_connectivity[isom] - 1) ];
          coo_som_face[3*isom + 1] = meshVertexCoords[3*(face_connectivity[isom] - 1) + 1 ];
          coo_som_face[3*isom + 2] = meshVertexCoords[3*(face_connectivity[isom] - 1) + 2 ];
        }

        
        n_triangles = fvm::fvm_triangulate_quadrangle(3,
                                                      &(coo_som_face[0]),
                                                      NULL,
                                                      NULL,
                                                      &(triangle_vertices[0]));
        for(int i = 0 ; i< 3*n_triangles ; i++)
          triangle_vertices[i] = face_connectivity[triangle_vertices[i] - 1 ] - 1;
        
      }
      
      else if (nbr_som_fac > 4){

        if(triangle_vertices.size() < nbr_som_fac ){          
          triangle_vertices.resize(3*nbr_som_fac);
          coo_som_face.resize(3*nbr_som_fac);
        }

        for (int isom = 0 ; isom <nbr_som_fac ; isom++){
          coo_som_face[3*isom] = meshVertexCoords[3*(face_connectivity[isom] - 1) ];
          coo_som_face[3*isom + 1] = meshVertexCoords[3*(face_connectivity[isom] - 1) + 1 ];
          coo_som_face[3*isom + 2] = meshVertexCoords[3*(face_connectivity[isom] - 1) + 2 ];
        }

        n_triangles = fvm::fvm_triangulate_polygon(3,
                                                   nbr_som_fac,
                                                   &(coo_som_face[0]),
                                                   NULL,
                                                   NULL,
                                                   fvm::FVM_TRIANGULATE_MESH_DEF,
                                                   &(triangle_vertices[0]),
                                                   fvm::fvm_triangulate_state_create(nbr_som_fac));


        for(int i = 0 ; i< 3*n_triangles ; i++)
          triangle_vertices[i] = face_connectivity[triangle_vertices[i] - 1 ] - 1;

      }       
      else{
        n_triangles = 1;
        
        //bft::bft_printf("triangulaire \n");        
        for(int i = 0; i < 3 ; i++)
          triangle_vertices[i] = face_connectivity[i] - 1;         
        
      }

     
      for(int itri = 0 ; itri < n_triangles ; itri++){
        double det;
        
        
        
        /**** indice des sommets de la face ****/
        
        const int i = localIndVertex[ triangle_vertices[3*itri] ];
        const int j = localIndVertex[ triangle_vertices[3*itri + 1] ];
        const int k = localIndVertex[ triangle_vertices[3*itri + 2] ];
        
        det =  (1./6) * (  ( ( s[3*i+1] * s[3*j+2] - s[3*j+1] * s[3*i+2] ) * s[3*k] )
                           + ( ( s[3*i]   * s[3*j+2] - s[3*j]   * s[3*i+2] ) * s[3*k+1])
                           + ( ( s[3*i]   * s[3*j+1] - s[3*j]   * s[3*i+1] ) * s[3*k+2] ) );
        
        
        bft::bft_printf("face %d %d %d   determinant  %f \n",i,j,k,det);
        

        if(abs(det) < eps){
          
          bft::bft_printf("*********is vertex or on edge********\n");
          
          double aireTri_ijk;
          double aireTri_ijv;
          double aireTri_ikv;
          double aireTri_jkv;
          double coo_ijx;
          double coo_ijy;
          double coo_ijz;
          double coo_ikx;
          double coo_iky;
          double coo_ikz;
          
          coo_ijx = coo_som_elt[3*j]   - coo_som_elt[3*i];
          coo_ijy = coo_som_elt[3*j+1] - coo_som_elt[3*i+1];
          coo_ijz = coo_som_elt[3*j+2] - coo_som_elt[3*i+2];
          coo_ikx = coo_som_elt[3*k]   - coo_som_elt[3*i];
          coo_iky = coo_som_elt[3*k+1] - coo_som_elt[3*i+1];
          coo_ikz = coo_som_elt[3*k+2] - coo_som_elt[3*i+2];
         
 
          aireTri_ijk = sqrt(  ( coo_ijy * coo_ikz - coo_ijz * coo_iky ) * ( coo_ijy * coo_ikz - coo_ijz * coo_iky )
                               + ( coo_ijz * coo_ikx - coo_ijx * coo_ikz ) * ( coo_ijz * coo_ikx - coo_ijx * coo_ikz )
                               + ( coo_ijx * coo_iky - coo_ijy * coo_ikx ) * ( coo_ijx * coo_iky - coo_ijy * coo_ikx ));
          
          aireTri_ijv = sqrt(  ( s[3*i+1] * s[3*j+2] - s[3*i+2] * s[3*j+1] ) * ( s[3*i+1] * s[3*j+2] - s[3*i+2] * s[3*j+1] )
                               + ( s[3*i+2] * s[3*j]   - s[3*i]   * s[3*j+2] ) * ( s[3*i+2] * s[3*j]   - s[3*i]   * s[3*j+2] )
                               + ( s[3*i]   * s[3*j+1] - s[3*i+1] * s[3*j] )   * ( s[3*i]   * s[3*j+1] - s[3*i+1] * s[3*j] ));
          
          aireTri_ikv = sqrt(  ( s[3*i+1] * s[3*k+2] - s[3*i+2] * s[3*k+1] ) * ( s[3*i+1] * s[3*k+2] - s[3*i+2] * s[3*k+1] )
                               + ( s[3*i+2] * s[3*k]   - s[3*i]   * s[3*k+2] ) * ( s[3*i+2] * s[3*k]   - s[3*i]   * s[3*k+2] )
                               + ( s[3*i]   * s[3*k+1] - s[3*i+1] * s[3*k] )   * ( s[3*i]   * s[3*k+1] - s[3*i+1] * s[3*k] ));
          
          aireTri_jkv = sqrt(  ( s[3*j+1] * s[3*k+2] - s[3*j+2] * s[3*k+1] ) * ( s[3*j+1] * s[3*k+2] - s[3*j+2] * s[3*k+1] )
                               + ( s[3*j+2] * s[3*k]   - s[3*j]   * s[3*k+2] ) * ( s[3*j+2] * s[3*k]   - s[3*j]   * s[3*k+2] )
                               + ( s[3*j]   * s[3*k+1] - s[3*j+1] * s[3*k] )   * ( s[3*j]   * s[3*k+1] - s[3*j+1] * s[3*k] ));
         
          
          if( abs(1 - (aireTri_jkv + aireTri_ikv + aireTri_ijv) / aireTri_ijk) < eps){
            for(int isom = 0 ; isom < nbr_som_fac ; isom++)
              distBarCoords[nDistBarCoords[ipoint]+isom] = 0.;
            
            
            distBarCoords[ nDistBarCoords[ipoint] + i ] = aireTri_jkv / aireTri_ijk ;
            distBarCoords[ nDistBarCoords[ipoint] + j ] = aireTri_ikv / aireTri_ijk ;
            distBarCoords[ nDistBarCoords[ipoint] + k ] = aireTri_ijv / aireTri_ijk ;
            isOnFace = true;
            
            break;
          }
          
        }
        
      }

      if(!isOnFace){     
        int ind_som;
        
        for(int isom = 0 ; isom < nbr_som_fac ; isom++){

          s[3 * isom]     /= dist[isom];
          s[3 * isom + 1] /= dist[isom];
          s[3 * isom + 2] /= dist[isom];      
          
          
        }              

        if(nbr_som_fac == 4){               
          
          if(triangle_vertices.size() < 6 ){          
            triangle_vertices.resize(6);
            coo_som_face.resize(nbr_som_fac);
          }
           
          for (int isom = 0 ; isom <nbr_som_fac ; isom++){
            coo_som_face[3*isom] = meshVertexCoords[3*(face_connectivity[isom] - 1) ];
            coo_som_face[3*isom + 1] = meshVertexCoords[3*(face_connectivity[isom] - 1) + 1 ];
            coo_som_face[3*isom + 2] = meshVertexCoords[3*(face_connectivity[isom] - 1) + 2 ];
          }          

          
          n_triangles = fvm::fvm_triangulate_quadrangle(3,
                                                        &(coo_som_face[0]),
                                                        NULL,
                                                        NULL,
                                                        &(triangle_vertices[0]));
          
          for(int i = 0 ; i< 3*n_triangles ; i++)
            triangle_vertices[i] = face_connectivity[triangle_vertices[i] - 1] - 1;
          
        }
        
        else if (nbr_som_fac > 4){
          
          if(triangle_vertices.size() < nbr_som_fac ){          
            triangle_vertices.resize(3*nbr_som_fac);
            coo_som_face.resize(3*nbr_som_fac);
          }
          
   
          for (int isom = 0 ; isom <nbr_som_fac ; isom++){
            coo_som_face[3*isom] = meshVertexCoords[3*(face_connectivity[isom] - 1) ];
            coo_som_face[3*isom + 1] = meshVertexCoords[3*(face_connectivity[isom] - 1) + 1 ];
            coo_som_face[3*isom + 2] = meshVertexCoords[3*(face_connectivity[isom] - 1) + 2 ];
          }          


          n_triangles = fvm::fvm_triangulate_polygon(3,
                                                     nbr_som_fac,
                                                     &(coo_som_face[0]),
                                                     NULL,
                                                     NULL,
                                                     fvm::FVM_TRIANGULATE_MESH_DEF,
                                                     &(triangle_vertices[0]),
                                                     fvm::fvm_triangulate_state_create(nbr_som_fac));          
          
          for(int i = 0 ; i< 3*n_triangles ; i++)
            triangle_vertices[i] = face_connectivity[triangle_vertices[i] - 1] - 1;
          
        }       
        
        
        else{          
          n_triangles = 1;
          
          for(int i = 0; i < 3 ; i++)
            triangle_vertices[i] = face_connectivity[i] - 1;
          
        }
 
        for(int itri = 0; itri < n_triangles ; itri ++){ 
          for(int isom = 0; isom < 3; isom++){
            
            int isuiv;
            int iprec;
            double prod_scal;
            double mod;                    
            
            /**** fonctionne seulement lorsque nbr_som_fac_tr = 3 ****/
            
            
            if(isom == 0)
              iprec = localIndVertex[triangle_vertices[3*itri + 2]];             
            else 
              iprec = localIndVertex[triangle_vertices[3*itri + isom - 1]];
            
            if (isom == 2)
              isuiv = localIndVertex[triangle_vertices[3*itri]];
            else 
              isuiv = localIndVertex[triangle_vertices[3*itri + isom + 1]]; 
            
            
            prod_scal = s[3 * iprec]     * s[3 * isuiv]
              + s[3 * iprec + 1] * s[3 * isuiv + 1]
              + s[3 * iprec + 2] * s[3 * isuiv + 2];
            
            angle[isom] = acos(prod_scal); //s est de norme 1                   
            
            normale[3 * isom]     = s[3 * iprec + 1] * s[3 * isuiv + 2] - s[3 * iprec + 2] * s[3*isuiv + 1];        
            normale[3 * isom + 1] = s[3 * iprec + 2] * s[3 * isuiv]     - s[3 * iprec]     * s[3 * isuiv + 2];
            normale[3 * isom + 2] = s[3 * iprec]     * s[3 * isuiv + 1] - s[3 * iprec + 1] * s[3 * isuiv];        
            
            mod = sqrt(  normale[3 * isom]     * normale[3 * isom]
                         + normale[3 * isom + 1] * normale[3 * isom + 1]
                         + normale[3 * isom + 2] * normale[3 * isom + 2]);
            
            normale[3 * isom]     /= mod ;
            normale[3 * isom + 1] /= mod ;
            normale[3 * isom + 2] /= mod ;
            
          }    
          
          
          for(int isom = 0; isom < 3; isom++){
            
            int isuiv;
            int iprec;
            double ps_nij_njk; //a ameliorer
            double ps_nki_njk; //a ameliorer
            double ps_ei_njk;  //a ameliorer          
            
            if(isom ==0)
              iprec =  2;
            else 
              iprec = isom - 1; 
            
            if (isom == 2)
              isuiv = 0;
            else 
              isuiv = isom + 1;            
            
            ps_nij_njk = normale[3 * isom]     * normale[3 * isuiv]
              + normale[3 * isom + 1] * normale[3 * isuiv + 1]
              + normale[3 * isom + 2] * normale[3 * isuiv + 2];
            
            ps_nki_njk = normale[3 * isom]     * normale[3 * iprec]
              + normale[3 * isom + 1] * normale[3 * iprec + 1]
              + normale[3 * isom + 2] * normale[3 * iprec + 2];
            
            ps_ei_njk = s[3 * localIndVertex[triangle_vertices[3*itri + isom]]  ]    * normale[3 * isom] 
              + s[3 * localIndVertex[triangle_vertices[3*itri + isom]] + 1] * normale[3 * isom + 1]
              + s[3 * localIndVertex[triangle_vertices[3*itri + isom]] + 2] * normale[3 * isom + 2];       
            
             distBarCoordsTmp[localIndVertex[triangle_vertices[3*itri + isom]]] +=
               (angle[isom] + angle[isuiv] * ps_nij_njk + angle[iprec] * ps_nki_njk) / (2 * ps_ei_njk);           

             if((angle[isom] + angle[isuiv] * ps_nij_njk + angle[iprec] * ps_nki_njk) / (2 * ps_ei_njk) < 0)
               bft::bft_printf("coo < 0    %f  %f  %f  %f  %f  %f  %f \n",angle[isom] , angle[isuiv] , ps_nij_njk , angle[iprec] ,ps_nki_njk,ps_ei_njk,(angle[isom] + angle[isuiv] * ps_nij_njk + angle[iprec] * ps_nki_njk) / (2 * ps_ei_njk));
          }
        }
        
        
        for(int isom = 0; isom<nbr_som_fac;isom++){
          
          distBarCoordsTmp[isom] /= dist[isom];
          sigma += distBarCoordsTmp[isom];
          
        }
        
        for(int isom = 0; isom<nbr_som_fac;isom++)
          distBarCoords[nDistBarCoords[ipoint] + isom] = distBarCoordsTmp[isom] / sigma;            
        
      }
      
      for(int isom = 0; isom<nbr_som_fac;isom++)
        bft::bft_printf("sommet   %f %f %f  coord bar final   %f \n",coo_som_elt[3*isom],coo_som_elt[3*isom+1],coo_som_elt[3*isom+2],distBarCoords[nDistBarCoords[ipoint] + isom]);
      
      
      if( 1 == 1){
        
        std::vector <double> test(3);
        
        for(int i =0;i<3;i++)
          test[i] = 0;
        
        double sum =0;

        for(int isom =0;isom<nbr_som_fac;isom++){
          
          test[0] += distBarCoords[nDistBarCoords[ipoint] + isom] * coo_som_elt[3*isom];
          test[1] += distBarCoords[nDistBarCoords[ipoint] + isom] * coo_som_elt[3*isom + 1];
          test[2] += distBarCoords[nDistBarCoords[ipoint] + isom] * coo_som_elt[3*isom + 2];
          
          sum += distBarCoords[nDistBarCoords[ipoint] + isom];
        }
        
        bft::bft_printf("MV3D   point distant n°%d| verification \n",ipoint);
        
        for(int i =0;i<3;i++)
          bft::bft_printf("  %f       |    %f \n",coo_point_dist[i],test[i]);
       
        bft::bft_printf("sum  %f \n",sum);
 
      }
      
      if (0 == 1) {
        bft::bft_printf("coord %i :", ipoint);
        bft::bft_printf(" %12.5e %12.5e %12.5e", dist_coords[3 * ipoint], 
                        dist_coords[3 * ipoint + 1], 
                        dist_coords[3 * ipoint + 2] );
        bft::bft_printf("\n");
        
        bft::bft_printf("coo b %i :", ipoint);
        for (int isom = 0; isom < nbr_som_fac; isom++) 
          bft::bft_printf(" %f", distBarCoords[nDistBarCoords[ipoint] + isom]);
        


        bft::bft_printf("\n");
        
      }
      
      triangle_vertices.clear();             
    }
  }

  coo_som_face.clear();
  s.clear();
  aire.clear();
  dist.clear();
  proScal.clear();
  
}



} // Namespace CWIPI
<|MERGE_RESOLUTION|>--- conflicted
+++ resolved
@@ -194,10 +194,9 @@
       }
 
       else if (_entitiesDim == 3) {
-        //TODO: Activer les mean value
-        //compute3DMeanValues();
+         compute3DMeanValues();
         //TODO: calcul des coord barycentriques 3D
-        int nPoints;        
+        //int nPoints;        
         //         coo_baryc(_fvmLocator,
         //                   _supportMesh->getNVertex(),
         //                   _supportMesh->getVertexCoords(),
@@ -1026,19 +1025,12 @@
 void LocationToLocalMesh::compute3DMeanValues()
 {
 
-<<<<<<< HEAD
   bft::bft_printf("compute 3d mean Value \n");
 
-  const int n_dist_points               = fvm::fvm_locator_get_n_dist_points(_fvmLocator);
-  const fvm::fvm_lnum_t *dist_locations = fvm::fvm_locator_get_dist_locations(_fvmLocator);
-  const fvm::fvm_coord_t *dist_coords   = fvm::fvm_locator_get_dist_coords(_fvmLocator);
-  fvm::fvm_coord_t coo_point_dist[3];
-=======
   const int n_dist_points = fvmc_locator_get_n_dist_points(_fvmLocator);
   const fvmc_lnum_t *dist_locations = fvmc_locator_get_dist_locations(_fvmLocator);
   const fvmc_coord_t *dist_coords = fvmc_locator_get_dist_coords(_fvmLocator);
   fvmc_coord_t coo_point_dist[3];
->>>>>>> a1ac9f63
 
   /**** Tableaux barycentriques ****/
 
@@ -1094,15 +1086,15 @@
 
   /**** Print caracteristiques du maillage ****/
 
-  bft::bft_printf("Nelt  eltSrd   Npolyhedra   %d   %d   %d  \n \n",
+  bftc_printf("Nelt  eltSrd   Npolyhedra   %d   %d   %d  \n \n",
                   _supportMesh->getNElts(),
                   eltStd,_supportMesh->getNPolyhedra());
-  bft::bft_printf("nbr vertex   %d \n \n",_supportMesh->getNVertex());
-  bft::bft_printf("npoint  %d \n \n",n_dist_points);
+  bftc_printf("nbr vertex   %d \n \n",_supportMesh->getNVertex());
+  bftc_printf("npoint  %d \n \n",n_dist_points);
 
   for(int i = 0 ;i < _supportMesh->getNVertex() ;i++){
 
-    bft::bft_printf("meshVertexCoords   %f   %f   %f  \n",
+    bftc_printf("meshVertexCoords   %f   %f   %f  \n",
                     meshVertexCoords[3 *i],
                     meshVertexCoords[3 *i+1],
                     meshVertexCoords[3 *i+2]);
@@ -1223,7 +1215,7 @@
 
       case 6 :
         
-        bft::bft_printf("\n **********Prisme n° %d********** \n",ielt);
+        bftc_printf("\n **********Prisme n° %d********** \n",ielt);
 
         nbr_face    = 5;
         
@@ -1272,7 +1264,7 @@
 
       case 8 :
         
-        bft::bft_printf("\n **********Hexaedre n° %d********** \n",ielt);
+        bftc_printf("\n **********Hexaedre n° %d********** \n",ielt);
 
         nbr_face    = 6;
         
@@ -1349,7 +1341,7 @@
       nbr_face       = face_index[ielt + 1] - face_index[ielt];
       ind_fac        = face_index[ielt];
 
-      bft::bft_printf("\n **********polyedre n° %d********** \n vert numb %d \n",ielt,nbr_som);
+      bftc_printf("\n **********polyedre n° %d********** \n vert numb %d \n",ielt,nbr_som);
 
     }
  
@@ -1360,7 +1352,7 @@
     for (int isom = 0 ; isom < nbr_som ; isom++){
       
       localIndVertex[ meshConnectivity[ meshConnectivityIndex[ ielt ] + isom ] - 1 ] = isom ;
-      bft::bft_printf("local   %d   %d \n",meshConnectivity[ meshConnectivityIndex[ ielt ] + isom ], isom);
+      bftc_printf("local   %d   %d \n",meshConnectivity[ meshConnectivityIndex[ ielt ] + isom ], isom);
 
     }
         
@@ -1411,7 +1403,7 @@
 
 
 
-      bft::bft_printf("coo som fac  %f %f %f \n",
+      bftc_printf("coo som fac  %f %f %f \n",
              coo_som_elt[ 3 * isom ],
              coo_som_elt[ 3 * isom + 1 ],
              coo_som_elt[ 3 * isom + 2]);
@@ -1422,7 +1414,7 @@
       s[ 3 * isom + 1 ] = coo_som_elt[ 3 * isom + 1 ] - coo_point_dist[ 1 ];
       s[ 3 * isom + 2 ] = coo_som_elt[ 3 * isom + 2 ] - coo_point_dist[ 2 ];
        
-      bft::bft_printf("s   %f  %f  %f \n",s[ 3 * isom ],s[ 3 * isom + 1 ],s[ 3 * isom + 2 ]);
+      bftc_printf("s   %f  %f  %f \n",s[ 3 * isom ],s[ 3 * isom + 1 ],s[ 3 * isom + 2 ]);
 
 
       dist[isom] = sqrt(  s[ 3 * isom ]    * s[ 3 * isom ] 
@@ -1517,11 +1509,11 @@
                            + ( ( s[3*i]   * s[3*j+1] - s[3*j]   * s[3*i+1] ) * s[3*k+2] ) );
         
         
-        bft::bft_printf("face %d %d %d   determinant  %f \n",i,j,k,det);
+        bftc_printf("face %d %d %d   determinant  %f \n",i,j,k,det);
         
         if(abs(det) < eps){
           
-          bft::bft_printf("*********is vertex or on edge********\n");
+          bftc_printf("*********is vertex or on edge********\n");
           
           double aireTri_ijk;
           double aireTri_ijv;
@@ -1674,7 +1666,6 @@
           
         }
 
-<<<<<<< HEAD
         
         for(int itri = 0; itri < n_triangles ; itri ++){ 
           for(int isom = 0; isom < nbr_som_fac_tr; isom++){
@@ -1789,7 +1780,7 @@
     }
     
     for(int isom = 0; isom<nbr_som;isom++)
-      bft::bft_printf("sommet   %f %f %f  coord bar final   %f \n",coo_som_elt[3*isom],coo_som_elt[3*isom+1],coo_som_elt[3*isom+2],distBarCoords[nDistBarCoords[ipoint] + isom]);
+      bftc_printf("sommet   %f %f %f  coord bar final   %f \n",coo_som_elt[3*isom],coo_som_elt[3*isom+1],coo_som_elt[3*isom+2],distBarCoords[nDistBarCoords[ipoint] + isom]);
     
     
     if( 1 == 1){
@@ -1807,25 +1798,14 @@
         
       }
 
-      bft::bft_printf("point distant n°%d| verification \n",ipoint);
+      bftc_printf("point distant n°%d| verification \n",ipoint);
 
       for(int i =0;i<3;i++)
-        bft::bft_printf("  %f       |    %f \n",coo_point_dist[i],test[i]);
+        bftc_printf("  %f       |    %f \n",coo_point_dist[i],test[i]);
       
     }
     
     if (0 == 1) {
-      bft::bft_printf("coord %i :", ipoint);
-      bft::bft_printf(" %12.5e %12.5e %12.5e", dist_coords[3 * ipoint], 
-                      dist_coords[3 * ipoint + 1], 
-                      dist_coords[3 * ipoint + 2] );
-      bft::bft_printf("\n");
-      
-      bft::bft_printf("coo b %i :", ipoint);
-=======
-    }
-   
-    if (1 == 1) {
       bftc_printf("coord %i :", ipoint);
       bftc_printf(" %12.5e %12.5e %12.5e", dist_coords[3 * ipoint], 
                       dist_coords[3 * ipoint + 1], 
@@ -1833,7 +1813,6 @@
       bftc_printf("\n");
       
       bftc_printf("coo b %i :", ipoint);
->>>>>>> a1ac9f63
       for (int isom = 0; isom < nbr_som; isom++) 
         bftc_printf(" %f", distBarCoords[nDistBarCoords[ipoint] + isom]);
       
