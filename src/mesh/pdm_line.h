#ifndef __PDM_LINE_H__
#define __PDM_LINE_H__

/*----------------------------------------------------------------------------
 * Standard C library headers
 *----------------------------------------------------------------------------*/


/*----------------------------------------------------------------------------
 *  Header for the current file
 *----------------------------------------------------------------------------*/

#include "pdm.h"

/*=============================================================================
 * Macro definitions
 *============================================================================*/

#ifdef __cplusplus
extern "C" {
#if 0
} /* Fake brace to force back Emacs auto-indentation back to column 0 */
#endif
#endif /* __cplusplus */

/*============================================================================
 * Type
 *============================================================================*/

/**
 * \enum PDM_line_status_t
 * \brief Polygon status type
 *
 */

typedef enum {

  PDM_LINE_INTERSECT_UNDEF   = -1,  /*!< No intersection */
  PDM_LINE_INTERSECT_NO      = 0,  /*!< No intersection */
  PDM_LINE_INTERSECT_YES     = 1,  /*!< Intersection */
  PDM_LINE_INTERSECT_ON_LINE = 2,  /*!< On line  */

} PDM_line_intersect_t;


/*=============================================================================
 * Static global variables
 *============================================================================*/

/*=============================================================================
 * Public function prototypes
 *============================================================================*/


/**
 * \brief Performs intersection of two finite lines
 *
 *  Performs the intersection of two lines. This function is more robust than
 *  PDM_line_intersection_mean_square.
 *
 * \param [in]  a1 Coordinates of the first line vertex of 'a'
 * \param [in]  a2 Coordinates of the second line vertex of 'a'
 * \param [in]  b1 Coordinates of the first line vertex of 'b'
 * \param [in]  b2 Coordinates of the second line vertex of 'b'
 * \param [out] u  Parameter of the intersection in line 'a' parametric coordinates
 * \param [out] v  Parameter of the intersection in line 'b' parametric coordinates
 *
 * \return      \ref PDM_TRUE or \ref PDM_FALSE
 *
 */

PDM_line_intersect_t
PDM_line_intersection
(
 const double a1[3],
 const double a2[3],
 const double b1[3],
 const double b2[3],
 double *u,
 double *v
 );


<<<<<<< HEAD
/**
 * \brief Performs intersection of two finite lines
 *
 *  Performs the intersection of two lines with mean square method
 *
 * \param [in]  a1 Coordinates of the first line vertex of 'a'
 * \param [in]  a2 Coordinates of the second line vertex of 'a'
 * \param [in]  b1 Coordinates of the first line vertex of 'b'
 * \param [in]  b2 Coordinates of the second line vertex of 'b'
 * \param [out] u  Parameter of the intersection in line 'a' parametric coordinates
 * \param [out] v  Parameter of the intersection in line 'b' parametric coordinates
 *
 * \return      \ref PDM_TRUE or \ref PDM_FALSE
 *
 */


PDM_line_intersect_t
PDM_line_intersection_mean_square
=======
PDM_line_intersect_t
PDM_line_intersection_old
>>>>>>> 410ae9ac
(
 const double a1[3],
 const double a2[3],
 const double b1[3],
 const double b2[3],
 double *u,
 double *v
 );

/**
 * \brief Computes point-line distance
 *
 * \param [in]  x             Point coordinates
 * \param [in]  a1            First line vertex coordinates
 * \param [in]  a2            Second line vertex coordinates
 * \param [out] t             Parameter of the intersection in line parametric coordinates
 * \param [out] closest_point Closest point
 *
 * \return   The square of the distance
 *
 */

double
PDM_line_distance
(
 const double x[3],
 const double p1[3],
 const double p2[3],
 double *t,
 double closestPoint[3]
 );







PDM_line_intersect_t
PDM_line_intersection_2d
(
 const double a1[2],
 const double a2[2],
 const double b1[2],
 const double b2[2],
 double *u,
 double *v
 );

double
PDM_line_distance_2d
(
 const double uv[2],
 const double p1[2],
 const double p2[2],
 double *t,
 double closest_point[2]
 );


/**
 * \brief Evaluates the position on an line segment
 *
 * \param [in]  x               Point coordinates to evaluate position
 * \param [in]  vtx_coord       Line segment vertices coordinates
 * \param [out] closest_point   Closest Point on Line segment or NULL
 * \param [out] min_dist2       Square of the distance
 * \param [out] weights         Vertices weights or NULL
 *
 * \return      -1 if the line segment is degenerate, 0 else
 *
 */

int PDM_line_evaluate_position
(
 const double  x[3],
 const double *vtx_coord,
 double       *closest_point,
 double       *dist2,
 double        weights[2]
 );


#ifdef __cplusplus
}
#endif /* __cplusplus */

#endif /* __PDM_SURF_MESH_H__ */<|MERGE_RESOLUTION|>--- conflicted
+++ resolved
@@ -53,9 +53,13 @@
 
 
 /**
- * \brief Performs intersection of two finite lines
+ * \brief Performs intersection of two finite 3D lines
  *
- *  Performs the intersection of two lines. This function is more robust than
+ *  An intersection is found if the projection of the two lines onto the plane
+ *  perpendicular to the cross product of the two lines intersect.
+ *  The parameters (u,v) are the parametric coordinates of the lines at the
+ *  position of closest approach
+ *  This function is more robust than
  *  PDM_line_intersection_mean_square.
  *
  * \param [in]  a1 Coordinates of the first line vertex of 'a'
@@ -81,7 +85,6 @@
  );
 
 
-<<<<<<< HEAD
 /**
  * \brief Performs intersection of two finite lines
  *
@@ -101,10 +104,6 @@
 
 PDM_line_intersect_t
 PDM_line_intersection_mean_square
-=======
-PDM_line_intersect_t
-PDM_line_intersection_old
->>>>>>> 410ae9ac
 (
  const double a1[3],
  const double a2[3],
@@ -136,11 +135,6 @@
  double *t,
  double closestPoint[3]
  );
-
-
-
-
-
 
 
 PDM_line_intersect_t
