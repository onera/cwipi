--- conflicted
+++ resolved
@@ -1160,7 +1160,6 @@
 
 
 
-<<<<<<< HEAD
 /**
  * \brief Reset cell center computation
  *
@@ -1177,7 +1176,7 @@
 const int               id_block,
 const int               i_part
 );
-=======
+
 void
 PDM_Mesh_nodal_ho_parent_node
 (
@@ -1199,7 +1198,6 @@
        int                  *elt_vtx_in,
        int                  *elt_vtx_out
  );
->>>>>>> a9137e1a
 
 #ifdef __cplusplus
 }
