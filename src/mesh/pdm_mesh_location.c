/*----------------------------------------------------------------------------
 * System headers
 *----------------------------------------------------------------------------*/

#include <assert.h>
#include <stdio.h>
#include <math.h>
#include <string.h>
#include <stdlib.h>
#include <unistd.h>

/*----------------------------------------------------------------------------
 * Local headers
 *----------------------------------------------------------------------------*/

#include "pdm_printf.h"
#include "pdm_error.h"
#include "pdm.h"
#include "pdm_priv.h"
#include "pdm_mpi.h"
#include "pdm_mesh_nodal.h"
#include "pdm_surf_mesh.h"
#include "pdm_dbbtree.h"
#include "pdm_part_to_block.h"
#include "pdm_block_to_part.h"
#include "pdm_part_to_part.h"
#include "pdm_mesh_location.h"
#include "pdm_mesh_location_priv.h"
#include "pdm_point_location.h"
#include "pdm_ho_location.h"
#include "pdm_array.h"
#include "pdm_distrib.h"
#include "pdm_doctree.h"
// #include "pdm_mpi_priv.h"

#include "pdm_binary_search.h"
#include "pdm_para_octree.h"
#include "pdm_gnum.h"
#include "pdm_sort.h"
#include "pdm_logging.h"
#include "pdm_writer.h"
#include "pdm_vtk.h"
#include "pdm_extract_part.h"
#include "pdm_part_mesh_nodal.h"
#include "pdm_gnum_location.h"
#include "pdm_order.h"
#include "pdm_unique.h"

#include "pdm_part_mesh_nodal_priv.h"
#include "pdm_mesh_nodal_priv.h"

/*----------------------------------------------------------------------------*/

#ifdef	__cplusplus
extern "C" {
#if 0
} /* Fake brace to force Emacs auto-indentation back to column 0 */
#endif
#endif

/*============================================================================
 * Macro definitions
 *============================================================================*/

//#define NTIMER_MESH_LOCATION 15

/*============================================================================
 * Type definitions
 *============================================================================*/

/**
 * \enum _ml_timer_step_t
 *
 */

typedef enum {

  BEGIN                                   = 0,
  BUILD_BOUNDING_BOXES                    = 1,
  STORE_CONNECTIVITY                      = 2,
  EXTRACT_ENTITIES_OF_INTEREST            = 3,
  SEARCH_CANDIDATES                       = 4,
  LOAD_BALANCING                          = 5,
  COMPUTE_ELEMENTARY_LOCATIONS            = 6,
  MERGE_LOCATION_DATA                     = 7,
  TRANSFER_TO_INITIAL_PARTITIONS          = 8,
  FINALIZE_TRANSFER_TO_INITIAL_PARTITIONS = 9,
  END                                     = 10

} _ml_timer_step_t;


struct _pdm_mpi_double_int_t {
  double val;
  int    rank;
};
typedef struct _pdm_mpi_double_int_t PDM_MPI_double_int_t;

/*============================================================================
 * Global variable
 *============================================================================*/

/*=============================================================================
 * Private function definitions
 *============================================================================*/


static
void
end_timer_and_log_from_dt(const char* msg, PDM_MPI_Comm comm, double delta_t){

  int n_rank;
  int i_rank;

  PDM_MPI_Comm_size(comm, &n_rank);
  PDM_MPI_Comm_rank(comm, &i_rank);

  PDM_MPI_double_int_t l_info;

  l_info.val  = delta_t;
  l_info.rank = i_rank;

  PDM_MPI_double_int_t g_max_info;
  PDM_MPI_double_int_t g_min_info;


  PDM_MPI_Allreduce (&l_info,
                     &g_max_info,
                     1,
                     PDM_MPI_DOUBLE_INT,
                     PDM_MPI_MAXLOC,
                     comm);

  PDM_MPI_Allreduce (&l_info,
                     &g_min_info,
                     1,
                     PDM_MPI_DOUBLE_INT,
                     PDM_MPI_MINLOC,
                     comm);

  log_trace("[%i] %s : duration min/max -> %12.5e [on rank = %i] %12.5e [on rank = %i] \n",
           n_rank, msg, g_min_info.val, g_min_info.rank, g_max_info.val, g_max_info.rank);
  if(i_rank == 0) {
    printf("[%i] %s : duration min/max -> %12.5e [on rank = %i] %12.5e [on rank = %i] \n",
           n_rank, msg, g_min_info.val, g_min_info.rank, g_max_info.val, g_max_info.rank);
  }
}


/**
 *
 * \brief Compute point location
 *
 * \param [in]   ml  Pointer to \ref PDM_mesh_location object
 *
 */

static void
_store_cell_vtx
(
  PDM_mesh_location_t  *ml
)
{

  int n_blocks = 0;
  int n_parts  = 0;
  int *blocks_id = NULL;

  if (ml->mesh_nodal != NULL) {
    n_blocks = PDM_Mesh_nodal_n_blocks_get (ml->mesh_nodal);
    n_parts  = PDM_Mesh_nodal_n_part_get (ml->mesh_nodal);
    blocks_id = PDM_Mesh_nodal_blocks_id_get (ml->mesh_nodal);
  }

  int **n_vtx_per_elt = malloc (sizeof(int *) * n_parts);

  for (int ipart = 0; ipart < n_parts; ipart++) {
    int n_elt = PDM_Mesh_nodal_n_cell_get (ml->mesh_nodal,
                                           ipart);

    n_vtx_per_elt[ipart] = malloc (sizeof(int) * n_elt);
    // ml->cell_vtx_idx[ipart] = malloc (sizeof(int) * (n_elt+1));
    // ml->cell_vtx_idx[ipart][0] = 0;
  }

  PDM_g_num_t n_g_cell = 0;
  for (int ipart = 0; ipart < n_parts; ipart++) {
    int n_elt = PDM_Mesh_nodal_n_cell_get (ml->mesh_nodal,
                                           ipart);
    int ielt = 0;
    for (int iblock = 0; iblock < n_blocks; iblock++) {
      int id_block = blocks_id[iblock];

      PDM_Mesh_nodal_elt_t t_elt = PDM_Mesh_nodal_block_type_get (ml->mesh_nodal,
                                                                  id_block);

      int *parent_num = PDM_Mesh_nodal_block_parent_num_get (ml->mesh_nodal,
                                                             id_block,
                                                             ipart);

      PDM_g_num_t *g_num = PDM_Mesh_nodal_g_num_get (ml->mesh_nodal,
                                                      id_block,
                                                      ipart);

      int n_elt_block = PDM_Mesh_nodal_block_n_elt_get (ml->mesh_nodal,
                                                        id_block,
                                                        ipart);

      for (int i = 0; i < n_elt_block; i++) {
        n_g_cell = PDM_MAX (n_g_cell, g_num[i]);
      }
      int n_vtx_elt = 0;
      switch (t_elt) {
      case PDM_MESH_NODAL_POINT:
        n_vtx_elt = 1;
        if (parent_num != NULL) {
          for (int i = 0; i < n_elt_block; i++) {
            n_vtx_per_elt[ipart][parent_num[i]] = n_vtx_elt;
          }
        }
        else {
          for (int i = 0; i < n_elt_block; i++) {
            n_vtx_per_elt[ipart][ielt++] = n_vtx_elt;
          }
        }
        break;
      case PDM_MESH_NODAL_BAR2:
        n_vtx_elt = 2;
        if (parent_num != NULL) {
          for (int i = 0; i < n_elt_block; i++) {
            n_vtx_per_elt[ipart][parent_num[i]] = n_vtx_elt;
          }
        }
        else {
          for (int i = 0; i < n_elt_block; i++) {
            n_vtx_per_elt[ipart][ielt++] = n_vtx_elt;
          }
        }
        break;
      case PDM_MESH_NODAL_TRIA3:
        n_vtx_elt = 3;
        if (parent_num != NULL) {
          for (int i = 0; i < n_elt_block; i++) {
            n_vtx_per_elt[ipart][parent_num[i]] = n_vtx_elt;
          }
        }
        else {
          for (int i = 0; i < n_elt_block; i++) {
            n_vtx_per_elt[ipart][ielt++] = n_vtx_elt;
          }
        }
        break;
      case PDM_MESH_NODAL_QUAD4:
      case PDM_MESH_NODAL_TETRA4:
        n_vtx_elt = 4;
        if (parent_num != NULL) {
          for (int i = 0; i < n_elt_block; i++) {
            n_vtx_per_elt[ipart][parent_num[i]] = n_vtx_elt;
          }
        }
        else {
          for (int i = 0; i < n_elt_block; i++) {
            n_vtx_per_elt[ipart][ielt++] = n_vtx_elt;
          }
        }
        break;
      case PDM_MESH_NODAL_PYRAMID5:
        n_vtx_elt = 5;
        if (parent_num != NULL) {
          for (int i = 0; i < n_elt_block; i++) {
            n_vtx_per_elt[ipart][parent_num[i]] = n_vtx_elt;
          }
        }
        else {
          for (int i = 0; i < n_elt_block; i++) {
            n_vtx_per_elt[ipart][ielt++] = n_vtx_elt;
          }
        }
        break;
      case PDM_MESH_NODAL_PRISM6:
        n_vtx_elt = 6;
        if (parent_num != NULL) {
          for (int i = 0; i < n_elt_block; i++) {
            n_vtx_per_elt[ipart][parent_num[i]] = n_vtx_elt;
          }
        }
        else {
          for (int i = 0; i < n_elt_block; i++) {
            n_vtx_per_elt[ipart][ielt++] = n_vtx_elt;
          }
        }
        break;
      case PDM_MESH_NODAL_HEXA8:
        n_vtx_elt = 8;
        if (parent_num != NULL) {
          for (int i = 0; i < n_elt_block; i++) {
            n_vtx_per_elt[ipart][parent_num[i]] = n_vtx_elt;
          }
        }
        else {
          for (int i = 0; i < n_elt_block; i++) {
            n_vtx_per_elt[ipart][ielt++] = n_vtx_elt;
          }
        }
        break;
      case PDM_MESH_NODAL_POLY_2D:
        {
          int *connec_idx;
          int *connec;
          PDM_Mesh_nodal_block_poly2d_get (ml->mesh_nodal,
                                           id_block,
                                           ipart,
                                          &connec_idx,
                                          &connec);
          if (parent_num != NULL) {
            for (int i = 0; i < n_elt_block; i++) {
              n_vtx_per_elt[ipart][parent_num[i]] = connec_idx[i+1] - connec_idx[i];
            }
          }
          else {
            for (int i = 0; i < n_elt_block; i++) {
              n_vtx_per_elt[ipart][ielt++] = connec_idx[i+1] - connec_idx[i];
            }
          }
          break;
        }
      case PDM_MESH_NODAL_POLY_3D:
        {
          int *connec_idx;
          int *connec;
          PDM_Mesh_nodal_block_poly3d_cell_vtx_connect_get (ml->mesh_nodal,
                                                            id_block,
                                                            ipart,
                                                            &connec_idx,
                                                            &connec);
          if (parent_num != NULL) {
            for (int i = 0; i < n_elt_block; i++) {
              n_vtx_per_elt[ipart][parent_num[i]] = connec_idx[i+1] - connec_idx[i];
            }
          }
          else {
            for (int i = 0; i < n_elt_block; i++) {
              n_vtx_per_elt[ipart][ielt++] = connec_idx[i+1] - connec_idx[i];
            }
          }
          break;
        }
      default :
        PDM_error(__FILE__, __LINE__, 0, "PDM_mesh_location error : Bad Element type\n");
      }
    }

    ml->cell_vtx_idx[ipart] = malloc (sizeof(int) * (n_elt+1));
    ml->cell_vtx_idx[ipart][0] = 0;
    for (int i = 0; i < n_elt; i++) {
      ml->cell_vtx_idx[ipart][i+1] = ml->cell_vtx_idx[ipart][i] + n_vtx_per_elt[ipart][i];
    }
    ml->cell_vtx[ipart] = malloc (sizeof(int) * ml->cell_vtx_idx[ipart][n_elt]);
  }

  PDM_g_num_t _n_g_cell = 0;
  PDM_MPI_Allreduce (&n_g_cell, &_n_g_cell, 1, PDM__PDM_MPI_G_NUM, PDM_MPI_MAX, ml->comm);
  n_g_cell = _n_g_cell;

  for (int ipart = 0; ipart < n_parts; ipart++) {
    int ielt = 0;
    for (int iblock = 0; iblock < n_blocks; iblock++) {
      int id_block = blocks_id[iblock];

      PDM_Mesh_nodal_elt_t t_elt = PDM_Mesh_nodal_block_type_get (ml->mesh_nodal,
                                                                  id_block);

      int *parent_num = PDM_Mesh_nodal_block_parent_num_get (ml->mesh_nodal,
                                                             id_block,
                                                             ipart);

      int n_elt_block = PDM_Mesh_nodal_block_n_elt_get (ml->mesh_nodal,
                                                        id_block,
                                                        ipart);

      int n_vtx_elt = 0;
      switch (t_elt) {
      case PDM_MESH_NODAL_POINT:
      case PDM_MESH_NODAL_BAR2:
      case PDM_MESH_NODAL_TRIA3:
      case PDM_MESH_NODAL_QUAD4:
      case PDM_MESH_NODAL_TETRA4:
      case PDM_MESH_NODAL_PYRAMID5:
      case PDM_MESH_NODAL_PRISM6:
      case PDM_MESH_NODAL_HEXA8: {
        int *connec;
        PDM_Mesh_nodal_block_std_get (ml->mesh_nodal,
                                      id_block,
                                      ipart,
                                      &connec);
        if (parent_num != NULL) {
          int idx2 = 0;
          for (int i = 0; i < n_elt_block; i++) {
            n_vtx_elt = n_vtx_per_elt[ipart][parent_num[i]];
            int idx = ml->cell_vtx_idx[ipart][parent_num[i]];
            for (int j = 0; j < n_vtx_elt; j++) {
              ml->cell_vtx[ipart][idx+j] = connec[idx2++];
            }
          }
        }
        else {
          int idx2 = 0;
          for (int i = 0; i < n_elt_block; i++) {
            n_vtx_elt = n_vtx_per_elt[ipart][ielt];
            int idx = ml->cell_vtx_idx[ipart][ielt++];
            for (int j = 0; j < n_vtx_elt; j++) {
              ml->cell_vtx[ipart][idx+j] = connec[idx2++];
            }
          }
        }
        break;
      }
      case PDM_MESH_NODAL_POLY_2D: {
        int *connec_idx;
        int *connec;
        PDM_Mesh_nodal_block_poly2d_get (ml->mesh_nodal,
                                         id_block,
                                         ipart,
                                        &connec_idx,
                                        &connec);
        if (parent_num != NULL) {
          for (int i = 0; i < n_elt_block; i++) {
            n_vtx_elt = n_vtx_per_elt[ipart][parent_num[i]];
            int idx = ml->cell_vtx_idx[ipart][parent_num[i]];
            int idx1 = connec_idx[i];
            for (int j = 0; j < n_vtx_elt; j++) {
              ml->cell_vtx[ipart][idx+j] = connec[idx1+j];
            }
          }
        }
        else {
          for (int i = 0; i < n_elt_block; i++) {
            n_vtx_elt = n_vtx_per_elt[ipart][ielt];
            int idx = ml->cell_vtx_idx[ipart][ielt++];
            int idx1 = connec_idx[i];
            for (int j = 0; j < n_vtx_elt; j++) {
              ml->cell_vtx[ipart][idx+j] = connec[idx1+j];
            }
          }
        }
        break;
      }
      case PDM_MESH_NODAL_POLY_3D:{
        int *connec_idx;
        int *connec;
        PDM_Mesh_nodal_block_poly3d_cell_vtx_connect_get (ml->mesh_nodal,
                                                          id_block,
                                                          ipart,
                                                          &connec_idx,
                                                          &connec);
        if (parent_num != NULL) {
          for (int i = 0; i < n_elt_block; i++) {
            n_vtx_elt = n_vtx_per_elt[ipart][parent_num[i]];
            int idx = ml->cell_vtx_idx[ipart][parent_num[i]];
            int idx1 = connec_idx[i];
            for (int j = 0; j < n_vtx_elt; j++) {
              ml->cell_vtx[ipart][idx+j] = connec[idx1+j];
            }
          }
        }
        else {
          for (int i = 0; i < n_elt_block; i++) {
            n_vtx_elt = n_vtx_per_elt[ipart][ielt];
            int idx = ml->cell_vtx_idx[ipart][ielt++];
            int idx1 = connec_idx[i];
            for (int j = 0; j < n_vtx_elt; j++) {
              ml->cell_vtx[ipart][idx+j] = connec[idx1+j];
            }
          }
        }
        break;
      }
      default :
        PDM_error(__FILE__, __LINE__, 0, "PDM_mesh_location error : Bad Element type\n");
      }
    }

    // int n_elt = PDM_Mesh_nodal_n_cell_get (ml->mesh_nodal,
    //                                        ipart);
    // PDM_log_trace_array_int(n_vtx_per_elt[ipart],
    //                         n_elt,
    //                         "n_vtx_per_elt : ");
    // PDM_log_trace_connectivity_int(ml->cell_vtx_idx[ipart],
    //                                ml->cell_vtx[ipart],
    //                                n_elt,
    //                                "ml->cell_vtx : ");
  }

  for (int ipart = 0; ipart < n_parts; ipart++) {
    free (n_vtx_per_elt[ipart]);
  }
  free (n_vtx_per_elt);
}



static void _pmesh_nodal_elmts_free
(
 PDM_part_mesh_nodal_elmts_t *pmne,
 int                          hack
 )
{
  if (hack) {
    for (int i = 0; i < pmne->n_section_std; i++) {
      free(pmne->sections_std[i]);
    }
    free(pmne->sections_id);
  }
  free(pmne->sections_std   );
  free(pmne->sections_poly2d);
  free(pmne->sections_poly3d);
  free(pmne->n_elmts);
  free(pmne);
}


/* Fonction provisoire, en attente de fusion mesh_nodal/part_mesh_nodal */
static PDM_part_mesh_nodal_elmts_t *
_mesh_nodal_to_pmesh_nodal_elmts
(
 PDM_Mesh_nodal_t *mesh_nodal,
 PDM_MPI_Comm     location_comm
)
{
  int i_rank;
  PDM_MPI_Comm_rank(location_comm, &i_rank);

  int n_rank;
  PDM_MPI_Comm_size(location_comm, &n_rank);

  PDM_part_mesh_nodal_elmts_t *pmne = NULL;

  int  n_block   = 0;
  int  n_part    = 0;
  int *blocks_id = NULL;

  int is_null = 1;

  if (mesh_nodal != NULL) {
    is_null   = 0;
    n_block   = PDM_Mesh_nodal_n_blocks_get (mesh_nodal);
    n_part    = PDM_Mesh_nodal_n_part_get   (mesh_nodal);
    blocks_id = PDM_Mesh_nodal_blocks_id_get(mesh_nodal);
  }


  /* Infer mesh dimension from mesh_nodal */
  int has_dim[4] = {0, 0, 0, 0};
  for (int iblock = 0; iblock < n_block; iblock++) {
    int id_block = blocks_id[iblock];

    PDM_Mesh_nodal_elt_t t_elt = PDM_Mesh_nodal_block_type_get(mesh_nodal,
                                                               id_block);

    int dim = PDM_Mesh_nodal_elt_dim_get(t_elt);
    has_dim[dim] = 1;
  }
  // PDM_log_trace_array_int(has_dim, 4, "has_dim : ");

  int mesh_dimension = 0;
  for (int i = 3; i >= 0; i--) {
    if (has_dim[i] != 0) {
      for (int j = 0; j < i; j++) {
        assert(has_dim[j] == 0);
      }

      mesh_dimension = i;
    }
  }


  int send_buf[3] = {is_null, n_block, mesh_dimension};
  int *recv_buf = malloc(sizeof(int) * 3 * n_rank);

  PDM_MPI_Allgather(send_buf, 3, PDM_MPI_INT, recv_buf, 3, PDM_MPI_INT, location_comm);


  // Find smallest rank with non-null mesh_nodal
  int master = -1;
  int n_null_rank = 0;
  int *i_null_rank = malloc(sizeof(int) * n_rank);
  for (int i = 0; i < n_rank; i++) {
    if (recv_buf[3*i] == 1) {
      i_null_rank[n_null_rank++] = i;
    }
    else if (master < 0) {
      master = i;
    }
  }

  assert(master >= 0);

  n_block        = recv_buf[3*master+1];
  int *block_type = malloc(sizeof(int) * n_block);
  mesh_dimension = recv_buf[3*master+2];
  free(recv_buf);

  if (i_rank == master) {

    for (int iblock = 0; iblock < n_block; iblock++) {
      int id_block = blocks_id[iblock];

      block_type[iblock] = (int) PDM_Mesh_nodal_block_type_get(mesh_nodal,
                                                               id_block);
    }


    for (int dest = 0; dest < n_null_rank; dest++) {
      PDM_MPI_Send(block_type, n_block, PDM_MPI_INT, i_null_rank[dest], 1, location_comm);
    }
  }
  else if (is_null) {
    PDM_MPI_Recv(block_type, n_block, PDM_MPI_INT, master, 1, location_comm);
  }
  free(i_null_rank);


  pmne = PDM_part_mesh_nodal_elmts_create(mesh_dimension,
                                          n_part,
                                          location_comm);

  pmne->n_section        = n_block;
  pmne->n_section_std    = 0;
  pmne->n_section_poly2d = 0;
  pmne->n_section_poly3d = 0;

  if (is_null) {
    pmne->sections_id = malloc(sizeof(int) * n_block);
    for (int i = 0; i < n_block; i++) {
      if (block_type[i] == PDM_MESH_NODAL_POLY_2D) {
        pmne->sections_id[i] = i + PDM_BLOCK_ID_BLOCK_POLY2D;
      }
      else if (block_type[i] == PDM_MESH_NODAL_POLY_3D) {
        pmne->sections_id[i] = i + PDM_BLOCK_ID_BLOCK_POLY3D;
      }
      else {
        pmne->sections_id[i] = i;
      }
    }
  }
  else {
    pmne->sections_id = blocks_id;
  }



  for (int iblock = 0; iblock < n_block; iblock++) {

    int id_block = pmne->sections_id[iblock];

    if (id_block < PDM_BLOCK_ID_BLOCK_POLY2D) {
      pmne->n_section_std++;
    }
    else if (id_block < PDM_BLOCK_ID_BLOCK_POLY3D) {
      id_block -= PDM_BLOCK_ID_BLOCK_POLY2D;
      pmne->n_section_poly2d++;
    }
    else {
      id_block -= PDM_BLOCK_ID_BLOCK_POLY3D;
      pmne->n_section_poly3d++;
    }

  }


  pmne->sections_std    = malloc(sizeof(PDM_Mesh_nodal_block_std_t    *) * pmne->n_section_std   );
  pmne->sections_poly2d = malloc(sizeof(PDM_Mesh_nodal_block_poly2d_t *) * pmne->n_section_poly2d);
  pmne->sections_poly3d = malloc(sizeof(PDM_Mesh_nodal_block_poly3d_t *) * pmne->n_section_poly3d);

  pmne->n_section_std    = 0;
  pmne->n_section_poly2d = 0;
  pmne->n_section_poly3d = 0;

  if (is_null) {

    // Add empty nodal blocks with appropriate types

    for (int isection = 0; isection < n_block; isection++) {
      PDM_Mesh_nodal_elt_t type = (PDM_Mesh_nodal_elt_t) block_type[isection];

      if (type == PDM_MESH_NODAL_POLY_2D) {
        pmne->sections_poly2d[pmne->n_section_poly2d++] = NULL;
      }
      else if (type == PDM_MESH_NODAL_POLY_3D) {
        pmne->sections_poly3d[pmne->n_section_poly3d++] = NULL;
      }
      else {
        pmne->sections_std[pmne->n_section_std++] = malloc(sizeof(PDM_Mesh_nodal_block_std_t));
        PDM_Mesh_nodal_block_std_t *block = pmne->sections_std[pmne->n_section_std-1];
        block->t_elt = type;
      }

    }


    for (int i = 0; i < n_part; i++) {
      pmne->n_elmts[i] = 0;
    }
  }

  else {

    for (int iblock = 0; iblock < n_block; iblock++) {

      int id_block = blocks_id[iblock];

      if (id_block < PDM_BLOCK_ID_BLOCK_POLY2D) {
        pmne->sections_std[pmne->n_section_std++] = mesh_nodal->blocks_std[id_block];
      }
      else if (id_block < PDM_BLOCK_ID_BLOCK_POLY3D) {
        id_block -= PDM_BLOCK_ID_BLOCK_POLY2D;
        pmne->sections_poly2d[pmne->n_section_poly2d++] = mesh_nodal->blocks_poly2d[id_block];
      }
      else {
        id_block -= PDM_BLOCK_ID_BLOCK_POLY3D;
        pmne->sections_poly3d[pmne->n_section_poly3d++] = mesh_nodal->blocks_poly3d[id_block];
      }

    }

    for (int i = 0; i < n_part; i++) {
      pmne->n_elmts[i] = PDM_Mesh_nodal_n_cell_get(mesh_nodal,
                                                   i);
    }
  }

  free(block_type);


  return pmne;
}



/**
 * NOTES:
 * - _points_in_element_t : separate point clouds?
 * - origin frame for elements (one per cloud?)
 *   -> _store_cell_vtx_selected (one per cloud for PDM_mesh_location_cell_vertex_get?)
 */

 static void
_dump_point_cloud
(
 const char     *name,
 PDM_MPI_Comm    comm,
 int             n_part,
 int            *pn_pts,
 double        **ppts_coord,
 PDM_g_num_t   **ppts_ln_to_gn,
 const int       n_field,
 const char    **field_name,
 double       ***field_value
 )
{
  int i_rank;
  PDM_MPI_Comm_rank(comm, &i_rank);

  PDM_g_num_t **g_num = ppts_ln_to_gn;

  if (1) {
    PDM_gen_gnum_t *gen_gnum = PDM_gnum_create(3,
                                               n_part,
                                               PDM_FALSE,
                                               1.,
                                               comm,
                                               PDM_OWNERSHIP_USER);

    for (int ipart = 0; ipart < n_part; ipart++) {
      PDM_gnum_set_from_parents(gen_gnum,
                                ipart,
                                pn_pts[ipart],
                                ppts_ln_to_gn[ipart]);
    }

    PDM_gnum_compute(gen_gnum);

    g_num = malloc(sizeof(PDM_g_num_t *) * n_part);
    for (int ipart = 0; ipart < n_part; ipart++) {
      g_num[ipart] = PDM_gnum_get(gen_gnum,
                                  ipart);
    }

    PDM_gnum_free(gen_gnum);
  }

  PDM_writer_t *wrt = PDM_writer_create("Ensight",
                                        PDM_WRITER_FMT_BIN,
                                        PDM_WRITER_TOPO_CST,
                                        PDM_WRITER_OFF,
                                        name,
                                        name,
                                        comm,
                                        PDM_IO_KIND_MPI_SIMPLE,
                                        1.,
                                        NULL);

  int id_geom = PDM_writer_geom_create(wrt,
                                       name,
                                       n_part);

  int id_var_num_part = PDM_writer_var_create(wrt,
                                              PDM_WRITER_OFF,
                                              PDM_WRITER_VAR_SCALAR,
                                              PDM_WRITER_VAR_ELEMENTS,
                                              "num_part");

  int id_var[n_field];
  for (int i = 0; i < n_field; i++) {
    id_var[i] = PDM_writer_var_create(wrt,
                                      PDM_WRITER_OFF,
                                      PDM_WRITER_VAR_SCALAR,
                                      PDM_WRITER_VAR_ELEMENTS,
                                      field_name[i]);
  }

  PDM_writer_step_beg(wrt, 0.);

  int id_block = PDM_writer_geom_bloc_add(wrt,
                                          id_geom,
                                          PDM_WRITER_POINT,
                                          PDM_OWNERSHIP_USER);

  PDM_real_t **val_num_part = malloc(sizeof(PDM_real_t  *) * n_part);
  int **connec = malloc(sizeof(int *) * n_part);

  for (int ipart = 0; ipart < n_part; ipart++) {
    // PDM_log_trace_array_long(ppts_ln_to_gn[ipart],
    //                          pn_pts[ipart],
    //                          "ppts_ln_to_gn[ipart] : ");

    PDM_writer_geom_coord_set(wrt,
                              id_geom,
                              ipart,
                              pn_pts[ipart],
                              ppts_coord[ipart],
                              g_num[ipart],
                              PDM_OWNERSHIP_USER);

    connec[ipart] = malloc(sizeof(int) * pn_pts[ipart]);
    for (int i = 0; i < pn_pts[ipart]; i++) {
      connec[ipart][i] = i+1;
    }
    PDM_writer_geom_bloc_std_set(wrt,
                                 id_geom,
                                 id_block,
                                 ipart,
                                 pn_pts[ipart],
                                 connec[ipart],
                                 g_num[ipart]);

    val_num_part[ipart] = malloc(sizeof(PDM_real_t) * pn_pts[ipart]);
    for (int i = 0; i < pn_pts[ipart]; i++) {
      val_num_part[ipart][i] = n_part*i_rank + ipart;
    }

    PDM_writer_var_set(wrt,
                       id_var_num_part,
                       id_geom,
                       ipart,
                       val_num_part[ipart]);

    for (int i = 0; i < n_field; i++) {
      PDM_writer_var_set(wrt,
                         id_var[i],
                         id_geom,
                         ipart,
                         field_value[i][ipart]);
    }
  }

  PDM_writer_geom_write(wrt,
                        id_geom);

  PDM_writer_var_write(wrt,
                       id_var_num_part);
  PDM_writer_var_free(wrt,
                      id_var_num_part);

  for (int i = 0; i < n_field; i++) {
    PDM_writer_var_write(wrt,
                         id_var[i]);
    PDM_writer_var_free(wrt,
                        id_var[i]);
  }

  for (int ipart = 0; ipart < n_part; ipart++) {
    free(val_num_part[ipart]);
    free(connec[ipart]);
    if (g_num != ppts_ln_to_gn) {
      free(g_num[ipart]);
    }
  }
  free(val_num_part);
  free(connec);
  if (g_num != ppts_ln_to_gn) {
    free(g_num);
  }

  PDM_writer_step_end(wrt);

  PDM_writer_free(wrt);
}



static void
_dump_pmne
(
      PDM_MPI_Comm                  comm,
const char                         *prefix,
      PDM_part_mesh_nodal_elmts_t  *pmne,
const int                           n_part,
      PDM_g_num_t                 **pelt_ln_to_gn,
      int                          *pn_vtx,
      double                      **pvtx_coord
 )
{
  int i_rank;
  PDM_MPI_Comm_rank(comm, &i_rank);

  char filename[999];

  int  n_section   = PDM_part_mesh_nodal_elmts_n_section_get  (pmne);
  int *sections_id = PDM_part_mesh_nodal_elmts_sections_id_get(pmne);

  for (int ipart = 0; ipart < n_part; ipart++) {

    for (int isection = 0; isection < n_section; isection++) {

      sprintf(filename, "%s_part_%d_section_%d_%3.3d.vtk",
              prefix, ipart, isection, i_rank);

      int id_section = sections_id[isection];
      PDM_Mesh_nodal_elt_t t_elt = PDM_part_mesh_nodal_elmts_block_type_get(pmne,
                                                                             id_section);

      int n_elt = PDM_part_mesh_nodal_elmts_block_n_elt_get(pmne,
                                                             id_section,
                                                             ipart);

      int *parent_num = PDM_part_mesh_nodal_elmts_parent_num_get(pmne,
                                                                 id_section,
                                                                 ipart);

      // if (parent_num != NULL) {
      //   log_trace("section %d (type %d), ", isection, t_elt);
      //   PDM_log_trace_array_int(parent_num, n_elt, "parent_num : ");
      // }


      PDM_g_num_t *gnum = malloc(sizeof(PDM_g_num_t) * n_elt);
      for (int i = 0; i < n_elt; i++) {
        int icell = i;
        if (parent_num != NULL) {
          icell = parent_num[i];
        }
        gnum[i] = pelt_ln_to_gn[ipart][icell];
      }


      if (t_elt == PDM_MESH_NODAL_POLY_2D) {

        int *connec_idx;
        int *connec;
        PDM_part_mesh_nodal_elmts_block_poly2d_get(pmne,
                                                   id_section,
                                                   ipart,
                                                   &connec_idx,
                                                   &connec);

        PDM_vtk_write_polydata(filename,
                               pn_vtx[ipart],
                               pvtx_coord[ipart],
                               NULL,
                               n_elt,
                               connec_idx,
                               connec,
                               gnum,
                               NULL);

      }

      else if (t_elt == PDM_MESH_NODAL_POLY_3D) {

        int  n_face;
        int *face_vtx_idx;
        int *face_vtx;
        int *cell_face_idx;
        int *cell_face;
        PDM_g_num_t *face_ln_to_gn    = NULL;
        int         *_parent_num      = NULL;
        PDM_g_num_t *elt_ln_to_gn     = NULL;
        PDM_g_num_t *parent_elt_g_num = NULL;
        PDM_part_mesh_nodal_elmts_block_poly3d_get(pmne,
                                                   id_section,
                                                   ipart,
                                                   &n_face,
                                                   &face_ln_to_gn,
                                                   &face_vtx_idx,
                                                   &face_vtx,
                                                   &elt_ln_to_gn,
                                                   &cell_face_idx,
                                                   &cell_face,
                                                   &_parent_num,
                                                   &parent_elt_g_num);

        // PDM_log_trace_connectivity_int(cell_face_idx,
        //                                cell_face,
        //                                n_elt,
        //                                "cell_face : ");

        PDM_vtk_write_polydata(filename,
                               pn_vtx[ipart],
                               pvtx_coord[ipart],
                               NULL,
                               n_face,
                               face_vtx_idx,
                               face_vtx,
                               face_ln_to_gn,
                               NULL);

      }

      else {
        int         *elmt_vtx                 = NULL;
        int         *_parent_num              = NULL;
        PDM_g_num_t *numabs                   = NULL;
        PDM_g_num_t *parent_entitity_ln_to_gn = NULL;
        PDM_part_mesh_nodal_elmts_block_std_get(pmne,
                                                id_section,
                                                ipart,
                                                &elmt_vtx,
                                                &numabs,
                                                &_parent_num,
                                                &parent_entitity_ln_to_gn);

        const char *field_name[] = {"parent_num"};
        PDM_vtk_write_std_elements(filename,
                                   pn_vtx[ipart],
                                   pvtx_coord[ipart],
                                   NULL,
                                   t_elt,
                                   n_elt,
                                   elmt_vtx,
                                   gnum,
                                   0,
                                   field_name,
                    (const int **) &parent_num);
      }

      free(gnum);
    }
  }
}



/*============================================================================
 * Public function definitions
 *============================================================================*/


/**
 *
 * \brief Create a structure to compute the location of point clouds inta a mesh
 *
 * \param [in]   mesh_nature    Nature of the mesh
 * \param [in]   n_point_cloud  Number of point cloud
 * \param [in]   comm           MPI communicator
 * \param [in]   owner          OwnerShip
 *
 * \return     Pointer to \ref PDM_mesh_location object
 *
 */

PDM_mesh_location_t*
PDM_mesh_location_create
(
 const PDM_mesh_nature_t mesh_nature,
 const int               n_point_cloud,
 const PDM_MPI_Comm      comm,
 const PDM_ownership_t   owner
)
{

  PDM_mesh_location_t *ml = (PDM_mesh_location_t *) malloc(sizeof(PDM_mesh_location_t));

  ml->n_point_cloud = n_point_cloud;
  ml->comm = comm;
  ml->mesh_nature = mesh_nature;

  ml->shared_nodal = 0;
  ml->mesh_nodal   = NULL;
  ml->_mesh_nodal  = NULL;

  ml->use_user_extract = 0;
  ml->is_elmt_select_by_user = NULL;

  ml->point_clouds =
    (_point_cloud_t*) malloc (sizeof(_point_cloud_t) * n_point_cloud);

  ml->ptp = malloc(sizeof(PDM_part_to_part_t *) * n_point_cloud);

  ml->ptp_ownership = malloc(sizeof(PDM_ownership_t) * n_point_cloud);

  for (int i = 0; i <  n_point_cloud; i++) {
    ml->point_clouds[i].n_part = -1;
    ml->point_clouds[i].n_points = NULL;
    ml->point_clouds[i].coords = NULL;
    ml->point_clouds[i].gnum = NULL;
    ml->point_clouds[i].location = NULL;
    ml->point_clouds[i].uvw = NULL;
    ml->point_clouds[i].weights = NULL;
    ml->point_clouds[i].weights_idx = NULL;
    ml->point_clouds[i].projected_coords = NULL;
    ml->point_clouds[i].n_located = NULL;
    ml->point_clouds[i].n_un_located = NULL;
    ml->point_clouds[i].located = NULL;
    ml->point_clouds[i].un_located = NULL;

    ml->ptp[i] = NULL;
    ml->ptp_ownership[i] = PDM_OWNERSHIP_KEEP;
  }

  ml->points_in_elements = NULL;

  ml->reverse_result = 0;
  ml->tolerance = 0.;

  ml->method = PDM_MESH_LOCATION_OCTREE;
  // ml->method = PDM_MESH_LOCATION_DBBTREE;

  ml->timer = PDM_timer_create ();

  for (int i = 0; i < NTIMER_MESH_LOCATION; i++) {
    ml->times_elapsed[i] = 0.;
    ml->times_cpu[i]     = 0.;
    ml->times_cpu_u[i]   = 0.;
    ml->times_cpu_s[i]   = 0.;
  }

  ml->owner = owner;

  ml->tag_unlocated_get = 0;
  ml->tag_located_get = 0;
  ml->tag_point_location_get = 0;
  ml->tag_points_in_elt_get = 0;
  ml->tag_cell_vtx_get = 0;

  return ml;

}



/**
 *
 * \brief Get the number of located points
 *
 * \param [in]   id              Pointer to \ref PDM_mesh_location object
 * \param [in]   i_point_cloud   Index of point cloud
 * \param [in]   i_part          Index of partition
 *
 * \return     The number of located points
 *
 */

int
PDM_mesh_location_n_located_get
(
       PDM_mesh_location_t *ml,
 const int                  i_point_cloud,
 const int                  i_part
)
{

  assert (ml->point_clouds != NULL);
  assert (i_point_cloud < ml->n_point_cloud);

  _point_cloud_t *pcloud = ml->point_clouds + i_point_cloud;

  assert (i_part < pcloud->n_part);
  return pcloud->n_located[i_part];
}


/**
 *
 * \brief Get the number of unlocated points
 *
 * \param [in]   id              Pointer to \ref PDM_mesh_location object
 * \param [in]   i_point_cloud   Index of point cloud
 * \param [in]   i_part          Index of partition
 *
 * \return     The number of unlocated points
 *
 */
int
PDM_mesh_location_n_unlocated_get
(
       PDM_mesh_location_t *ml,
 const int                  i_point_cloud,
 const int                  i_part
)
{

  assert (ml->point_clouds != NULL);
  assert (i_point_cloud < ml->n_point_cloud);

  _point_cloud_t *pcloud = ml->point_clouds + i_point_cloud;

  assert (i_part < pcloud->n_part);
  return pcloud->n_un_located[i_part];
}


/**
 *
 * \brief Get the list of unlocated points
 *
 * \param [in]   id              Pointer to \ref PDM_mesh_location object
 * \param [in]   i_point_cloud   Index of point cloud
 * \param [in]   i_part          Index of partition
 *
 * \return     The list of unlocated points
 *
 */
int *
PDM_mesh_location_unlocated_get
(
       PDM_mesh_location_t *ml,
 const int                  i_point_cloud,
 const int                  i_part
)
{

  assert (ml->point_clouds != NULL);
  assert (i_point_cloud < ml->n_point_cloud);

  _point_cloud_t *pcloud = ml->point_clouds + i_point_cloud;

  assert (i_part < pcloud->n_part);
  ml->tag_unlocated_get = 1;
  return pcloud->un_located[i_part];
}


/**
 *
 * \brief Get the list of located points
 *
 * \param [in]   id              Pointer to \ref PDM_mesh_location object
 * \param [in]   i_point_cloud   Index of point cloud
 * \param [in]   i_part          Index of partition
 *
 * \return     The list of located points
 *
 */
int *
PDM_mesh_location_located_get
(
       PDM_mesh_location_t *ml,
 const int                  i_point_cloud,
 const int                  i_part
)
{

  assert (ml->point_clouds != NULL);
  assert (i_point_cloud < ml->n_point_cloud);

  _point_cloud_t *pcloud = ml->point_clouds + i_point_cloud;

  assert (i_part < pcloud->n_part);
  ml->tag_located_get = 1;
  return pcloud->located[i_part];
}

/**
 *
 * \brief Set the number of partitions of a point cloud
 *
 * \param [in]   id              Pointer to \ref PDM_mesh_location object
 * \param [in]   i_point_cloud   Index of point cloud
 * \param [in]   n_part          Number of partitions
 *
 */

void
PDM_mesh_location_n_part_cloud_set
(
       PDM_mesh_location_t *ml,
 const int                  i_point_cloud,
 const int                  n_part
)
{

  ml->point_clouds[i_point_cloud].n_part = n_part;
  ml->point_clouds[i_point_cloud].n_points =
    realloc(ml->point_clouds[i_point_cloud].n_points, n_part * sizeof(int));
  ml->point_clouds[i_point_cloud].coords =
    realloc(ml->point_clouds[i_point_cloud].coords,
            n_part * sizeof(double *));
  ml->point_clouds[i_point_cloud].gnum =
    realloc(ml->point_clouds[i_point_cloud].gnum,
            n_part * sizeof(PDM_g_num_t *));

  for (int i = 0; i < n_part; i++) {
    ml->point_clouds[i_point_cloud].n_points[i] = -1;
    ml->point_clouds[i_point_cloud].coords[i] = NULL;
    ml->point_clouds[i_point_cloud].gnum[i] = NULL;
  }

}


/**
 *
 * \brief Set a point cloud
 *
 * \param [in]   id              Pointer to \ref PDM_mesh_location object
 * \param [in]   i_point_cloud   Index of point cloud
 * \param [in]   i_part          Index of partition
 * \param [in]   n_points        Number of points
 * \param [in]   coords          Point coordinates
 * \param [in]   gnum            Point global number
 *
 */
void
PDM_mesh_location_cloud_set
(
       PDM_mesh_location_t *ml,
 const int                  i_point_cloud,
 const int                  i_part,
 const int                  n_points,
       double              *coords,
       PDM_g_num_t         *gnum
)
{

  ml->point_clouds[i_point_cloud].n_points[i_part] = n_points;
  ml->point_clouds[i_point_cloud].coords[i_part] = coords;
  ml->point_clouds[i_point_cloud].gnum[i_part] = gnum;

}


/**
 *
 * \brief Get a point cloud
 *
 * \param [in]   id              Pointer to \ref PDM_mesh_location object
 * \param [in]   i_point_cloud   Index of point cloud
 * \param [in]   i_part          Index of partition
 * \param [out]  n_points        Number of points
 * \param [out]  coords          Point coordinates
 * \param [out]  gnum            Point global number
 *
 */
void
PDM_mesh_location_cloud_get
(
       PDM_mesh_location_t  *ml,
 const int                   i_point_cloud,
 const int                   i_part,
       int                  *n_points,
       double              **coords,
       PDM_g_num_t         **gnum
)
{

  assert (ml->point_clouds != NULL);
  assert (i_point_cloud < ml->n_point_cloud);

  _point_cloud_t *pcloud = ml->point_clouds + i_point_cloud;

  assert (i_part < pcloud->n_part);

  *n_points        = pcloud->n_points[i_part];
  *coords          = pcloud->coords[i_part];
  *gnum            = pcloud->gnum[i_part];
}



/**
 *
 * \brief Set the mesh nodal
 *
 * \param [in]   id             Pointer to \ref PDM_mesh_location object
 * \param [in]   mesh_nodal  Mesh nodal Pointer to \ref PDM_mesh_location object
 *
 */

void
PDM_mesh_location_shared_nodal_mesh_set
(
 PDM_mesh_location_t *ml,
 PDM_Mesh_nodal_t    *mesh_nodal
)
{
  ml->mesh_nodal = mesh_nodal;
  ml->shared_nodal = 1;

  int n_part = 0;
  if (mesh_nodal != NULL) {
    n_part = PDM_Mesh_nodal_n_part_get(mesh_nodal);
  }

  ml->cell_vtx_idx = malloc(sizeof(PDM_l_num_t *) * n_part);
  ml->cell_vtx     = malloc(sizeof(PDM_l_num_t *) * n_part);

  for(int i_part = 0; i_part < n_part; ++i_part) {
    ml->cell_vtx_idx[i_part] = NULL;
    ml->cell_vtx    [i_part] = NULL;
  }

}


/**
 *
 * \brief Set global data of a mesh
 *
 * \param [in]   id             Pointer to \ref PDM_mesh_location object
 * \param [in]   n_part         Number of partition
 *
 */

void
PDM_mesh_location_mesh_global_data_set
(
       PDM_mesh_location_t *ml,
 const int                  n_part
)
{

  assert (ml->shared_nodal == 0);

  if (ml->shared_nodal == 0) {
    if(ml->mesh_nodal != NULL) {
      PDM_Mesh_nodal_free (ml->mesh_nodal);
    }
    ml->mesh_nodal = PDM_Mesh_nodal_create (n_part, ml->comm);
  }

  if(ml->shared_nodal == 0) {
    ml->face_vtx_n   = malloc(sizeof(PDM_l_num_t *) * n_part);
    ml->cell_face_n  = malloc(sizeof(PDM_l_num_t *) * n_part);
  }

  ml->cell_vtx_idx = malloc(sizeof(PDM_l_num_t *) * n_part);
  ml->cell_vtx     = malloc(sizeof(PDM_l_num_t *) * n_part);

  for(int i_part = 0; i_part < n_part; ++i_part) {
    if(ml->shared_nodal == 0) {
      ml->face_vtx_n  [i_part] = NULL;
      ml->cell_face_n [i_part] = NULL;
    }
    ml->cell_vtx_idx[i_part] = NULL;
    ml->cell_vtx    [i_part] = NULL;
  }

  ml->is_elmt_select_by_user = malloc(sizeof(int *) * n_part);

  for(int i_part = 0; i_part < n_part; ++i_part) {
    ml->is_elmt_select_by_user[i_part] = NULL;
  }

}


/**
 *
 * \brief Set a part of a mesh
 *
 * \param [in]   id            Pointer to \ref PDM_mesh_location object
 * \param [in]   i_part        Partition to define
 * \param [in]   n_cell        Number of cells
 * \param [in]   cell_face_idx Index in the cell -> face connectivity
 * \param [in]   cell_face     cell -> face connectivity
 * \param [in]   cell_ln_to_gn Local cell numbering to global cel numbering
 * \param [in]   n_face        Number of faces
 * \param [in]   face_vtx_idx  Index in the face -> vertex connectivity
 * \param [in]   face_vtx      face -> vertex connectivity
 * \param [in]   face_ln_to_gn Local face numbering to global face numbering
 * \param [in]   n_vtx         Number of vertices
 * \param [in]   coords        Coordinates
 * \param [in]   vtx_ln_to_gn  Local vertex numbering to global vertex numbering
 *
 */
void
PDM_mesh_location_part_set
(
       PDM_mesh_location_t *ml,
 const int                  i_part,
 const int                  n_cell,
 const int                 *cell_face_idx,
 const int                 *cell_face,
 const PDM_g_num_t         *cell_ln_to_gn,
 const int                  n_face,
 const int                 *face_vtx_idx,
 const int                 *face_vtx,
 const PDM_g_num_t         *face_ln_to_gn,
 const int                  n_vtx,
 const double              *coords,
 const PDM_g_num_t         *vtx_ln_to_gn
)
{

  PDM_UNUSED(face_ln_to_gn);

  /*
   * Creation de mesh nodal
   */

  PDM_Mesh_nodal_coord_set (ml->mesh_nodal,
                            i_part,
                            n_vtx,
                            coords,
                            vtx_ln_to_gn,
                            PDM_OWNERSHIP_USER);



  ml->face_vtx_n[i_part]  = malloc (sizeof(PDM_l_num_t) * n_face);
  ml->cell_face_n[i_part] = malloc (sizeof(PDM_l_num_t) * n_cell);

  for (int i = 0; i < n_face; i++) {
    ml->face_vtx_n[i_part][i] = face_vtx_idx[i+1] - face_vtx_idx[i];
  }

  for (int i = 0; i < n_cell; i++) {
    ml->cell_face_n[i_part][i] = cell_face_idx[i+1] - cell_face_idx[i];
  }

  PDM_Mesh_nodal_cell3d_cellface_add(ml->mesh_nodal,
                                     i_part,
                                     n_cell,
                                     n_face,
                                     face_vtx_idx,
                                     ml->face_vtx_n[i_part],
                                     face_vtx,
                                     face_ln_to_gn,
                                     cell_face_idx,
                                     ml->cell_face_n[i_part],
                                     cell_face,
                                     cell_ln_to_gn,
                                     PDM_OWNERSHIP_KEEP);
}

/**
 *
 * \brief Set a part of a mesh
 *
 * \param [in]   id                     Pointer to \ref PDM_mesh_location object
 * \param [in]   i_part                 Partition to define
 * \param [in]   n_cell                 Number of cells
 * \param [in]   is_elmt_select_by_user Flag to determine if user want or no to extract current cell
 *
 */
void
PDM_mesh_location_user_extract_set
(
       PDM_mesh_location_t *ml,
 const int                  i_part,
 const int                 *is_elmt_select_by_user
)
{
  ml->is_elmt_select_by_user[i_part] = (int *) is_elmt_select_by_user;
}

/**
 *
 * \brief Set a part of a mesh (2d version)
 *
 * \param [in]   id            Pointer to \ref PDM_mesh_location object
 * \param [in]   i_part        Partition to define
 * \param [in]   n_cell        Number of cells
 * \param [in]   cell_edge_idx Index in the cell -> edge connectivity
 * \param [in]   cell_edge     cell -> edge connectivity
 * \param [in]   cell_ln_to_gn Local cell numbering to global cel numbering
 * \param [in]   n_edge        Number of edges
 * \param [in]   edge_vtx_idx  Index in the edge -> vertex connectivity
 * \param [in]   edge_vtx      edge -> vertex connectivity
 * \param [in]   edge_ln_to_gn Local edge numbering to global edge numbering
 * \param [in]   n_vtx         Number of vertices
 * \param [in]   coords        Coordinates
 * \param [in]   vtx_ln_to_gn  Local vertex numbering to global vertex numbering
 *
 */

void
PDM_mesh_location_part_set_2d
(
       PDM_mesh_location_t *ml,
 const int                  i_part,
 const int                  n_cell,
 const int                 *cell_edge_idx,
 const int                 *cell_edge,
 const PDM_g_num_t         *cell_ln_to_gn,
 const int                  n_edge,
 const int                 *edge_vtx_idx,
 const int                 *edge_vtx,
 const PDM_g_num_t         *edge_ln_to_gn,
 const int                  n_vtx,
 const double              *coords,
 const PDM_g_num_t         *vtx_ln_to_gn
)
{

  PDM_UNUSED (edge_ln_to_gn);

  /*
   * Creation de mesh nodal
   */

  PDM_Mesh_nodal_coord_set (ml->mesh_nodal,
                            i_part,
                            n_vtx,
                            coords,
                            vtx_ln_to_gn,
                            PDM_OWNERSHIP_USER);

  ml->face_vtx_n[i_part]  = malloc (sizeof(PDM_l_num_t) * n_edge);
  ml->cell_face_n[i_part] = malloc (sizeof(PDM_l_num_t) * n_cell);

  PDM_l_num_t *edge_vtx_nb  = ml->face_vtx_n[i_part];
  PDM_l_num_t *cell_edge_nb = ml->cell_face_n[i_part];

  for (int i = 0; i < n_edge; i++) {
    edge_vtx_nb[i] = edge_vtx_idx[i+1] - edge_vtx_idx[i];
  }

  for (int i = 0; i < n_cell; i++) {
    cell_edge_nb[i] = cell_edge_idx[i+1] - cell_edge_idx[i];
  }


  PDM_Mesh_nodal_cell2d_celledge_add (ml->mesh_nodal,
                                      i_part,
                                      n_cell,
                                      n_edge,
                                      edge_vtx_idx,
                                      edge_vtx_nb,
                                      edge_vtx,
                                      cell_edge_idx,
                                      cell_edge_nb,
                                      cell_edge,
                                      cell_ln_to_gn,
                                      PDM_OWNERSHIP_KEEP);
}





/**
 *
 * \brief Set the tolerance for bounding boxes
 *
 * \param [in]   id              Pointer to \ref PDM_mesh_location object
 * \param [in]   tol             Tolerance
 *
 */
void
PDM_mesh_location_tolerance_set
(
       PDM_mesh_location_t *ml,
 const double               tol
)
{

  ml->tolerance = tol;
}


/**
 *
 * \brief Set the method for computing location
 *
 * \param [in]   id              Pointer to \ref PDM_mesh_location object
 * \param [in]   method          Method
 *
 */
void
PDM_mesh_location_method_set
(
       PDM_mesh_location_t        *ml,
 const PDM_mesh_location_method_t  method
)
{

  ml->method = method;
}


/**
 *
 * \brief Get point location
 *
 * \param [in]   id                    Pointer to \ref PDM_mesh_location object
 * \param [in]   i_point_cloud         Current cloud
 * \param [in]   i_part                Index of partition of the cloud
 * \param [out]  n_points              Number of points in point cloud
 * \param [out]  coord                 Coordinates of points in point cloud
 * \param [out]  location              The global number of the closest element if the point is located,
 *                                     -1 otherwise
 *
 */

void
PDM_mesh_location_point_location_get
(
       PDM_mesh_location_t  *ml,
 const int                   i_point_cloud,
 const int                   i_part,
       PDM_g_num_t         **location,
       double              **dist2,
       double              **projected_coord
)
{

  assert (ml->point_clouds != NULL);
  assert (i_point_cloud < ml->n_point_cloud);

  _point_cloud_t *pcloud = ml->point_clouds + i_point_cloud;

  assert (i_part < pcloud->n_part);

  *location        = pcloud->location[i_part];
  // TODO :Leak in python
  // *weights_idx     = pcloud->weights_idx[i_part];
  // *weights         = pcloud->weights[i_part];
  *projected_coord = pcloud->projected_coords[i_part];
  *dist2           = pcloud->dist2[i_part];

  ml->tag_point_location_get = 1;
}


/**
 *
 * \brief get cell vertex connectivity
 *
 * \param [in]   id                    Pointer to \ref PDM_mesh_location object
 * \param [in]   i_part                Index of partition of the cloud
 * \param [out]  cell_vtx_idx          Index in (size = n_elt + 1)
 * \param [out]  cell_vtx              Cell vertex connectivity
 *
 */
void
PDM_mesh_location_cell_vertex_get
(
       PDM_mesh_location_t  *ml,
 const int                   i_part,
       int                 **cell_vtx_idx,
       int                 **cell_vtx
)
{

  if (!ml->reverse_result) {
    PDM_error(__FILE__, __LINE__, 0,
      "PDM_mesh_location_cell_vertex_get : Reverse results computation is disable, "
      "call PDM_mesh_location_reverse_results_enable to enable its\n");
  }

  *cell_vtx_idx = ml->cell_vtx_idx[i_part];
  *cell_vtx     = ml->cell_vtx[i_part];

  ml->tag_cell_vtx_get = 1;

}


/**
 *
 * \brief Get point list located in elements
 *
 * \param [in]   id                      Pointer to \ref PDM_mesh_location object
 * \param [in]   i_part                  Index of partition of the mesh
 * \param [in]   i_point_cloud           Index of cloud
 * \param [out]  elt_pts_inside_idx      Points index (size = n_elt + 1)
 * \param [out]  points_gnum             Points global number
 * \param [out]  points_coords           Points coordinates
 * \param [out]  points_uvw              Points parametric coordinates in elements
 * \param [out]  points_weights_idx      Interpolation weights index (size = elt_pts_inside_idx[n_elt] + 1)
 * \param [out]  points_weights          Interpolation weights
 * \param [out]  points_dist2            Distance element-points (dist < 0 if the point is inside)
 * \param [out]  points_projected_coords Point projection on element if the point is outside
 *
 */

void
PDM_mesh_location_points_in_elt_get
(
       PDM_mesh_location_t  *ml,
 const int                   i_part,
 const int                   i_point_cloud,
       int                 **elt_pts_inside_idx,
       PDM_g_num_t         **points_gnum,
       double              **points_coords,
       double              **points_uvw,
       int                 **points_weights_idx,
       double              **points_weights,
       double              **points_dist2,
       double              **points_projected_coords
)
{

  if (!ml->reverse_result) {
    PDM_error(__FILE__, __LINE__, 0,
      "PDM_mesh_location_points_in_elt_get : Reverse results computation is disable, "
      "call PDM_mesh_location_reverse_results_enable to enable its\n");
  }

  assert (ml->point_clouds != NULL);
  assert (i_point_cloud < ml->n_point_cloud);

  assert (ml->points_in_elements != NULL);
  assert (i_part < ml->points_in_elements->n_part);

  _points_in_element_t *_points_in_elements = ml->points_in_elements + i_point_cloud;

  *elt_pts_inside_idx      = _points_in_elements->pts_inside_idx[i_part];
  *points_gnum             = _points_in_elements->gnum[i_part];
  *points_coords           = _points_in_elements->coords[i_part];
  *points_uvw              = _points_in_elements->uvw[i_part];
  *points_weights_idx      = _points_in_elements->weights_idx[i_part];
  *points_weights          = _points_in_elements->weights[i_part];
  *points_dist2            = _points_in_elements->dist2[i_part];
  *points_projected_coords = _points_in_elements->projected_coords[i_part];

  ml->tag_points_in_elt_get = 1;
}


/**
 *
 * \brief Free a mesh location structure
 *
 * \param [in]  id       Pointer to \ref PDM_mesh_location object
 * \param [in]  partial  if partial is equal to 0, all data are removed.
 *                       Otherwise, results are kept.
 *
 */
void
PDM_mesh_location_free
(
 PDM_mesh_location_t  *ml
)
{

  /* Free point clouds */

  if (ml->point_clouds != NULL) {
    for (int icloud = 0; icloud < ml->n_point_cloud; icloud++) {
      _point_cloud_t *pcloud = ml->point_clouds + icloud;

      if (ml->reverse_result && ml->points_in_elements != NULL) {
        _points_in_element_t *_points_in_elements = ml->points_in_elements + icloud;
        if(( ml->owner == PDM_OWNERSHIP_KEEP ) ||
           ( ml->owner == PDM_OWNERSHIP_UNGET_RESULT_IS_FREE && !ml->tag_points_in_elt_get)) {
          for (int i_part = 0; i_part < _points_in_elements->n_part; ++i_part) {
            free (_points_in_elements->pts_inside_idx[i_part]);
            free (_points_in_elements->gnum[i_part]);
            free (_points_in_elements->uvw[i_part]);
            free (_points_in_elements->coords[i_part]);
            free (_points_in_elements->projected_coords[i_part]);
            free (_points_in_elements->weights_idx[i_part]);
            free (_points_in_elements->weights[i_part]);
            free (_points_in_elements->dist2[i_part]);
          }
        }
        free (_points_in_elements->pts_inside_idx);
        free (_points_in_elements->n_elts);
        free (_points_in_elements->gnum);
        free (_points_in_elements->uvw);
        free (_points_in_elements->coords);
        free (_points_in_elements->projected_coords);
        free (_points_in_elements->weights_idx);
        free (_points_in_elements->weights);
        free (_points_in_elements->dist2);
        // free (_points_in_elements);
      }

      if (pcloud->n_points != NULL) {
        free (pcloud->n_points);
      }

      if (pcloud->coords != NULL) {
        free (pcloud->coords);
      }

      if (pcloud->gnum != NULL) {
        free (pcloud->gnum);
      }

      if (pcloud->location != NULL) {
        if(( ml->owner == PDM_OWNERSHIP_KEEP ) ||
           ( ml->owner == PDM_OWNERSHIP_UNGET_RESULT_IS_FREE && !ml->tag_point_location_get)) {
          for (int ipart = 0; ipart < pcloud->n_part; ipart++) {
            if (pcloud->location[ipart] != NULL) {
              free (pcloud->location[ipart]);
            }
            if (pcloud->dist2[ipart] != NULL) {
              free (pcloud->dist2[ipart]);
            }
            if (pcloud->projected_coords[ipart] != NULL) {
              free (pcloud->projected_coords[ipart]);
            }
          }
        }
        free (pcloud->location);
        free (pcloud->dist2);
        free (pcloud->projected_coords);
      }

      if (pcloud->uvw != NULL) {
        for (int ipart = 0; ipart < pcloud->n_part; ipart++) {
          if (pcloud->uvw[ipart] != NULL) {
            free (pcloud->uvw[ipart]);
          }
        }
        free (pcloud->uvw);
      }

      if (pcloud->weights_idx != NULL) {
        for (int ipart = 0; ipart < pcloud->n_part; ipart++) {
          if (pcloud->weights_idx[ipart] != NULL) {
            free (pcloud->weights_idx[ipart]);
          }
        }
        free (pcloud->weights_idx);
      }

      if (pcloud->weights != NULL) {
        for (int ipart = 0; ipart < pcloud->n_part; ipart++) {
          if (pcloud->weights[ipart] != NULL) {
            free (pcloud->weights[ipart]);
          }
        }
        free (pcloud->weights);
      }


      if (pcloud->n_located != NULL) {
        free (pcloud->n_located);
      }

      if (pcloud->n_un_located != NULL) {
        free (pcloud->n_un_located);
      }

      if (pcloud->located != NULL) {

        if(( ml->owner == PDM_OWNERSHIP_KEEP ) ||
           ( ml->owner == PDM_OWNERSHIP_UNGET_RESULT_IS_FREE && !ml->tag_located_get)) {
          for (int ipart = 0; ipart < pcloud->n_part; ipart++) {
            if (pcloud->located[ipart] != NULL) {
              free (pcloud->located[ipart]);
            }
          }
        }
        free (pcloud->located);
        pcloud->located = NULL;
      }

      if (pcloud->un_located != NULL) {
        if(( ml->owner == PDM_OWNERSHIP_KEEP ) ||
           ( ml->owner == PDM_OWNERSHIP_UNGET_RESULT_IS_FREE && !ml->tag_unlocated_get)) {
          for (int ipart = 0; ipart < pcloud->n_part; ipart++) {
            if (pcloud->un_located[ipart] != NULL) {
              free (pcloud->un_located[ipart]);
            }
          }
        }
        free (pcloud->un_located);
        pcloud->un_located = NULL;
      }

    }
    if (ml->points_in_elements != NULL) {
      free (ml->points_in_elements);
    }
    ml->points_in_elements = NULL;

    free (ml->point_clouds);
    ml->point_clouds = NULL;
  }

  /* Free mesh nodal */
  //PDM_Mesh_nodal_partial_free (ml->mesh_nodal);?

  if (ml->mesh_nodal != NULL) {
    int _n_part = PDM_Mesh_nodal_n_part_get(ml->mesh_nodal);

    if (ml->cell_vtx_idx != NULL) {
      for (int i = 0; i< _n_part; i++) {
        if(( ml->owner == PDM_OWNERSHIP_KEEP ) ||
           ( ml->owner == PDM_OWNERSHIP_UNGET_RESULT_IS_FREE && !ml->tag_cell_vtx_get)) {
          if(ml->cell_vtx_idx[i] != NULL) {
            free(ml->cell_vtx[i]);
            free(ml->cell_vtx_idx[i]);
          }
        }
      }
      free(ml->cell_vtx);
      free(ml->cell_vtx_idx);
    }

    ml->cell_vtx_idx = NULL;
    ml->cell_vtx = NULL;

    if (!ml->shared_nodal) {

      PDM_Mesh_nodal_free (ml->mesh_nodal);

      if(ml->cell_face_n != NULL){
        for (int i = 0; i< _n_part; i++) {
          if(ml->cell_face_n[i] != NULL) {
            free(ml->cell_face_n[i]);
          }
        }
        free (ml->cell_face_n);
      }

      if(ml->face_vtx_n != NULL){
        for (int i = 0; i< _n_part; i++) {
          if(ml->face_vtx_n[i] != NULL) {
            free(ml->face_vtx_n[i]);
          }
        }
        free (ml->face_vtx_n);
      }
    }
  }

  if(ml->is_elmt_select_by_user != NULL) {
    free(ml->is_elmt_select_by_user);
  }


  for (int icloud = 0; icloud < ml->n_point_cloud; icloud++) {
    if (ml->ptp_ownership[icloud] == PDM_OWNERSHIP_KEEP) {
      PDM_part_to_part_free(ml->ptp[icloud]);
      ml->ptp[icloud] = NULL;
    }
  }
  free(ml->ptp);
  free(ml->ptp_ownership);

  PDM_timer_free(ml->timer);

  free(ml);
}

/**
 *
 * \brief  Dump elapsed an CPU time
 *
 * \param [in]  id       Pointer to \ref PDM_mesh_location object
 *
 */
void
PDM_mesh_location_dump_times
(
PDM_mesh_location_t *ml
)
{

  double t1 = ml->times_elapsed[END] - ml->times_elapsed[BEGIN];
  double t2 = ml->times_cpu[END] - ml->times_cpu[BEGIN];

  double t1max;
  PDM_MPI_Allreduce (&t1, &t1max, 1, PDM_MPI_DOUBLE, PDM_MPI_MAX, ml->comm);

  double t2max;
  PDM_MPI_Allreduce (&t2, &t2max, 1, PDM_MPI_DOUBLE, PDM_MPI_MAX, ml->comm);

  double t_elaps_max[NTIMER_MESH_LOCATION];
  PDM_MPI_Allreduce (ml->times_elapsed,
                     t_elaps_max,
                     NTIMER_MESH_LOCATION,
                     PDM_MPI_DOUBLE,
                     PDM_MPI_MAX,
                     ml->comm);

  double t_cpu_max[NTIMER_MESH_LOCATION];
  PDM_MPI_Allreduce (ml->times_cpu,
                     t_cpu_max, NTIMER_MESH_LOCATION,
                     PDM_MPI_DOUBLE,
                     PDM_MPI_MAX,
                     ml->comm);

  int rank;
  PDM_MPI_Comm_rank (ml->comm, &rank);

  if (rank == 0) {

    PDM_printf( "mesh_location timer : all (elapsed and cpu) :                                   "
                " %12.5es %12.5es\n",
                t1max, t2max);

    PDM_printf( "mesh_location timer : build bounding boxes (elapsed and cpu)                    "
                " %12.5es %12.5es\n",
                t_elaps_max[BUILD_BOUNDING_BOXES],
                t_cpu_max[BUILD_BOUNDING_BOXES]);

    PDM_printf( "mesh_location timer : store connectivity (elapsed and cpu) :                    "
                " %12.5es %12.5es\n",
                t_elaps_max[STORE_CONNECTIVITY],
                t_cpu_max[STORE_CONNECTIVITY]);

    PDM_printf( "mesh_location timer : extract entities of interest (elapsed and cpu) :          "
                " %12.5es %12.5es\n",
                t_elaps_max[EXTRACT_ENTITIES_OF_INTEREST],
                t_cpu_max[EXTRACT_ENTITIES_OF_INTEREST]);

    PDM_printf( "mesh_location timer : build trees + search candidates (elapsed and cpu) :       "
                " %12.5es %12.5es\n",
                t_elaps_max[SEARCH_CANDIDATES],
                t_cpu_max[SEARCH_CANDIDATES]);

    PDM_printf( "mesh_location timer : load balancing (elapsed and cpu) :                        "
                " %12.5es %12.5es\n",
                t_elaps_max[LOAD_BALANCING],
                t_cpu_max[LOAD_BALANCING]);

    PDM_printf( "mesh_location timer : compute elementary locations (elapsed and cpu) :          "
                " %12.5es %12.5es\n",
                t_elaps_max[COMPUTE_ELEMENTARY_LOCATIONS],
                t_cpu_max[COMPUTE_ELEMENTARY_LOCATIONS]);

    PDM_printf( "mesh_location timer : merge location data (elapsed and cpu) :                   "
                " %12.5es %12.5es\n",
                t_elaps_max[MERGE_LOCATION_DATA],
                t_cpu_max[MERGE_LOCATION_DATA]);

    PDM_printf( "mesh_location timer : transfer to initial partitions (elapsed and cpu) :        "
                " %12.5es %12.5es\n",
                t_elaps_max[TRANSFER_TO_INITIAL_PARTITIONS],
                t_cpu_max[TRANSFER_TO_INITIAL_PARTITIONS]);

    PDM_printf( "mesh_location timer : finalize transfer to initial partition (elapsed and cpu) :"
                " %12.5es %12.5es\n",
                t_elaps_max[FINALIZE_TRANSFER_TO_INITIAL_PARTITIONS],
                t_cpu_max[FINALIZE_TRANSFER_TO_INITIAL_PARTITIONS]);
  }
}


/**
 *
 * \brief Compute point location optim
 *
 * \param [in]   id  Pointer to \ref PDM_mesh_location object
 *
 */

void
PDM_mesh_location_compute
(
 PDM_mesh_location_t        *ml
)
{
  /*
   *  Parameters
   */
  const double newton_tolerance = 1e-6;
  float extraction_threshold = 0.5; // max size ratio between extracted and original meshes

  const int full_async  = 0;
  const int dbg_enabled = 0;
  const int log_timer   = 0;
  const int dim = 3;

  /* Octree parameters */
  const int octree_depth_max             = 31;
  const int octree_points_in_leaf_max    = 1;
  const int octree_build_leaf_neighbours = 0;

  int i_rank, n_rank;
  PDM_MPI_Comm_rank (ml->comm, &i_rank);
  PDM_MPI_Comm_size (ml->comm, &n_rank);


  double b_t_elapsed;
  double b_t_cpu;
  double b_t_cpu_u;
  double b_t_cpu_s;

  double e_t_elapsed;
  double e_t_cpu;
  double e_t_cpu_u;
  double e_t_cpu_s;

  PDM_MPI_Barrier (ml->comm);
  ml->times_elapsed[BEGIN] = PDM_timer_elapsed (ml->timer);
  ml->times_cpu    [BEGIN] = PDM_timer_cpu     (ml->timer);
  ml->times_cpu_u  [BEGIN] = PDM_timer_cpu_user(ml->timer);
  ml->times_cpu_s  [BEGIN] = PDM_timer_cpu_sys (ml->timer);

  b_t_elapsed = ml->times_elapsed[BEGIN];
  b_t_cpu     = ml->times_cpu    [BEGIN];
  b_t_cpu_u   = ml->times_cpu_u  [BEGIN];
  b_t_cpu_s   = ml->times_cpu_s  [BEGIN];
  PDM_timer_resume(ml->timer);


  ml->points_in_elements = malloc(sizeof(_points_in_element_t) * ml->n_point_cloud);

  /*
   *  Compute global extents of source mesh
   *  -------------------------------------
   */

  /* Create dummy part_mesh_nodal */

  PDM_part_mesh_nodal_elmts_t *pmne = _mesh_nodal_to_pmesh_nodal_elmts(ml->mesh_nodal, ml->comm);

  /* Build the bounding boxes of all mesh elements
    (concatenate nodal blocks for each part) */
  int n_block = 0;
  int n_part  = 0;
  int *blocks_id = NULL;

  if (ml->mesh_nodal != NULL) {
    n_block   = PDM_Mesh_nodal_n_blocks_get (ml->mesh_nodal);
    n_part    = PDM_Mesh_nodal_n_part_get   (ml->mesh_nodal);
    blocks_id = PDM_Mesh_nodal_blocks_id_get(ml->mesh_nodal);
  }

  int *req_pts_proj_coord = PDM_array_const_int(ml->n_point_cloud, -1);
  int *req_pts_dist2      = PDM_array_const_int(ml->n_point_cloud, -1);


  int                   *pn_elt      = malloc(sizeof(int                   ) * n_part);
  PDM_g_num_t          **elt_g_num   = malloc(sizeof(PDM_g_num_t          *) * n_part);
  double               **elt_extents = malloc(sizeof(double               *) * n_part);
  PDM_Mesh_nodal_elt_t **elt_type    = malloc(sizeof(PDM_Mesh_nodal_elt_t *) * n_part);

  for (int ipart = 0; ipart < n_part; ipart++) {
    int n_elt = PDM_Mesh_nodal_n_cell_get(ml->mesh_nodal,
                                          ipart);

    pn_elt     [ipart] = n_elt;
    elt_g_num  [ipart] = malloc(sizeof(PDM_g_num_t         ) * n_elt);
    elt_extents[ipart] = malloc(sizeof(double              ) * n_elt * 6);
    elt_type   [ipart] = malloc(sizeof(PDM_Mesh_nodal_elt_t) * n_elt);
    int idx = 0;
    for (int iblock = 0; iblock < n_block; iblock++) {
      int id_block = blocks_id[iblock];
      int n_elt_in_block = PDM_Mesh_nodal_block_n_elt_get(ml->mesh_nodal,
                                                          id_block,
                                                          ipart);
      double *_extents = malloc(sizeof(double) * n_elt_in_block * 6);
      PDM_Mesh_nodal_compute_cell_extents(ml->mesh_nodal,
                                          id_block,
                                          ipart,
                                          ml->tolerance,
                                          _extents);


      PDM_g_num_t *_elt_g_num = PDM_Mesh_nodal_g_num_get(ml->mesh_nodal,
                                                         id_block,
                                                         ipart);

      PDM_Mesh_nodal_elt_t t_elt = PDM_Mesh_nodal_block_type_get(ml->mesh_nodal,
                                                                 id_block);

      int *parent_num = PDM_Mesh_nodal_block_parent_num_get(ml->mesh_nodal,
                                                            id_block,
                                                            ipart);

      for (int ielt = 0; ielt < n_elt_in_block; ielt++) {
        idx = ielt;
        if (parent_num) {
          idx = parent_num[ielt];
        }
        elt_g_num[ipart][idx] = _elt_g_num[ielt];
        elt_type [ipart][idx] = t_elt;
        memcpy(elt_extents[ipart] + 6*idx, _extents + 6*ielt, sizeof(double)*6);
      }
      free(_extents);
    }
  }

  if (dbg_enabled) {
    int     *pn_vtx     = malloc(sizeof(int     ) * n_part);
    double **pvtx_coord = malloc(sizeof(double *) * n_part);
    for (int ipart = 0; ipart < n_part; ipart++) {
      pvtx_coord[ipart] = (double *) PDM_Mesh_nodal_vertices_get(ml->mesh_nodal,
                                                                 ipart);

      PDM_g_num_t *pvtx_ln_to_gn = NULL;
      pn_vtx[ipart] = PDM_Mesh_nodal_vertices_ln_to_gn_get(ml->mesh_nodal,
                                                           ipart,
                                                           &pvtx_ln_to_gn);
    }
    _dump_pmne(ml->comm,
               "init_pmne",
               pmne,
               n_part,
               elt_g_num,
               pn_vtx,
               pvtx_coord);
    free(pn_vtx    );
    free(pvtx_coord);
  }

  if (1 && dbg_enabled) {
    PDM_writer_t *wrt = PDM_writer_create("Ensight",
                                          PDM_WRITER_FMT_BIN,
                                          PDM_WRITER_TOPO_CST,
                                          PDM_WRITER_OFF,
                                          "mesh_location__source",
                                          "source_mesh",
                                          ml->comm,
                                          PDM_IO_KIND_MPI_SIMPLE,
                                          1.,
                                          NULL);

    int id_geom = PDM_writer_geom_create_from_mesh_nodal(wrt,
                                                         "source_mesh_geom",
                                                         ml->mesh_nodal);

    int id_var_num_part = PDM_writer_var_create(wrt,
                                                PDM_WRITER_OFF,
                                                PDM_WRITER_VAR_SCALAR,
                                                PDM_WRITER_VAR_ELEMENTS,
                                                "num_part");

    int id_var_gnum = PDM_writer_var_create(wrt,
                                            PDM_WRITER_OFF,
                                            PDM_WRITER_VAR_SCALAR,
                                            PDM_WRITER_VAR_ELEMENTS,
                                            "elt_gnum");

    PDM_writer_step_beg(wrt, 0.);

    PDM_writer_geom_write(wrt,
                          id_geom);

    PDM_real_t **val_num_part = malloc (sizeof(PDM_real_t *) * n_part);
    PDM_real_t **val_gnum     = malloc (sizeof(PDM_real_t *) * n_part);
    for (int ipart = 0; ipart < n_part; ipart++) {
      int n_elt = PDM_Mesh_nodal_n_cell_get(ml->mesh_nodal,
                                            ipart);
      val_num_part[ipart] = malloc(sizeof(PDM_real_t) * n_elt);
      val_gnum    [ipart] = malloc(sizeof(PDM_real_t) * n_elt);
      for (int i = 0; i < n_elt; i++) {
        val_num_part[ipart][i] = (PDM_real_t) (i_rank*n_part + ipart);
        val_gnum    [ipart][i] = (PDM_real_t) elt_g_num[ipart][i];
      }

<<<<<<< HEAD
  const int dbg_enabled = 0;
  const int dim = 3;
=======
      PDM_writer_var_set(wrt,
                         id_var_num_part,
                         id_geom,
                         ipart,
                         val_num_part[ipart]);

      PDM_writer_var_set(wrt,
                         id_var_gnum,
                         id_geom,
                         ipart,
                         val_gnum[ipart]);
    }
    PDM_writer_var_write(wrt,
                         id_var_num_part);
    PDM_writer_var_free(wrt,
                        id_var_num_part);
>>>>>>> 44f4b10c

    PDM_writer_var_write(wrt,
                         id_var_gnum);
    PDM_writer_var_free(wrt,
                        id_var_gnum);

    for (int ipart = 0; ipart < n_part; ipart++) {
      free(val_num_part[ipart]);
      free(val_gnum    [ipart]);
    }
    free(val_num_part);
    free(val_gnum);

    PDM_writer_step_end(wrt);
    PDM_writer_free(wrt);
  }
<<<<<<< HEAD
  int use_extracted_pts  = allow_extraction;
  int use_extracted_mesh = allow_extraction;

  int          **n_select_pts = NULL;
  PDM_g_num_t ***select_pts_parent_g_num = NULL;
  PDM_g_num_t ***select_pts_g_num = NULL;
  double      ***select_pts_coord = NULL;

  int my_rank;
  PDM_MPI_Comm_rank (ml->comm, &my_rank);

  int n_procs;
  PDM_MPI_Comm_size (ml->comm, &n_procs);

  // int USE_OCTREE_BTSHARED = 0;
  // env_var = getenv ("USE_OCTREE_BTSHARED");
  // if (env_var != NULL) {
  //   USE_OCTREE_BTSHARED = atoi(env_var);
  // }
  // if (dbg_enabled && my_rank == 0 && ml->method == PDM_MESH_LOCATION_OCTREE)
  //   printf("USE_OCTREE_BTSHARED = %d\n", USE_OCTREE_BTSHARED);

  // int USE_OCTREE_COPIES = 1;
  // env_var = getenv ("USE_OCTREE_COPIES");
  // if (env_var != NULL) {
  //   USE_OCTREE_COPIES = atoi(env_var);
  // }
  // if (dbg_enabled && my_rank == 0) // && ml->method == PDM_MESH_LOCATION_OCTREE)
  //   printf("USE_OCTREE_COPIES = %d\n", USE_OCTREE_COPIES);

  double b_t_elapsed;
  double b_t_cpu;
  double b_t_cpu_u;
  double b_t_cpu_s;

  double e_t_elapsed;
  double e_t_cpu;
  double e_t_cpu_u;
  double e_t_cpu_s;

  ml->times_elapsed[BEGIN] = PDM_timer_elapsed(ml->timer);
  ml->times_cpu[BEGIN]     = PDM_timer_cpu(ml->timer);
  ml->times_cpu_u[BEGIN]   = PDM_timer_cpu_user(ml->timer);
  ml->times_cpu_s[BEGIN]   = PDM_timer_cpu_sys(ml->timer);

  b_t_elapsed = ml->times_elapsed[BEGIN];
  b_t_cpu     = ml->times_cpu[BEGIN];
  b_t_cpu_u   = ml->times_cpu_u[BEGIN];
  b_t_cpu_s   = ml->times_cpu_s[BEGIN];
  PDM_timer_resume(ml->timer);

  /*
   * Build the bounding boxes of mesh elements
   */

  int n_blocks = 0;
  int n_parts  = 0;
  int *blocks_id = NULL;
=======
>>>>>>> 44f4b10c

  double l_mesh_extents[6] = {  HUGE_VAL,  HUGE_VAL,  HUGE_VAL,
                               -HUGE_VAL, -HUGE_VAL, -HUGE_VAL};

  for (int ipart = 0; ipart < n_part; ipart++) {
    int n_elt = PDM_Mesh_nodal_n_cell_get(ml->mesh_nodal, ipart);
    for (int i = 0; i < n_elt; i++) {
      for (int j = 0; j < 3; j++) {
        l_mesh_extents[j  ] = PDM_MIN(l_mesh_extents[j  ], elt_extents[ipart][6*i+j  ]);
        l_mesh_extents[j+3] = PDM_MAX(l_mesh_extents[j+3], elt_extents[ipart][6*i+j+3]);
      }
    }
  }

  double g_mesh_extents[6];
  PDM_MPI_Allreduce(l_mesh_extents,   g_mesh_extents,   3,
                    PDM_MPI_DOUBLE, PDM_MPI_MIN, ml->comm);
  PDM_MPI_Allreduce(l_mesh_extents+3, g_mesh_extents+3, 3,
                    PDM_MPI_DOUBLE, PDM_MPI_MAX, ml->comm);

  if (dbg_enabled && i_rank == 0) {
    printf("g_mesh_extents = %f %f %f / %f %f %f\n",
           g_mesh_extents[0], g_mesh_extents[1], g_mesh_extents[2],
           g_mesh_extents[3], g_mesh_extents[4], g_mesh_extents[5]);
  }

  PDM_MPI_Barrier (ml->comm);
  PDM_timer_hang_on(ml->timer);
  e_t_elapsed = PDM_timer_elapsed (ml->timer);
  e_t_cpu     = PDM_timer_cpu     (ml->timer);
  e_t_cpu_u   = PDM_timer_cpu_user(ml->timer);
  e_t_cpu_s   = PDM_timer_cpu_sys (ml->timer);

  ml->times_elapsed[BUILD_BOUNDING_BOXES] += e_t_elapsed - b_t_elapsed;
  ml->times_cpu    [BUILD_BOUNDING_BOXES] += e_t_cpu     - b_t_cpu;
  ml->times_cpu_u  [BUILD_BOUNDING_BOXES] += e_t_cpu_u   - b_t_cpu_u;
  ml->times_cpu_s  [BUILD_BOUNDING_BOXES] += e_t_cpu_s   - b_t_cpu_s;

  b_t_elapsed = e_t_elapsed;
  b_t_cpu     = e_t_cpu;
  b_t_cpu_u   = e_t_cpu_u;
  b_t_cpu_s   = e_t_cpu_s;
  PDM_timer_resume(ml->timer);

  /*
  *  Store cell vertex connectivity
  *  ------------------------------
  */

  _store_cell_vtx(ml);

  PDM_MPI_Barrier (ml->comm);
  PDM_timer_hang_on(ml->timer);
  e_t_elapsed = PDM_timer_elapsed (ml->timer);
  e_t_cpu     = PDM_timer_cpu     (ml->timer);
  e_t_cpu_u   = PDM_timer_cpu_user(ml->timer);
  e_t_cpu_s   = PDM_timer_cpu_sys (ml->timer);

  ml->times_elapsed[STORE_CONNECTIVITY] += e_t_elapsed - b_t_elapsed;
  ml->times_cpu    [STORE_CONNECTIVITY] += e_t_cpu     - b_t_cpu;
  ml->times_cpu_u  [STORE_CONNECTIVITY] += e_t_cpu_u   - b_t_cpu_u;
  ml->times_cpu_s  [STORE_CONNECTIVITY] += e_t_cpu_s   - b_t_cpu_s;

  b_t_elapsed = e_t_elapsed;
  b_t_cpu     = e_t_cpu;
  b_t_cpu_u   = e_t_cpu_u;
  b_t_cpu_s   = e_t_cpu_s;
  PDM_timer_resume(ml->timer);

  double dt_search_all = 0.;
  double dt_extract_all = 0.;

  double dt_step1_all = 0.;
  double dt_step2_all = 0.;
  double dt_step3_all = 0.;
  double dt_step4_all = 0.;
  double dt_step5_all = 0.;
  double dt_step6_all = 0.;

  // PDM_mpi_comm_kind_t comm_kind = PDM_MPI_COMM_KIND_P2P;
  PDM_mpi_comm_kind_t comm_kind = PDM_MPI_COMM_KIND_COLLECTIVE;

  /* Big loop on point clouds */
  for (int icloud = 0; icloud < ml->n_point_cloud; icloud++) {

    PDM_MPI_Barrier (ml->comm);
    PDM_timer_hang_on(ml->timer);
    b_t_elapsed = PDM_timer_elapsed(ml->timer);
    b_t_cpu     = PDM_timer_cpu(ml->timer);
    b_t_cpu_u   = PDM_timer_cpu_user(ml->timer);
    b_t_cpu_s   = PDM_timer_cpu_sys(ml->timer);
    PDM_timer_resume(ml->timer);

    if (dbg_enabled) {
      log_trace("Point cloud %d\n", icloud);
    }

    _point_cloud_t *pcloud = ml->point_clouds + icloud;

<<<<<<< HEAD
    if (dbg_enabled && my_rank == 0) {
      printf("g_mesh_extents = %f %f %f / %f %f %f\n",
             g_mesh_extents[0], g_mesh_extents[1], g_mesh_extents[2],
             g_mesh_extents[3], g_mesh_extents[4], g_mesh_extents[5]);
=======
    if (dbg_enabled) {
      char name[999];
      sprintf(name, "mesh_location_point_cloud_%d", icloud);
      _dump_point_cloud(name,
                        ml->comm,
                        pcloud->n_part,
                        pcloud->n_points,
                        pcloud->coords,
                        pcloud->gnum,
                        0,
                        NULL,
                        NULL);
>>>>>>> 44f4b10c
    }

    /*
     *  Extract points that intersect the source mesh global extents
     *  Brute force (could be accelerated using octree)
     */
    int  *n_select_pts     = malloc(sizeof(int  ) * pcloud->n_part);
    int **select_pts_l_num = malloc(sizeof(int *) * pcloud->n_part);

    for (int ipart = 0; ipart < pcloud->n_part; ipart++) {

      n_select_pts    [ipart] = 0;
      select_pts_l_num[ipart] = malloc (sizeof(int) * pcloud->n_points[ipart]);

      for (int i = 0; i < pcloud->n_points[ipart]; i++) {
        int inside = 1;
        for (int j = 0; j < 3; j++) {
          if (pcloud->coords[ipart][3*i+j] < g_mesh_extents[j  ] ||
              pcloud->coords[ipart][3*i+j] > g_mesh_extents[j+3]) {
            inside = 0;
            break;
          }
        }

        if (inside) {
          select_pts_l_num[ipart][n_select_pts[ipart]++] = i;
        }
      } // End of loop on current parition's points

      select_pts_l_num[ipart] = realloc(select_pts_l_num[ipart],
                                        sizeof(int) * n_select_pts[ipart]);

    } // End of loop on current point cloud's partitions

    /* Compute global number of selected points */
    PDM_g_num_t l_n_pts[2] = {0, 0};
    for (int ipart = 0; ipart < pcloud->n_part; ipart++) {
      l_n_pts[0] += pcloud->n_points[ipart];
      l_n_pts[1] += n_select_pts    [ipart];
    }

    PDM_g_num_t g_n_pts[2];
    PDM_MPI_Allreduce(l_n_pts, g_n_pts, 2, PDM__PDM_MPI_G_NUM, PDM_MPI_SUM, ml->comm);


    if (g_n_pts[1] == 0) {
      /* We extracted zero points, take a shortcut */
      for (int ipart = 0; ipart < pcloud->n_part; ipart++) {
        free(select_pts_l_num[ipart]);
      }
      free(n_select_pts);
      free(select_pts_l_num);


      /* Result from mesh PoV */
      if (ml->reverse_result) {
        _points_in_element_t *pts_in_elt = ml->points_in_elements + icloud;

<<<<<<< HEAD
      if (dbg_enabled && my_rank == 0 && use_extracted_pts) {
        printf("extract "PDM_FMT_G_NUM" / "PDM_FMT_G_NUM" pts from cloud #%d ("PDM_FMT_G_NUM"%%)\n",
               g_n_pts[1], g_n_pts[0], icloud, (100 * g_n_pts[1]) / g_n_pts[0]);
      }
=======
        pts_in_elt->n_part = n_part;
        pts_in_elt->n_elts = malloc(sizeof(int) * n_part);
        memcpy(pts_in_elt->n_elts, pn_elt, sizeof(int) * n_part);
>>>>>>> 44f4b10c

        pts_in_elt->pts_inside_idx   = malloc(sizeof(int         *) * n_part);
        pts_in_elt->gnum             = malloc(sizeof(PDM_g_num_t *) * n_part);
        pts_in_elt->coords           = malloc(sizeof(double      *) * n_part);
        pts_in_elt->uvw              = malloc(sizeof(double      *) * n_part);
        pts_in_elt->projected_coords = malloc(sizeof(double      *) * n_part);
        pts_in_elt->weights_idx      = malloc(sizeof(int         *) * n_part);
        pts_in_elt->weights          = malloc(sizeof(double      *) * n_part);
        pts_in_elt->dist2            = malloc(sizeof(double      *) * n_part);

        int **pts_in_elt_triplet_idx = malloc(sizeof(int *) * n_part);
        int **pts_in_elt_triplet     = malloc(sizeof(int *) * n_part);
        for (int ipart = 0; ipart < n_part; ipart++) {
          pts_in_elt->pts_inside_idx  [ipart] = PDM_array_zeros_int(pn_elt[ipart] + 1);
          pts_in_elt->gnum            [ipart] = malloc(sizeof(PDM_g_num_t) * 0);
          pts_in_elt->coords          [ipart] = malloc(sizeof(double     ) * 0);
          pts_in_elt->uvw             [ipart] = malloc(sizeof(double     ) * 0);
          pts_in_elt->projected_coords[ipart] = malloc(sizeof(double     ) * 0);
          pts_in_elt->weights_idx     [ipart] = PDM_array_zeros_int(1);
          pts_in_elt->weights         [ipart] = malloc(sizeof(double     ) * 0);
          pts_in_elt->dist2           [ipart] = malloc(sizeof(double     ) * 0);

          pts_in_elt_triplet_idx[ipart] = PDM_array_zeros_int(1);
          pts_in_elt_triplet    [ipart] = malloc(sizeof(int) * 0);
        }


        ml->ptp[icloud] = PDM_part_to_part_create_from_num2_triplet((const PDM_g_num_t **) elt_g_num,
                                                                    (const int          *) pn_elt,
                                                                    n_part,
                                                                    (const int          *) pcloud->n_points,
                                                                    pcloud->n_part,
                                                                    (const int         **) pts_in_elt->pts_inside_idx, // size = n_elt
                                                                    (const int         **) pts_in_elt_triplet_idx,     // size = pts_inside_idx[n_elt]
                                                                    (const int         **) pts_in_elt_triplet,
                                                                    ml->comm);
        for (int ipart = 0; ipart < n_part; ipart++) {
          free(pts_in_elt_triplet_idx[ipart]);
          free(pts_in_elt_triplet    [ipart]);
        }
        free(pts_in_elt_triplet_idx);
        free(pts_in_elt_triplet    );
      }

      /* Result from point cloud PoV */
      pcloud->n_located        = malloc(sizeof(int          ) * pcloud->n_part);
      pcloud->n_un_located     = malloc(sizeof(int          ) * pcloud->n_part);
      pcloud->located          = malloc(sizeof(int         *) * pcloud->n_part);
      pcloud->un_located       = malloc(sizeof(int         *) * pcloud->n_part);
      pcloud->location         = malloc(sizeof(PDM_g_num_t *) * pcloud->n_part);
      pcloud->projected_coords = malloc(sizeof(double      *) * pcloud->n_part);
      pcloud->dist2            = malloc(sizeof(double      *) * pcloud->n_part);
      for (int ipart = 0; ipart < pcloud->n_part; ipart++) {
        pcloud->n_located   [ipart] = 0;
        pcloud->n_un_located[ipart] = pcloud->n_points[ipart];

        pcloud->located   [ipart] = malloc(sizeof(int) * pcloud->n_located   [ipart]);
        pcloud->un_located[ipart] = malloc(sizeof(int) * pcloud->n_un_located[ipart]);

        for (int i = 0; i < pcloud->n_points[ipart]; i++) {
          pcloud->un_located[ipart][i] = i+1;
        }

        pcloud->location        [ipart] = malloc(sizeof(PDM_g_num_t) * 0);
        pcloud->projected_coords[ipart] = malloc(sizeof(double     ) * 0);
        pcloud->dist2           [ipart] = malloc(sizeof(double     ) * 0);
      }


<<<<<<< HEAD
    if (dbg_enabled && my_rank == 0) {
      printf("g_pts_extents = %f %f %f / %f %f %f\n",
             g_pts_extents[0], g_pts_extents[1], g_pts_extents[2],
             g_pts_extents[3], g_pts_extents[4], g_pts_extents[5]);
=======
      continue; // move on the next point cloud
>>>>>>> 44f4b10c
    }



    int use_extracted_pts = (g_n_pts[1] < extraction_threshold * g_n_pts[0]);

    PDM_g_num_t **select_pts_g_num_user    = NULL;
    double      **select_pts_coord         = NULL;
    int         **select_pts_init_location = NULL;
    if (use_extracted_pts) {
      if (dbg_enabled) {
        log_trace("point cloud extraction %d / %d\n", l_n_pts[1], l_n_pts[0]);
      }

      select_pts_g_num_user    = malloc(pcloud->n_part * sizeof(PDM_g_num_t * ));
      select_pts_coord         = malloc(pcloud->n_part * sizeof(double      * ));
      select_pts_init_location = malloc(pcloud->n_part * sizeof(int         * ));

      // Just extract gnum
      for (int ipart = 0; ipart < pcloud->n_part; ipart++) {
        select_pts_g_num_user   [ipart] = malloc(    n_select_pts[ipart] * sizeof(PDM_g_num_t));
        select_pts_coord        [ipart] = malloc(3 * n_select_pts[ipart] * sizeof(double     ));
        select_pts_init_location[ipart] = malloc(3 * n_select_pts[ipart] * sizeof(int        ));

        for (int i = 0; i < n_select_pts[ipart]; i++) {
          int j = select_pts_l_num[ipart][i];

          select_pts_init_location[ipart][3*i  ] = i_rank;
          select_pts_init_location[ipart][3*i+1] = ipart;
          select_pts_init_location[ipart][3*i+2] = j;

          select_pts_g_num_user[ipart][i] = pcloud->gnum[ipart][j];
          for (int k = 0; k < 3; k++) {
            select_pts_coord[ipart][3*i + k] = pcloud->coords[ipart][3*j + k];
          }
        }
      }
    }
    else {
      /* We keep the whole point cloud */
      if (dbg_enabled) {
        log_trace("no point cloud extraction\n");
      }
      free(n_select_pts);
      n_select_pts            = pcloud->n_points;
      select_pts_g_num_user   = pcloud->gnum;
      select_pts_coord        = pcloud->coords;

<<<<<<< HEAD
    PDM_g_num_t g_n_elt[2];
    PDM_MPI_Allreduce (l_n_elt, g_n_elt, 2, PDM__PDM_MPI_G_NUM, PDM_MPI_SUM, ml->comm);

    use_extracted_mesh = (g_n_elt[1] < extraction_threshold * g_n_elt[0]);


    if (dbg_enabled && my_rank == 0 && use_extracted_mesh) {
      printf("extract "PDM_FMT_G_NUM" / "PDM_FMT_G_NUM" mesh elts ("PDM_FMT_G_NUM"%%)\n",
             g_n_elt[1], g_n_elt[0], (100 * g_n_elt[1]) / g_n_elt[0]);
    }


    if (use_extracted_mesh) {
      n_select_boxes = 0;
      for (int iblock = 0; iblock < n_blocks; iblock++) {
        for (int ipart = 0; ipart < n_parts; ipart++) {
          n_select_boxes += n_select_elt[iblock][ipart];
=======
      select_pts_init_location = malloc(pcloud->n_part * sizeof(int         * ));
      for (int ipart = 0; ipart < pcloud->n_part; ipart++) {
        select_pts_init_location[ipart] = malloc(3 * n_select_pts[ipart] * sizeof(int        ));
        for (int i = 0; i < n_select_pts[ipart]; i++) {
          select_pts_init_location[ipart][3*i  ] = i_rank;
          select_pts_init_location[ipart][3*i+1] = ipart;
          select_pts_init_location[ipart][3*i+2] = i;
>>>>>>> 44f4b10c
        }
      }
    }

    for (int ipart = 0; ipart < pcloud->n_part; ipart++) {
      free(select_pts_l_num[ipart]);
    }
    free(select_pts_l_num);


    /*
     *  Compute global extents of extracted point cloud
     */
    double l_pts_extents[6] = {
      HUGE_VAL, HUGE_VAL, HUGE_VAL,
      -HUGE_VAL, -HUGE_VAL, -HUGE_VAL
    };

    for (int ipart = 0; ipart < pcloud->n_part; ipart++) {
      for (int i = 0; i < n_select_pts[ipart]; i++) {
        for (int j = 0; j < 3; j++) {
          l_pts_extents[j  ] = PDM_MIN(l_pts_extents[j  ], select_pts_coord[ipart][3*i + j]);
          l_pts_extents[j+3] = PDM_MAX(l_pts_extents[j+3], select_pts_coord[ipart][3*i + j]);
        }
      }
    }

    double g_pts_extents[6];
    PDM_MPI_Allreduce(l_pts_extents,   g_pts_extents,   3,
                      PDM_MPI_DOUBLE, PDM_MPI_MIN, ml->comm);
    PDM_MPI_Allreduce(l_pts_extents+3, g_pts_extents+3, 3,
                      PDM_MPI_DOUBLE, PDM_MPI_MAX, ml->comm);

    if (dbg_enabled && i_rank == 0) {
      printf("  g_pts_extents = %f %f %f / %f %f %f\n",
             g_pts_extents[0], g_pts_extents[1], g_pts_extents[2],
             g_pts_extents[3], g_pts_extents[4], g_pts_extents[5]);
    }



    /*
     *  Select elements whose bounding box intersect
     *  the global extents of the extracted point clouds
     *  Brute force (could be accelerated using bbtree)
     */
    int  *n_select_elt     = malloc(sizeof(int  ) * n_part);
    int **select_elt_l_num = malloc(sizeof(int *) * n_part);

    for (int ipart = 0; ipart < n_part; ipart++) {

      int n_elt = PDM_Mesh_nodal_n_cell_get(ml->mesh_nodal,
                                            ipart);

      n_select_elt[ipart] = 0;
      select_elt_l_num[ipart] = malloc(sizeof(int) * n_elt);

      for (int ielt = 0; ielt < n_elt; ielt++) {

        double *box_min = elt_extents[ipart] + 6*ielt;
        double *box_max = box_min + 3;

        int intersect = 1;
        for (int j = 0; j < 3; j++) {
          if (box_min[j] > g_pts_extents[j+3] ||
              box_max[j] < g_pts_extents[j]) {
            intersect = 0;
            break;
          }
        }

        // if (intersect &&
        //     ml->is_elmt_select_by_user[ipart]       !=  NULL &&
        //     ml->is_elmt_select_by_user[ipart][ielt] == 1) {
        //   select_elt_l_num[ipart][n_select_elt[ipart]++] = ielt;
        // }
        if (intersect) {
          select_elt_l_num[ipart][n_select_elt[ipart]++] = ielt;
        }

      } // End of loop on current part's boxes

      select_elt_l_num[ipart] = realloc(select_elt_l_num[ipart],
                                        sizeof(int) * n_select_elt[ipart]);

    } // End of loop on mesh parts

    /* Compute global number of selected elements */
    PDM_g_num_t l_n_elt[2] = {0, 0};
    for (int ipart = 0; ipart < n_part; ipart++) {
      int n_elt = PDM_Mesh_nodal_n_cell_get(ml->mesh_nodal,
                                            ipart);
      l_n_elt[0] += n_elt;
      l_n_elt[1] += n_select_elt[ipart];
    }

    PDM_g_num_t g_n_elt[2];
    PDM_MPI_Allreduce(l_n_elt, g_n_elt, 2, PDM__PDM_MPI_G_NUM, PDM_MPI_SUM, ml->comm);

    int use_extracted_mesh = (g_n_elt[1] < extraction_threshold * g_n_elt[0]);

<<<<<<< HEAD
    case PDM_MESH_LOCATION_OCTREE: {
      /* Create octree structure */
      octree = PDM_para_octree_create (1,
                                       octree_depth_max,
                                       octree_points_in_leaf_max,
                                       octree_build_leaf_neighbours,
                                       ml->comm);

      /* Set octree point cloud */
      PDM_para_octree_point_cloud_set (octree,
                                       0,
                                       n_pts_pcloud,
                                       pcloud_coord,
                                       pcloud_g_num);

      /* Build parallel octree */
      PDM_MPI_Barrier(ml->comm);
      double t1 = PDM_MPI_Wtime();
      PDM_para_octree_build (octree, NULL);
      if (0) {
        end_timer_and_print("PDM_para_octree_build ", ml->comm, t1);
      }
      // PDM_para_octree_dump (octree);
      // if (dbg_enabled) {
        // PDM_para_octree_dump_times (octree);
      // }
=======
    int         **select_elt_init_location_user = NULL;
    double      **select_elt_extents            = NULL;
    PDM_g_num_t **select_elt_g_num_user         = NULL;
>>>>>>> 44f4b10c

    if (use_extracted_mesh) {
      if (dbg_enabled) {
        // log_trace("mesh extraction %d / %d\n", l_n_elt[1], l_n_elt[0]);
        log_trace("mesh extraction %d / %d\n", g_n_elt[1], g_n_elt[0]);
      }

<<<<<<< HEAD
      /* Free octree */
      PDM_para_octree_free (octree);
      break;
     }
    case PDM_MESH_LOCATION_DBBTREE:
      if (dbg_enabled) printf("[%d] n_pts_pcloud = %d, n_select_boxes = %d\n", my_rank, n_pts_pcloud, n_select_boxes);//
      // if (USE_OCTREE_COPIES) {
        PDM_dbbtree_points_inside_boxes (dbbt,
                                         n_pts_pcloud,
                                         pcloud_g_num,
                                         pcloud_coord,
                                         n_select_boxes,
                                         select_box_g_num,
                                         &pts_idx,
                                         &pts_g_num,
                                         &pts_coord,
                                         0);
      break;

    default:
      printf("Error: unknown location method %d\n", ml->method);
      assert (1 == 0);
=======
      select_elt_init_location_user = malloc(sizeof(int         *) * n_part);
      select_elt_extents            = malloc(sizeof(double      *) * n_part);
      select_elt_g_num_user         = malloc(sizeof(PDM_g_num_t *) * n_part);
      for (int ipart = 0; ipart < n_part; ipart++) {
        select_elt_init_location_user[ipart] = malloc(sizeof(int        ) * n_select_elt[ipart] * 3);
        select_elt_extents           [ipart] = malloc(sizeof(double     ) * n_select_elt[ipart] * 6);
        select_elt_g_num_user        [ipart] = malloc(sizeof(PDM_g_num_t) * n_select_elt[ipart]);
        for (int i = 0; i < n_select_elt[ipart]; i++) {
          int elt_id = select_elt_l_num[ipart][i];
>>>>>>> 44f4b10c

          memcpy(select_elt_extents[ipart] + 6*i,
                 elt_extents       [ipart] + 6*elt_id,
                 sizeof(double) * 6);

<<<<<<< HEAD
    if (dbg_enabled) {
      printf("\n[%d] --- Pts in box ---\n", my_rank);
      for (ibox = 0; ibox < n_select_boxes; ibox++) {
=======
          select_elt_g_num_user[ipart][i] = elt_g_num[ipart][elt_id];
>>>>>>> 44f4b10c

          select_elt_init_location_user[ipart][3*i  ] = i_rank;
          select_elt_init_location_user[ipart][3*i+1] = ipart;
          select_elt_init_location_user[ipart][3*i+2] = elt_id;

        }
      }
    }
    else {
      if (dbg_enabled) {
        log_trace("no mesh extraction\n");
      }
      free(n_select_elt);
      n_select_elt          = pn_elt;
      select_elt_extents    = elt_extents;
      select_elt_g_num_user = elt_g_num;

      select_elt_init_location_user = malloc(sizeof(int*) * n_part);
      for (int ipart = 0; ipart < n_part; ipart++) {
        select_elt_init_location_user[ipart] = malloc(sizeof(int) * n_select_elt[ipart] * 3);
        for (int i = 0; i < n_select_elt[ipart]; i++) {
          select_elt_init_location_user[ipart][3*i  ] = i_rank;
          select_elt_init_location_user[ipart][3*i+1] = ipart;
          select_elt_init_location_user[ipart][3*i+2] = i;
        }
      }
    }

    /*
     *  Redistribute evenly the selected points (ptb_geom)
     */
<<<<<<< HEAD
    if (use_extracted_mesh) {
      int idx1 = 0;
      ibox = 0;
      for (int iblock = 0; iblock < n_blocks; iblock++) {
        for (int ipart = 0; ipart < n_parts; ipart++) {

          int idx2 = 0;
          for (int ielt = 0; ielt < n_select_elt[iblock][ipart]; ielt++) {
            if (pts_idx[ibox] < pts_idx[ibox+1]) {
              select_elt_l_num[iblock][ipart][idx2] = select_elt_l_num[iblock][ipart][ielt];
              select_box_parent_g_num[idx1] = select_box_parent_g_num[ibox];
              select_box_g_num[idx1] = select_box_g_num[ibox];
              pts_idx[idx1+1] = pts_idx[ibox+1];
              idx2++;
              idx1++;
            }
            ibox++;
          }
          // realloc?
          n_select_elt[iblock][ipart] = idx2;

        } // End of loop on parts
      } // End of loop on nodal blocks
      if (dbg_enabled) printf("[%4d] before : %8d, after : %8d\n", my_rank, n_select_boxes, idx1);
=======
    int **weight      = malloc(sizeof(int *) * pcloud->n_part);
    int **pstride_one = malloc(sizeof(int *) * pcloud->n_part);
    for (int ipart = 0; ipart < pcloud->n_part; ipart++) {
      weight     [ipart] = PDM_array_const_int(n_select_pts[ipart], 1);
      pstride_one[ipart] = PDM_array_const_int(n_select_pts[ipart], 1);
>>>>>>> 44f4b10c
    }

    /* Use same extents for Hilbert encoding of pts and boxes?? */
    PDM_part_to_block_t *ptb_pts = PDM_part_to_block_geom_create(PDM_PART_TO_BLOCK_DISTRIB_ALL_PROC,
                                                                 PDM_PART_TO_BLOCK_POST_MERGE, // TODO: Merge
                                                                 1.,
                                                                 PDM_PART_GEOM_MORTON,
                                                                 select_pts_coord,
                                                                 select_pts_g_num_user,
                                                                 weight,
                                                                 n_select_pts,
                                                                 pcloud->n_part,
                                                                 ml->comm);
    for (int ipart = 0; ipart < pcloud->n_part; ipart++) {
      free(weight[ipart]);
    }
    free(weight);

<<<<<<< HEAD
      if (dbg_enabled) printf("[%4d] before : %8d, after : %8d\n", my_rank, n_select_boxes, idx1);
      n_select_boxes = idx1;
=======
    int dn_pts = PDM_part_to_block_n_elt_block_get(ptb_pts);
    PDM_g_num_t *dpts_g_num_user = PDM_part_to_block_block_gnum_get(ptb_pts);
>>>>>>> 44f4b10c


    PDM_g_num_t *distrib_pts = PDM_part_to_block_distrib_index_get(ptb_pts);
    PDM_g_num_t *dpts_g_num_geom = malloc(dn_pts * sizeof(PDM_g_num_t));

    for(int i = 0; i < dn_pts; ++i) {
      dpts_g_num_geom[i] = distrib_pts[i_rank] + i + 1;
    }

    if (dbg_enabled) {
      PDM_log_trace_array_long(dpts_g_num_user, dn_pts, "dpts_g_num_user        : ");
    }

    /* Exchange coordinates (do this with abstract distrib?) */
    int    *blk_coord_n       = NULL;
    double *tmp_blk_pts_coord = NULL;
    int request_pts_coord = -1;
    PDM_part_to_block_iexch(ptb_pts,
                            PDM_MPI_COMM_KIND_COLLECTIVE,
                            3 * sizeof(double),
                            PDM_STRIDE_VAR_INTERLACED,
                            1,
                            pstride_one,
                  (void **) select_pts_coord,
                            &blk_coord_n,
                  (void **) &tmp_blk_pts_coord,
                            &request_pts_coord);

    /*
     * Exchange init_location of pts --> Is almost the selected with proc / part info
     */
    int *dpts_init_location_pts_n = NULL;
    int *dpts_init_location_pts   = NULL;
    PDM_part_to_block_exch(ptb_pts,
                           3 * sizeof(int),
                           PDM_STRIDE_VAR_INTERLACED,
                           1,
                           pstride_one,
                 (void **) select_pts_init_location,
                           &dpts_init_location_pts_n,
                 (void **) &dpts_init_location_pts);

    PDM_part_to_block_iexch_wait(ptb_pts, request_pts_coord);

    double *dpts_coord = malloc(3 * dn_pts * sizeof(double));
    int idx_read  = 0;
    for(int i = 0; i < dn_pts; ++i) {
      dpts_coord[3*i  ] = tmp_blk_pts_coord[3*idx_read  ];
      dpts_coord[3*i+1] = tmp_blk_pts_coord[3*idx_read+1];
      dpts_coord[3*i+2] = tmp_blk_pts_coord[3*idx_read+2];

      idx_read += blk_coord_n[i];
    }
    free(blk_coord_n);
    free(tmp_blk_pts_coord);

    for (int ipart = 0; ipart < pcloud->n_part; ipart++) {
      free(pstride_one[ipart]);
    }
    free(pstride_one);

    if (dbg_enabled) {
      char filename[999];
      sprintf(filename, "mesh_location_dpts_%d_%3.3d.vtk", icloud, i_rank);
      PDM_vtk_write_point_cloud(filename,
                                dn_pts,
                                dpts_coord,
                                dpts_g_num_user,
                                NULL);
    }

    /*
     *  Redistribute evenly the selected boxes (ptb_geom)
     */
    double **select_box_center = malloc(sizeof(double *) * n_part);
    for (int ipart = 0; ipart < n_part; ipart++) {
      select_box_center[ipart] = malloc(sizeof(double) * n_select_elt[ipart] * 3);
      for (int i = 0; i < n_select_elt[ipart]; i++) {
        for (int j = 0; j < 3; j++) {
          select_box_center[ipart][3*i+j] = 0.5*(select_elt_extents[ipart][6*i+j  ] +
                                                 select_elt_extents[ipart][6*i+j+3]);
        }
      }
    }

    weight = malloc(sizeof(int *) * n_part);
    for (int ipart = 0; ipart < n_part; ipart++) {
      weight[ipart] = PDM_array_const_int(n_select_elt[ipart], 1);
    }

    if(0){
      char filename[999];
      sprintf(filename, "mesh_location_extract_boxes_%d_%3.3d.vtk", icloud, i_rank);
      PDM_vtk_write_boxes(filename,
                          n_select_elt[0],
                          select_elt_extents[0],
                          select_elt_g_num_user[0]);
    }

    PDM_part_to_block_t *ptb_elt = PDM_part_to_block_geom_create(PDM_PART_TO_BLOCK_DISTRIB_ALL_PROC,
                                                                 PDM_PART_TO_BLOCK_POST_CLEANUP, // A faire en merge
                                                                 1.,
                                                                 PDM_PART_GEOM_MORTON,
                                                                 select_box_center,
                                                                 select_elt_g_num_user,
                                                                 weight,
                                                                 n_select_elt,
                                                                 n_part,
                                                                 ml->comm);

    for (int ipart = 0; ipart < n_part; ipart++) {
      free(select_box_center[ipart]);
      free(weight[ipart]);
    }
    free(select_box_center);
    free(weight);


    int dn_elt1 = PDM_part_to_block_n_elt_block_get(ptb_elt);
    PDM_g_num_t *delt_g_num_user = PDM_part_to_block_block_gnum_get(ptb_elt);
    if (dbg_enabled) {
      PDM_log_trace_array_long(delt_g_num_user, dn_elt1, "delt_g_num_user : ");
    }

    PDM_g_num_t *distrib_elt1 = PDM_part_to_block_distrib_index_get(ptb_elt);
    PDM_g_num_t *delmt_g_num_geom = malloc(dn_elt1 * sizeof(PDM_g_num_t));

    for(int i = 0; i < dn_elt1; ++i) {
      delmt_g_num_geom[i] = distrib_elt1[i_rank] + i + 1;
    }


    /* Exchange extents (do this with abstract distrib?) */
    double *delt_extents1 = NULL;
    int request_elt_extents = -1;
    PDM_part_to_block_iexch(ptb_elt,
                            PDM_MPI_COMM_KIND_COLLECTIVE,
                            6 * sizeof(double),
                            PDM_STRIDE_CST_INTERLACED,
                            1,
                            NULL,
                  (void **) select_elt_extents,
                            NULL,
                  (void **) &delt_extents1,
                            &request_elt_extents);

    /*
     * TODO - Exchange box_init_location en merge  !!! Attention on doit merger les blocks mais garder le non mergé pour le renvoie
     */
<<<<<<< HEAD
    PDM_g_num_t *redistrib_pts_location = malloc (sizeof(PDM_g_num_t) * n_pts);
    if (use_extracted_mesh) {
      for (ibox = 0; ibox < redistrib_n_elt; ibox++) {
        for (int i = redistrib_pts_idx[ibox]; i < redistrib_pts_idx[ibox+1]; i++) {
          redistrib_pts_location[i] = redistrib_elt_parent_g_num[ibox];
        }
      }
      // free (redistrib_elt_parent_g_num);
    }
    else {
      for (ibox = 0; ibox < redistrib_n_elt; ibox++) {
        for (int i = redistrib_pts_idx[ibox]; i < redistrib_pts_idx[ibox+1]; i++) {
          redistrib_pts_location[i] = redistrib_elt_g_num[ibox];
        }
      }
    }
    // free (redistrib_elt_g_num);

    PDM_Mesh_nodal_elt_t *redistrib_pts_elt_type = malloc (sizeof(PDM_Mesh_nodal_elt_t) * n_pts);
    for (PDM_Mesh_nodal_elt_t type = PDM_MESH_NODAL_POINT;
         type < PDM_MESH_NODAL_N_ELEMENT_TYPES;
         type++) {
      for (ibox = redistrib_type_idx[type]; ibox < redistrib_type_idx[type+1]; ibox++) {
        for (int i = redistrib_pts_idx[ibox]; i < redistrib_pts_idx[ibox+1]; i++) {
          redistrib_pts_elt_type[i] = type;
        }
      }
    }

    double *distance        = NULL;
    double *projected_coord = NULL;
    int    *weights_idx     = NULL;
    double *weights         = NULL;

    PDM_point_location_nodal (redistrib_type_idx,
                              redistrib_vtx_idx,
                              redistrib_vtx_coord,
                              redistrib_poly3d_face_idx,
                              redistrib_face_vtx_idx,
                              redistrib_face_vtx,
                              redistrib_face_orientation,
                              redistrib_pts_idx,
                              redistrib_pts_coord,
                              tolerance,
                              &distance,
                              &projected_coord,
                              &weights_idx,
                              &weights);

    if (dbg_enabled) {
      for (int k = 0; k < redistrib_type_idx[PDM_MESH_NODAL_N_ELEMENT_TYPES]; k++) {
        if (use_extracted_mesh) {
          log_trace("Elt gnum = "PDM_FMT_G_NUM"\n", redistrib_elt_parent_g_num[k]);
        } else {
          log_trace("Elt gnum = "PDM_FMT_G_NUM"\n", redistrib_elt_g_num[k]);
        }
        for (int i = redistrib_pts_idx[k]; i < redistrib_pts_idx[k+1]; i++) {
          log_trace("Point gnum = ("PDM_FMT_G_NUM")\n", redistrib_pts_g_num[i]);
          log_trace("\t        coords = (%f, %f, %f)\n",
                    redistrib_pts_coord[dim*i],
                    redistrib_pts_coord[dim*i+1],
                    redistrib_pts_coord[dim*i+2]);
          log_trace("\tlocation = ("PDM_FMT_G_NUM")\n", redistrib_pts_location[i]);
          log_trace("\t  proj. coords = (%f, %f, %f)\n",
                    projected_coord[dim*i],
                    projected_coord[dim*i+1],
                    projected_coord[dim*i+2]);
          log_trace("\tdistance = %f\n", distance[i]);
          log_trace("\t weights =");
          for (int j = weights_idx[i]; j < weights_idx[i+1]; j++) {
            log_trace(" %f", (float) weights[j]);
          }
          log_trace("\n");
        }
      }
    }
    free (redistrib_elt_g_num);
    free (redistrib_vtx_coord);
    free (redistrib_vtx_idx);
    free (redistrib_pts_coord);
    free (redistrib_pts_idx);
    free (redistrib_poly3d_face_idx);
    free (redistrib_face_vtx_idx);
    free (redistrib_face_vtx);
    free (redistrib_face_orientation);
    if (use_extracted_mesh) {
      free (redistrib_elt_parent_g_num);
=======
    double *delt_init_location_user = NULL;
    int request_elt_init_location = -1;
    PDM_part_to_block_iexch(ptb_elt,
                            PDM_MPI_COMM_KIND_COLLECTIVE,
                            3 * sizeof(int),
                            PDM_STRIDE_CST_INTERLACED,
                            1,
                            NULL,
                  (void **) select_elt_init_location_user,
                            NULL,
                  (void **) &delt_init_location_user,
                            &request_elt_init_location);
    PDM_part_to_block_iexch_wait(ptb_elt, request_elt_extents);
    PDM_part_to_block_iexch_wait(ptb_elt, request_elt_init_location);


    if (dbg_enabled) {
      char filename[999];
      sprintf(filename, "mesh_location_dboxes_%d_%3.3d.vtk", icloud, i_rank);
      PDM_vtk_write_boxes(filename,
                          dn_elt1,
                          delt_extents1,
                          delt_g_num_user);
>>>>>>> 44f4b10c
    }

    PDM_MPI_Barrier (ml->comm);
    PDM_timer_hang_on(ml->timer);
    e_t_elapsed = PDM_timer_elapsed (ml->timer);
    e_t_cpu     = PDM_timer_cpu     (ml->timer);
    e_t_cpu_u   = PDM_timer_cpu_user(ml->timer);
    e_t_cpu_s   = PDM_timer_cpu_sys (ml->timer);

    ml->times_elapsed[EXTRACT_ENTITIES_OF_INTEREST] += e_t_elapsed - b_t_elapsed;
    ml->times_cpu    [EXTRACT_ENTITIES_OF_INTEREST] += e_t_cpu     - b_t_cpu;
    ml->times_cpu_u  [EXTRACT_ENTITIES_OF_INTEREST] += e_t_cpu_u   - b_t_cpu_u;
    ml->times_cpu_s  [EXTRACT_ENTITIES_OF_INTEREST] += e_t_cpu_s   - b_t_cpu_s;

    b_t_elapsed = e_t_elapsed;
    b_t_cpu     = e_t_cpu;
    b_t_cpu_u   = e_t_cpu_u;
    b_t_cpu_s   = e_t_cpu_s;
    PDM_timer_resume(ml->timer);

    /*
     *  Location : search candidates
     *  ----------------------------
     */

    /*
     * Get points inside bounding boxes of elements
     */

    int         *box_pts_idx   = NULL;
    PDM_g_num_t *box_pts_g_num = NULL;
    double      *box_pts_coord = NULL;

    int dn_elt2 = 0;
    PDM_g_num_t *delt_g_num_geom2 = NULL;
    int         *delt_pts_n2      = NULL;
    PDM_g_num_t *delt_pts_g_num_geom  = NULL;
    double      *delt_pts_coord2  = NULL;

    char *env_var_oct = getenv("OCTREE_SHARED");
    int use_shared_tree = 0;
    if (env_var_oct != NULL) {
      use_shared_tree = atoi(env_var_oct);
    }

    switch (ml->method) {
      case PDM_MESH_LOCATION_OCTREE: {
        /* Create octree structure */
        PDM_para_octree_t *octree = PDM_para_octree_create(1,
                                                           octree_depth_max,
                                                           octree_points_in_leaf_max,
                                                           octree_build_leaf_neighbours,
                                                           ml->comm);

        /* Set octree point cloud */
        PDM_para_octree_point_cloud_set(octree,
                                        0,
                                        dn_pts,
                                        dpts_coord,
                                        dpts_g_num_geom);

        /* Build parallel octree */
        // PDM_MPI_Barrier(ml->comm);

        if (use_shared_tree == 0) {
          PDM_para_octree_build(octree, NULL);
        }
        else {
          PDM_para_octree_build_shared(octree, NULL);
        }

        if (use_shared_tree == 0) {
          PDM_part_to_block_t *ptb_pib = NULL;
          PDM_para_octree_points_inside_boxes_block_frame(octree,
                                                          dn_elt1,
                                                          delt_extents1,
                                                          delmt_g_num_geom,
                                                          &ptb_pib,
                                                          &delt_pts_n2,
                                                          &delt_pts_g_num_geom,
                                                          &delt_pts_coord2);

          dn_elt2 = PDM_part_to_block_n_elt_block_get(ptb_pib);
          PDM_g_num_t *_g_num = PDM_part_to_block_block_gnum_get(ptb_pib);

          delt_g_num_geom2 = malloc(sizeof(PDM_g_num_t) * dn_elt2);
          memcpy(delt_g_num_geom2, _g_num, sizeof(PDM_g_num_t) * dn_elt2);

          PDM_part_to_block_free(ptb_pib);

        }
        else {
          PDM_part_to_block_t *ptb_pib = NULL;
          PDM_para_octree_points_inside_boxes_shared_block_frame(octree,
                                                                 dn_elt1,
                                                                 delt_extents1,
                                                                 delmt_g_num_geom,
                                                                 &ptb_pib,
                                                                 &delt_pts_n2,
                                                                 &delt_pts_g_num_geom,
                                                                 &delt_pts_coord2);
          dn_elt2 = PDM_part_to_block_n_elt_block_get(ptb_pib);
          PDM_g_num_t *_g_num = PDM_part_to_block_block_gnum_get(ptb_pib);

          delt_g_num_geom2 = malloc(sizeof(PDM_g_num_t) * dn_elt2);
          memcpy(delt_g_num_geom2, _g_num, sizeof(PDM_g_num_t) * dn_elt2);

          PDM_part_to_block_free(ptb_pib);
        }

        PDM_para_octree_free(octree);
        break;
      }
      case PDM_MESH_LOCATION_DOCTREE: {

        // PDM_doctree_local_tree_t local_tree_kind = PDM_DOCTREE_LOCAL_TREE_KDTREE;
        PDM_doctree_local_tree_t local_tree_kind = PDM_DOCTREE_LOCAL_TREE_OCTREE;
        PDM_doctree_t *doct = PDM_doctree_create(ml->comm,
                                                 3,
                                                 1,
                                                 NULL, // global_extents
                                                 local_tree_kind);

        /* pass abstract distrib of pts to doctree? */
        int *init_location_pts = NULL;
        if (0) {
          init_location_pts = malloc(3 * dn_pts * sizeof(int));
          for(int i = 0; i < dn_pts; ++i) {
            init_location_pts[3*i  ] = i_rank;
            init_location_pts[3*i+1] = 0;
            init_location_pts[3*i+2] = i;
          }
        }
        PDM_doctree_point_set(doct,
                              0,
                              dn_pts,
                              init_location_pts,
                              dpts_g_num_geom,
                              dpts_coord);

        /* pass abstract distrib of boxes to doctree? */
        /* or get init location from ad_elt? */
        int *init_location_box = malloc(3 * dn_elt1 * sizeof(int));
        for(int i = 0; i < dn_elt1; ++i) {
          init_location_box[3*i  ] = i_rank;
          init_location_box[3*i+1] = 0;
          init_location_box[3*i+2] = i;
        }

        PDM_doctree_solicitation_set(doct,
                                     PDM_TREE_SOLICITATION_BOXES_POINTS,
                                     1,
                                     &dn_elt1,
                                     &init_location_box,
                                     &delmt_g_num_geom,
                                     &delt_extents1);

        PDM_doctree_build(doct);

        PDM_doctree_results_in_block_frame_get(doct,
                                               &dn_elt2,
                                               &delt_g_num_geom2,
                                               &delt_pts_n2,
                                               &delt_pts_g_num_geom,
                                               &delt_pts_coord2,
                                               PDM_OWNERSHIP_USER);


        PDM_doctree_dump_times(doct);
        PDM_doctree_free(doct);
        if (init_location_pts != NULL) {
          free(init_location_pts);
        }
        free(init_location_box);
        break;
      }
      case PDM_MESH_LOCATION_DBBTREE: {
        /* Compute local extents */
        double l_extents[6] = {
          HUGE_VAL,  HUGE_VAL,  HUGE_VAL,
          -HUGE_VAL, -HUGE_VAL, -HUGE_VAL
        };

        for (int ipart = 0; ipart < n_part; ipart++) {
          for (int i = 0; i < n_select_elt[ipart]; i++) {
            for (int j = 0; j < 3; j++) {
              l_extents[j  ] = PDM_MIN(l_extents[j  ], select_elt_extents[ipart][6*i+j]);
              l_extents[j+3] = PDM_MAX(l_extents[j+3], select_elt_extents[ipart][6*i+3+j]);
            }
          }
        }

        /* Compute global extents */
        double g_extents[6];
        PDM_MPI_Allreduce(l_extents,   g_extents,   3, PDM_MPI_DOUBLE, PDM_MPI_MIN, ml->comm);
        PDM_MPI_Allreduce(l_extents+3, g_extents+3, 3, PDM_MPI_DOUBLE, PDM_MPI_MAX, ml->comm);

        /* Break symmetry */
        double max_range = 1e-12;
        for (int i = 0; i < 3; i++) {
          max_range = PDM_MAX(max_range, g_extents[i+3] - g_extents[i]);
        }
        for (int i = 0; i < 3; i++) {
          g_extents[i]   -= max_range * 1.1e-3;
          g_extents[i+3] += max_range * 1.0e-3;
        }

        PDM_dbbtree_t *dbbt = PDM_dbbtree_create(ml->comm, dim, g_extents);

        PDM_box_set_t *box_set = PDM_dbbtree_boxes_set(dbbt,
                                                       1,
                                                       &dn_elt1,
                                (const double      **) &delt_extents1,
                                (const PDM_g_num_t **) &delmt_g_num_geom);


        if (use_shared_tree == 0) {

          PDM_part_to_block_t *ptb_pib = NULL;
          PDM_dbbtree_points_inside_boxes_block_frame(dbbt,
                                                      dn_pts,
                                                      dpts_g_num_geom,
                                                      dpts_coord,
                                                      &ptb_pib,
                                                      &delt_pts_n2,
                                                      &delt_pts_g_num_geom,
                                                      &delt_pts_coord2,
                                                      0);

          dn_elt2 = PDM_part_to_block_n_elt_block_get(ptb_pib);
          PDM_g_num_t *_g_num = PDM_part_to_block_block_gnum_get(ptb_pib);

          delt_g_num_geom2 = malloc(sizeof(PDM_g_num_t) * dn_elt2);
          memcpy(delt_g_num_geom2, _g_num, sizeof(PDM_g_num_t) * dn_elt2);

          PDM_part_to_block_free(ptb_pib);

        }
        else {
          abort();
          // PDM_MPI_Barrier (ml->comm);
          PDM_dbbtree_points_inside_boxes_shared(dbbt,
                                                 dn_pts,
                                                 dpts_g_num_geom,
                                                 dpts_coord,
                                                 dn_elt1,
                                                 delmt_g_num_geom, // Attention faire une distribution part_to_bloc_geom dans le cas octree
                                                 &box_pts_idx,
                                                 &box_pts_g_num,
                                                 &box_pts_coord,
                                                 0);
        }

        PDM_dbbtree_free(dbbt);
        PDM_box_set_destroy(&box_set);
        break;
      }
      default: {
        PDM_error(__FILE__, __LINE__, 0,
                  "PDM_mesh_location : unknown location method %d\n", (int) ml->method);
      }
    }
    free(delt_extents1);
    free(dpts_coord);
    free(delmt_g_num_geom);
    free(dpts_g_num_geom);


    PDM_MPI_Barrier (ml->comm);
    PDM_timer_hang_on(ml->timer);
    e_t_elapsed = PDM_timer_elapsed (ml->timer);
    e_t_cpu     = PDM_timer_cpu     (ml->timer);
    e_t_cpu_u   = PDM_timer_cpu_user(ml->timer);
    e_t_cpu_s   = PDM_timer_cpu_sys (ml->timer);

    ml->times_elapsed[SEARCH_CANDIDATES] += e_t_elapsed - b_t_elapsed;
    ml->times_cpu    [SEARCH_CANDIDATES] += e_t_cpu     - b_t_cpu;
    ml->times_cpu_u  [SEARCH_CANDIDATES] += e_t_cpu_u   - b_t_cpu_u;
    ml->times_cpu_s  [SEARCH_CANDIDATES] += e_t_cpu_s   - b_t_cpu_s;

    b_t_elapsed = e_t_elapsed;
    b_t_cpu     = e_t_cpu;
    b_t_cpu_u   = e_t_cpu_u;
    b_t_cpu_s   = e_t_cpu_s;
    PDM_timer_resume(ml->timer);


    if (dbg_enabled) {
      log_trace("before compression\n");
      PDM_log_trace_array_long(delt_g_num_geom2, dn_elt2, "delt_g_num_geom2 : ");
    }

    /* TODO: maybe take into account element type to yield better weights ?? */
    if (dbg_enabled) {
      int *_idx = PDM_array_new_idx_from_sizes_int(delt_pts_n2, dn_elt2);
      PDM_log_trace_connectivity_long(_idx,
                                      delt_pts_g_num_geom,
                                      dn_elt2,
                                      "delt_pts_g_num_geom : ");
      free(_idx);
    }

    /* Compress block (remove elements with zero candidate point) -> frame (2) */
    int tmp_dn_elt2 = 0;
    for (int i = 0; i < dn_elt2; i++) {
      if (delt_pts_n2[i] > 0) {
        delt_pts_n2[tmp_dn_elt2] = delt_pts_n2[i];
        delt_g_num_geom2[tmp_dn_elt2] = delt_g_num_geom2[i];
        tmp_dn_elt2++;
      }
    }
    dn_elt2 = tmp_dn_elt2;

    delt_g_num_geom2 = realloc(delt_g_num_geom2, sizeof(PDM_g_num_t) * dn_elt2);
    delt_pts_n2      = realloc(delt_pts_n2     , sizeof(int        ) * dn_elt2);

    if (dbg_enabled) {
      log_trace("after compression\n");
      PDM_log_trace_array_long(delt_g_num_geom2, dn_elt2, "delt_g_num_geom2 : ");
      int total_weight = 0;
      for (int i = 0; i < dn_elt2; i++) {
        total_weight += delt_pts_n2[i];
      }
      log_trace("total weight = %d\n", total_weight);
    }

    int *delt_pts_idx2 = PDM_array_new_idx_from_sizes_int(delt_pts_n2, dn_elt2);
    free(delt_pts_n2);

    /*
     * Comment faire le lien avec le extract part ?
     *    delt_g_num_geom2 = Numero geometrique mais requilibré fonction de la soliciation
     *    Je pense que c'est presque un block_to_block ...
     */

    PDM_block_to_part_t* btp_elmt_geom_to_elmt_user = PDM_block_to_part_create(distrib_elt1,
                                                        (const PDM_g_num_t **) &delt_g_num_geom2,
                                                                               &dn_elt2,
                                                                               1,
                                                                               ml->comm);

    /*
     * Exchange gnum
     */
    PDM_g_num_t **tmp_delt_parent_g_num2 = NULL;
    int stride_one = 1;
    PDM_block_to_part_exch(btp_elmt_geom_to_elmt_user,
                           sizeof(PDM_g_num_t),
                           PDM_STRIDE_CST_INTERLACED,
                           &stride_one,
                           delt_g_num_user,
                           NULL,
            (void ***)    &tmp_delt_parent_g_num2);
    PDM_g_num_t *delt_parent_g_num2 = tmp_delt_parent_g_num2[0];
    free(tmp_delt_parent_g_num2);

    // TODO : Adpat when we merge elmt and take : delt_init_location_user_unified
    int **tmp_delt_init_location2 = NULL;
    PDM_block_to_part_exch(btp_elmt_geom_to_elmt_user,
                           3 * sizeof(int),
                           PDM_STRIDE_CST_INTERLACED,
                           &stride_one,
                           delt_init_location_user,
                           NULL,
         (void ***)        &tmp_delt_init_location2);
    int *delt_init_location2 = tmp_delt_init_location2[0];
    free(tmp_delt_init_location2);
    free(delt_init_location_user);

    PDM_block_to_part_free(btp_elmt_geom_to_elmt_user);

    if(dbg_enabled) {
      PDM_log_trace_array_long(delt_parent_g_num2, dn_elt2, "delt_parent_g_num2 ::");
      PDM_log_trace_array_int (delt_init_location2, 3 * dn_elt2, "delt_init_location2 ::");
    }

    /* Extract partition associated to current frame (2) */
    if (dbg_enabled) {
      log_trace(">> PDM_extract_part_create\n");
    }
    // TODO: proper get
    int mesh_dimension = pmne->mesh_dimension;

    PDM_extract_part_t *extrp = PDM_extract_part_create(mesh_dimension,
                                                        n_part,
                                                        1,                                 // n_part_out
                                                        PDM_EXTRACT_PART_KIND_FROM_TARGET,
                                                        PDM_SPLIT_DUAL_WITH_PTSCOTCH,      // unused in this case
                                                        PDM_FALSE,                         // compute_child_gnum
                                                        PDM_OWNERSHIP_KEEP,
                                                        ml->comm);

    PDM_extract_part_part_nodal_set(extrp, pmne);

    /* Set vtx_coord */
    for (int ipart = 0; ipart < n_part; ipart++) {
      const double *pvtx_coord = PDM_Mesh_nodal_vertices_get(ml->mesh_nodal,
                                                             ipart);

      PDM_g_num_t *pvtx_ln_to_gn = NULL;
      const int pn_vtx = PDM_Mesh_nodal_vertices_ln_to_gn_get(ml->mesh_nodal,
                                                              ipart,
                                                              &pvtx_ln_to_gn);

      int n_cell = 0;
      int n_face = 0;
      int n_edge = 0;
      PDM_g_num_t *cell_g_num = NULL;
      PDM_g_num_t *face_g_num = NULL;
      PDM_g_num_t *edge_g_num = NULL;
      switch (mesh_dimension) {
        case 3: {
          n_cell = pn_elt[ipart];
          cell_g_num = elt_g_num[ipart];
          break;
        }
        case 2: {
          n_face = pn_elt[ipart];
          face_g_num = elt_g_num[ipart];
          break;
        }
        case 1: {
          n_edge = pn_elt[ipart];
          edge_g_num = elt_g_num[ipart];
          break;
        }
        default:
        PDM_error(__FILE__, __LINE__, 0, "incorrect mesh_dimension %d\n", mesh_dimension);
      }

      PDM_extract_part_part_set(extrp,
                                ipart,
                                n_cell,
                                n_face,
                                n_edge,
                                pn_vtx,
                                NULL, // pcell_face_idx[ipart],
                                NULL, // pcell_face[ipart],
                                NULL, // pface_edge_idx[ipart],
                                NULL, // pface_edge[ipart],
                                NULL, // pedge_vtx[ipart],
                                NULL, // pface_vtx_idx[ipart],
                                NULL, // pface_vtx[ipart],
                                cell_g_num,
                                face_g_num,
                                edge_g_num,
                                pvtx_ln_to_gn,
                     (double *) pvtx_coord);
    }


    PDM_mesh_entities_t entity_type = PDM_MESH_ENTITY_CELL;
    switch (mesh_dimension) {
      case 3: {
        entity_type = PDM_MESH_ENTITY_CELL;
        break;
      }
      case 2: {
        entity_type = PDM_MESH_ENTITY_FACE;
        break;
      }
      case 1: {
        entity_type = PDM_MESH_ENTITY_EDGE;
        break;
      }
      default:
      PDM_error(__FILE__, __LINE__, 0, "incorrect mesh_dimension %d\n", mesh_dimension);
    }
    PDM_extract_part_target_set(extrp,
                                0,
                                dn_elt2,
                                delt_parent_g_num2,
                                delt_init_location2);

    if (dbg_enabled) {
      log_trace(">> PDM_extract_part_compute\n");
    }
    PDM_extract_part_compute(extrp);
    if (dbg_enabled) {
      log_trace("Yeah :D\n");
    }

    PDM_part_mesh_nodal_elmts_t *extract_pmne = NULL;
    PDM_extract_part_part_mesh_nodal_get(extrp,
                                         &extract_pmne,
                                         PDM_OWNERSHIP_USER);

    PDM_part_to_part_t *ptp_elt = NULL;
    PDM_extract_part_part_to_part_get(extrp,
                                      entity_type,
                                      &ptp_elt,
                                      PDM_OWNERSHIP_USER);

    int          pextract_n_elt        = 0;
    int          pextract_n_vtx        = 0;
    double      *pextract_vtx_coord    = NULL;

    pextract_n_elt = PDM_extract_part_n_entity_get(extrp,
                                                   0,
                                                   entity_type);
    assert(pextract_n_elt == dn_elt2);

    pextract_n_vtx = PDM_extract_part_n_entity_get(extrp,
                                                   0,
                                                   PDM_MESH_ENTITY_VERTEX);

    PDM_extract_part_vtx_coord_get(extrp,
                                   0,
                                   &pextract_vtx_coord,
                                   PDM_OWNERSHIP_KEEP);

    if (dbg_enabled) {
      _dump_pmne(ml->comm,
                 "extract_pmne",
                 extract_pmne,
                 1,
                 &delt_g_num_geom2,
                 &pextract_n_vtx,
                 &pextract_vtx_coord);
    }


    PDM_MPI_Barrier (ml->comm);
    PDM_timer_hang_on(ml->timer);
    e_t_elapsed = PDM_timer_elapsed (ml->timer);
    e_t_cpu     = PDM_timer_cpu     (ml->timer);
    e_t_cpu_u   = PDM_timer_cpu_user(ml->timer);
    e_t_cpu_s   = PDM_timer_cpu_sys (ml->timer);

    ml->times_elapsed[LOAD_BALANCING] += e_t_elapsed - b_t_elapsed;
    ml->times_cpu    [LOAD_BALANCING] += e_t_cpu     - b_t_cpu;
    ml->times_cpu_u  [LOAD_BALANCING] += e_t_cpu_u   - b_t_cpu_u;
    ml->times_cpu_s  [LOAD_BALANCING] += e_t_cpu_s   - b_t_cpu_s;

    b_t_elapsed = e_t_elapsed;
    b_t_cpu     = e_t_cpu;
    b_t_cpu_u   = e_t_cpu_u;
    b_t_cpu_s   = e_t_cpu_s;
    PDM_timer_resume(ml->timer);
    // PDM_MPI_Barrier (ml->comm);

    /* Perform elementary point locations */
    double **pelt_pts_distance2   = NULL;
    double **pelt_pts_proj_coord2 = NULL;
    int    **pelt_pts_weight_idx2 = NULL;
    double **pelt_pts_weight2     = NULL;
    double **pelt_pts_uvw2        = NULL;

    PDM_point_location_nodal(extract_pmne,
                              1,
            (const double **) &pextract_vtx_coord,
            (const int    **) &delt_pts_idx2,
            (const double **) &delt_pts_coord2,
                              newton_tolerance,
                              &pelt_pts_distance2,
                              &pelt_pts_proj_coord2,
                              &pelt_pts_weight_idx2,
                              &pelt_pts_weight2,
                              &pelt_pts_uvw2);

    double *delt_pts_distance2   = pelt_pts_distance2  [0];
    double *delt_pts_proj_coord2 = pelt_pts_proj_coord2[0];
    int    *delt_pts_weight_idx2 = pelt_pts_weight_idx2[0];
    double *delt_pts_weight2     = pelt_pts_weight2    [0];
    double *delt_pts_uvw2        = pelt_pts_uvw2       [0];
    free(pelt_pts_distance2  );
    free(pelt_pts_proj_coord2);
    free(pelt_pts_weight_idx2);
    free(pelt_pts_weight2    );
    free(pelt_pts_uvw2       );

    PDM_part_mesh_nodal_elmts_free(extract_pmne);
    PDM_extract_part_free(extrp);
    free(delt_init_location2);

    PDM_MPI_Barrier (ml->comm);
    PDM_timer_hang_on(ml->timer);
    e_t_elapsed = PDM_timer_elapsed(ml->timer);
    e_t_cpu     = PDM_timer_cpu(ml->timer);
    e_t_cpu_u   = PDM_timer_cpu_user(ml->timer);
    e_t_cpu_s   = PDM_timer_cpu_sys(ml->timer);

    ml->times_elapsed[COMPUTE_ELEMENTARY_LOCATIONS] += e_t_elapsed - b_t_elapsed;
    ml->times_cpu    [COMPUTE_ELEMENTARY_LOCATIONS] += e_t_cpu - b_t_cpu;
    ml->times_cpu_u  [COMPUTE_ELEMENTARY_LOCATIONS] += e_t_cpu_u - b_t_cpu_u;
    ml->times_cpu_s  [COMPUTE_ELEMENTARY_LOCATIONS] += e_t_cpu_s - b_t_cpu_s;

    b_t_elapsed = e_t_elapsed;
    b_t_cpu     = e_t_cpu;
    b_t_cpu_u   = e_t_cpu_u;
    b_t_cpu_s   = e_t_cpu_s;
    PDM_timer_resume(ml->timer);
    // PDM_MPI_Barrier (ml->comm);

    /*
     *  Pass in block frame for points to select closest element
     */
    int n_pts2 = delt_pts_idx2[dn_elt2];
    int         *part_stride = PDM_array_const_int(n_pts2, 1);
    PDM_g_num_t *part_elt_id = malloc(sizeof(PDM_g_num_t) * n_pts2);
    // double      *part_weight = malloc(sizeof(double     ) * n_pts2);
    for (int ielt = 0; ielt < dn_elt2; ielt++) {
      for (int i = delt_pts_idx2[ielt]; i < delt_pts_idx2[ielt+1]; i++) {
        part_elt_id[i] = delt_g_num_geom2[ielt];
        // part_weight[i] = 1.;
      }
    }

    PDM_g_num_t *pts_ln_to_gn = malloc(sizeof(PDM_g_num_t) * n_pts2);
    int *pts_unique_order = malloc(sizeof(int) * n_pts2);
    memcpy(pts_ln_to_gn, delt_pts_g_num_geom, sizeof(PDM_g_num_t) * n_pts2);
    int n_pts_unique = PDM_inplace_unique_long2(pts_ln_to_gn,
                                                pts_unique_order,
                                                0,
                                                n_pts2-1);
    pts_ln_to_gn = realloc(pts_ln_to_gn, sizeof(PDM_g_num_t) * n_pts_unique);
    if (dbg_enabled) {
      log_trace("%d unique pts / %d\n", n_pts_unique, n_pts2);
    }

    PDM_g_num_t *local_pts_elt_g_num = malloc(sizeof(PDM_g_num_t) * n_pts_unique);
    double      *local_pts_elt_dist2 = malloc(sizeof(double     ) * n_pts_unique);
    double      *part_weight         = malloc(sizeof(double     ) * n_pts_unique);
    for (int i = 0; i < n_pts_unique; i++) {
      local_pts_elt_dist2[i] = HUGE_VAL;
      part_weight[i] = 1.;
    }

    for (int ielt = 0; ielt < dn_elt2; ielt++) {
      for (int i = delt_pts_idx2[ielt]; i < delt_pts_idx2[ielt+1]; i++) {
        int pt_id = pts_unique_order[i];
        if (delt_pts_distance2[i] < local_pts_elt_dist2[pt_id]) {
          local_pts_elt_g_num[pt_id] = delt_g_num_geom2[ielt];
          local_pts_elt_dist2[pt_id] = delt_pts_distance2[i];
        }
      }
    }


    if (dbg_enabled) {
      for (int i = 0; i < n_pts2; i++) {
        log_trace("pt "PDM_FMT_G_NUM" (%f %f %f) : elt "PDM_FMT_G_NUM", dist = %e\n",
                  delt_pts_g_num_geom[i],
                  delt_pts_coord2[3*i], delt_pts_coord2[3*i+1], delt_pts_coord2[3*i+2],
                  part_elt_id[i], delt_pts_distance2[i]);
      }
    }

    if (dbg_enabled) {
      for (int i = 0; i < n_pts_unique; i++) {
        log_trace("  pt "PDM_FMT_G_NUM" : elt "PDM_FMT_G_NUM", dist = %e\n",
                  pts_ln_to_gn[i], local_pts_elt_g_num[i], local_pts_elt_dist2[i]);
      }
    }

    // PDM_part_to_block_t *ptb = PDM_part_to_block_create(PDM_PART_TO_BLOCK_DISTRIB_ALL_PROC,
    //                                                     PDM_PART_TO_BLOCK_POST_MERGE,
    //                                                     1.,
    //                                                     &delt_pts_g_num_geom,
    //                                                     &part_weight,
    //                                                     &n_pts2,
    //                                                     1,
    //                                                     ml->comm);
    PDM_part_to_block_t *ptb = PDM_part_to_block_create(PDM_PART_TO_BLOCK_DISTRIB_ALL_PROC,
                                                        PDM_PART_TO_BLOCK_POST_MERGE,
                                                        1.,
                                                        &pts_ln_to_gn,
                                                        &part_weight,
                                                        &n_pts_unique,
                                                        1,
                                                        ml->comm);
    free(part_weight);

    int    *block_pts_elt_n     = NULL;
    double *block_pts_elt_dist2 = NULL;
    PDM_part_to_block_exch(ptb,
                           sizeof(double),
                           PDM_STRIDE_VAR_INTERLACED,
                           1,
                           &part_stride,
                 // (void **) &delt_pts_distance2,
                 (void **) &local_pts_elt_dist2,
                           &block_pts_elt_n,
                 (void **) &block_pts_elt_dist2);
    free(block_pts_elt_n);
    free(local_pts_elt_dist2);

    PDM_g_num_t *block_pts_elt_id = NULL;
    PDM_part_to_block_exch(ptb,
                           sizeof(PDM_g_num_t),
                           PDM_STRIDE_VAR_INTERLACED,
                           1,
                           &part_stride,
                 // (void **) &part_elt_id,
                 (void **) &local_pts_elt_g_num,
                           &block_pts_elt_n,
                 (void **) &block_pts_elt_id);
    free(part_elt_id);
    free(part_stride);
    free(local_pts_elt_g_num);


    /* Pick closest elt for each point in current block */
    int block_n_pts = PDM_part_to_block_n_elt_block_get(ptb);
    PDM_g_num_t *block_pts_g_num = PDM_part_to_block_block_gnum_get(ptb);

    if (dbg_enabled) {
      int k = 0;
      log_trace("block_pts_elt_id (pre) :\n");
      for (int i = 0; i < block_n_pts; i++) {
        log_trace(" "PDM_FMT_G_NUM" [%d] -> ", block_pts_g_num[i], i);
        for (int j = 0; j < block_pts_elt_n[i]; j++) {
          log_trace("(%d, %f) ", block_pts_elt_id[k], block_pts_elt_dist2[k]);
          k++;
        }
        log_trace("\n");
      }
    }

    int idx = 0;
    for (int i = 0; i < block_n_pts; i++) {
      double min_dist2 = HUGE_VAL;
      for (int j = 0; j < block_pts_elt_n[i]; j++) {
        if (block_pts_elt_dist2[idx] < min_dist2) {
          min_dist2           = block_pts_elt_dist2[idx];
          block_pts_elt_id[i] = block_pts_elt_id   [idx];
        }
        idx++;
      }
    }

    if (dbg_enabled) {
      int *block_pts_elt_idx = PDM_array_new_idx_from_sizes_int(block_pts_elt_n,
                                                                block_n_pts);
      PDM_log_trace_connectivity_long(block_pts_elt_idx,
                                      block_pts_elt_id,
                                      block_n_pts,
                                      "block_pts_elt_id (post) : ");
      free(block_pts_elt_idx);
    }
    free(block_pts_elt_dist2);


    /* Send back to elements */
    PDM_g_num_t **tmp_part_elt_id = NULL;
    PDM_part_to_block_reverse_exch(ptb,
                                   sizeof(PDM_g_num_t),
                                   PDM_STRIDE_CST_INTERLACED,
                                   1,
                                   block_pts_elt_n,
                        (void   *) block_pts_elt_id,
                                   NULL,
                        (void ***) &tmp_part_elt_id);
    part_elt_id = tmp_part_elt_id[0];
    free(tmp_part_elt_id);
    free(block_pts_elt_n);
    free(block_pts_elt_id);
    PDM_part_to_block_free(ptb);

    // if (dbg_enabled) {
    //   PDM_log_trace_connectivity_long(delt_pts_idx2,
    //                                   part_elt_id,
    //                                   dn_elt2,
    //                                   "part_elt_id : ");
    // }

    /* Compress (get rid of false positives) */
    int         *final_elt_pts_n          = PDM_array_zeros_int(dn_elt2);
    PDM_g_num_t *final_elt_pts_g_num_geom = malloc(sizeof(PDM_g_num_t) * n_pts2                      );
    double      *final_elt_pts_coord      = malloc(sizeof(double     ) * n_pts2 * 3                  );
    double      *final_elt_pts_distance   = malloc(sizeof(double     ) * n_pts2                      );
    double      *final_elt_pts_proj_coord = malloc(sizeof(double     ) * n_pts2 * 3                  );
    int         *final_elt_pts_weight_idx = malloc(sizeof(int        ) * (n_pts2+1)                  );
    double      *final_elt_pts_weight     = malloc(sizeof(double     ) * delt_pts_weight_idx2[n_pts2]);
    double      *final_elt_pts_uvw        = malloc(sizeof(double     ) * n_pts2 * 3                  );

    final_elt_pts_weight_idx[0] = 0;
    idx = 0;
    for (int ielt = 0; ielt < dn_elt2; ielt++) {

      int idx_pt = delt_pts_idx2[ielt];
      int n_pts  = delt_pts_idx2[ielt+1] - idx_pt;
      // PDM_g_num_t *_elt_id       = part_elt_id            + idx_pt;
      PDM_g_num_t *_parent_g_num = delt_pts_g_num_geom    + idx_pt;
      double      *_dist2        = delt_pts_distance2     + idx_pt;
      double      *_coord        = delt_pts_coord2        + idx_pt*3;
      double      *_proj         = delt_pts_proj_coord2   + idx_pt*3;
      int         *_weight_idx   = delt_pts_weight_idx2   + idx_pt;
      double      *_uvw          = delt_pts_uvw2          + idx_pt*3;

      for (int i = 0; i < n_pts; i++) {

        // if (_elt_id[i] == delt_g_num_geom2[ielt]) {
        int pt_id = pts_unique_order[idx_pt+i];
        if (part_elt_id[pt_id] == delt_g_num_geom2[ielt]) {

          final_elt_pts_n[ielt]++;
          final_elt_pts_g_num_geom[idx] = _parent_g_num[i];
          final_elt_pts_distance  [idx] = _dist2[i];
          memcpy(final_elt_pts_coord      + 3*idx, _coord + 3*i, sizeof(double)*3);
          memcpy(final_elt_pts_proj_coord + 3*idx, _proj  + 3*i, sizeof(double)*3);

          int _weight_n = _weight_idx[i+1] - _weight_idx[i];
          double *_weight = delt_pts_weight2 + _weight_idx[i];
          final_elt_pts_weight_idx[idx+1] = final_elt_pts_weight_idx[idx] + _weight_n;
          memcpy(final_elt_pts_weight + final_elt_pts_weight_idx[idx],
                 _weight,
                 sizeof(double) * _weight_n);

          memcpy(final_elt_pts_uvw + 3*idx, _uvw + 3*i, sizeof(double)*3);

          idx++;

        }
      } // End of loop on current elt's pts
    } // End of loop on elts in frame 2
    free(delt_pts_idx2         );
    free(delt_pts_coord2       );
    free(delt_pts_distance2    );
    free(delt_pts_proj_coord2  );
    free(delt_pts_weight_idx2  );
    free(delt_pts_weight2      );
    free(delt_pts_uvw2         );
    free(part_elt_id           );
    free(delt_g_num_geom2);
    free(delt_pts_g_num_geom);

    free(pts_unique_order);
    free(pts_ln_to_gn);

    int final_n_pts = idx;
    final_elt_pts_g_num_geom = realloc(final_elt_pts_g_num_geom, sizeof(PDM_g_num_t) * final_n_pts);
    final_elt_pts_coord      = realloc(final_elt_pts_coord     , sizeof(double     ) * final_n_pts*3);
    final_elt_pts_distance   = realloc(final_elt_pts_distance  , sizeof(double     ) * final_n_pts);
    final_elt_pts_proj_coord = realloc(final_elt_pts_proj_coord, sizeof(double     ) * final_n_pts*3);
    final_elt_pts_weight_idx = realloc(final_elt_pts_weight_idx, sizeof(int        ) * (final_n_pts+1));
    final_elt_pts_weight     = realloc(final_elt_pts_weight    , sizeof(double     ) * final_elt_pts_weight_idx[final_n_pts]);
    final_elt_pts_uvw        = realloc(final_elt_pts_uvw       , sizeof(double     ) * final_n_pts*3);

    /*
     * Update results in user frame
     */
    PDM_block_to_part_t* btp_pts_gnum_geom_to_user = PDM_block_to_part_create(distrib_pts,
                                                      (const PDM_g_num_t **)  &final_elt_pts_g_num_geom,
                                                                              &final_n_pts,
                                                                              1,
                                                                              ml->comm);
    /*
     * Exchange gnum
     */
    PDM_g_num_t **tmp_final_elt_pts_g_num = NULL;
    PDM_block_to_part_exch(btp_pts_gnum_geom_to_user,
                           sizeof(PDM_g_num_t),
                           PDM_STRIDE_CST_INTERLACED,
                           &stride_one,
                           dpts_g_num_user,
                           NULL,
            (void ***)    &tmp_final_elt_pts_g_num);
    PDM_g_num_t *final_elt_pts_g_num = tmp_final_elt_pts_g_num[0];
    free(tmp_final_elt_pts_g_num);
    free(final_elt_pts_g_num_geom); // No longer used

    /*
     * Exchange init_location
     */
    int **tmp_final_elt_pts_triplet_n = NULL;
    int **tmp_final_elt_pts_triplet   = NULL;
    PDM_block_to_part_exch(btp_pts_gnum_geom_to_user,
                           3 * sizeof(int),
                           PDM_STRIDE_VAR_INTERLACED,
                           dpts_init_location_pts_n,
                           dpts_init_location_pts,
                          &tmp_final_elt_pts_triplet_n,
            (void ***)    &tmp_final_elt_pts_triplet);
    int *final_elt_pts_triplet_n = tmp_final_elt_pts_triplet_n[0];
    int *final_elt_pts_triplet   = tmp_final_elt_pts_triplet  [0];
    free(tmp_final_elt_pts_triplet_n);
    free(tmp_final_elt_pts_triplet);

    free(dpts_init_location_pts_n);
    free(dpts_init_location_pts);

    idx_read = 0;
    int *final_elt_pts_triplet_idx = malloc((dn_elt2+1) * sizeof(int));
    final_elt_pts_triplet_idx[0] = 0;
    for(int i = 0; i < dn_elt2; ++i) {
      final_elt_pts_triplet_idx[i+1] = final_elt_pts_triplet_idx[i];
      int n_pts_in_elmt = final_elt_pts_n[i];
      for(int j = 0; j < n_pts_in_elmt; ++j) {
        final_elt_pts_triplet_idx[i+1] += final_elt_pts_triplet_n[idx_read++];
      }
    }
    assert(idx_read == final_n_pts);

    PDM_block_to_part_free(btp_pts_gnum_geom_to_user);

    PDM_MPI_Barrier (ml->comm);
    PDM_timer_hang_on(ml->timer);
    e_t_elapsed = PDM_timer_elapsed(ml->timer);
    e_t_cpu     = PDM_timer_cpu(ml->timer);
    e_t_cpu_u   = PDM_timer_cpu_user(ml->timer);
    e_t_cpu_s   = PDM_timer_cpu_sys(ml->timer);

    ml->times_elapsed[MERGE_LOCATION_DATA] += e_t_elapsed - b_t_elapsed;
    ml->times_cpu    [MERGE_LOCATION_DATA] += e_t_cpu - b_t_cpu;
    ml->times_cpu_u  [MERGE_LOCATION_DATA] += e_t_cpu_u - b_t_cpu_u;
    ml->times_cpu_s  [MERGE_LOCATION_DATA] += e_t_cpu_s - b_t_cpu_s;

    b_t_elapsed = e_t_elapsed;
    b_t_cpu     = e_t_cpu;
    b_t_cpu_u   = e_t_cpu_u;
    b_t_cpu_s   = e_t_cpu_s;
    PDM_timer_resume(ml->timer);

    // PDM_MPI_Barrier (ml->comm);

    /*
     *  Transfer location data from elt (current frame) to elt (user frame)
     */
    int   request_pts_in_elt_n   = -1;
    int   request_pts_g_num      = -1;
    int   request_pts_triplet    = -1;
    int   request_pts_triplet_n  = -1;
    int   request_pts_dist2      = -1;
          request_pts_coord      = -1;
    int   request_pts_proj_coord = -1;
    int   request_pts_uvw        = -1;
    int   request_pts_weight     = -1;
    int **pts_in_elt_n           = NULL;
    int **stride_pts             = NULL;
    int **stride_pts_triplet     = NULL;
    int **stride_pts_weight      = NULL;

    int *final_elt_pts_triplet_stride = NULL;
    int **pts_in_elt_triplet_n   = NULL;
    int **pts_in_elt_triplet     = NULL;

    _points_in_element_t *pts_in_elt = NULL;

    if (ml->reverse_result) {
      pts_in_elt = ml->points_in_elements + icloud;

      pts_in_elt->n_part = n_part;  // foireux?
      pts_in_elt->n_elts = malloc(sizeof(int) * n_part);
      memcpy(pts_in_elt->n_elts, pn_elt, sizeof(int) * n_part);

      PDM_part_to_part_iexch(ptp_elt,
                             comm_kind,
                             PDM_STRIDE_CST_INTERLACED,
                             PDM_PART_TO_PART_DATA_DEF_ORDER_PART1,
                             1,
                             sizeof(int),
                             NULL,
            (const void  **) &final_elt_pts_n,
                             NULL,
            (      void ***) &pts_in_elt_n,
                             &request_pts_in_elt_n);
      PDM_part_to_part_iexch(ptp_elt,
                             comm_kind,
                             PDM_STRIDE_VAR_INTERLACED,
                             PDM_PART_TO_PART_DATA_DEF_ORDER_PART1,
                             1,
                             sizeof(PDM_g_num_t),
            (const int   **) &final_elt_pts_n,
            (const void  **) &final_elt_pts_g_num,
                             &stride_pts,
            (      void ***) &pts_in_elt->gnum,
                             &request_pts_g_num);

      /* Echanger triplets des pts pour construire le ptp elt_user <-> pts_user */
      final_elt_pts_triplet_stride = malloc(sizeof(int) * dn_elt2);
      for (int i = 0; i < dn_elt2; i++) {
        final_elt_pts_triplet_stride[i] = final_elt_pts_triplet_idx[i+1] - final_elt_pts_triplet_idx[i];
      }

      // Exchange all triplets
      PDM_part_to_part_iexch(ptp_elt,
                             comm_kind,
                             PDM_STRIDE_VAR_INTERLACED,
                             PDM_PART_TO_PART_DATA_DEF_ORDER_PART1,
                             1,
                             3*sizeof(int),
            (const int   **) &final_elt_pts_triplet_stride,
            (const void  **) &final_elt_pts_triplet,
                             &stride_pts_triplet,
            (      void ***) &pts_in_elt_triplet,
                             &request_pts_triplet);

      PDM_part_to_part_iexch_wait(ptp_elt, request_pts_g_num);


      // Exchange number of triplet per point
      PDM_part_to_part_iexch(ptp_elt,
                             comm_kind,
                             PDM_STRIDE_VAR_INTERLACED,
                             PDM_PART_TO_PART_DATA_DEF_ORDER_PART1,
                             1,
                             sizeof(int),
            (const int   **) &final_elt_pts_n,
            (const void  **) &final_elt_pts_triplet_n,
                             &stride_pts,
            (      void ***) &pts_in_elt_triplet_n,
                             &request_pts_triplet_n);

      PDM_part_to_part_iexch(ptp_elt,
                             comm_kind,
                             PDM_STRIDE_VAR_INTERLACED,
                             PDM_PART_TO_PART_DATA_DEF_ORDER_PART1,
                             1,
                             sizeof(double),
            (const int   **) &final_elt_pts_n,
            (const void  **) &final_elt_pts_distance,
                             &stride_pts,
            (      void ***) &pts_in_elt->dist2,
                             &request_pts_dist2);

      PDM_part_to_part_iexch(ptp_elt,
                             comm_kind,
                             PDM_STRIDE_VAR_INTERLACED,
                             PDM_PART_TO_PART_DATA_DEF_ORDER_PART1,
                             1,
                             3*sizeof(double),
            (const int   **) &final_elt_pts_n,
            (const void  **) &final_elt_pts_coord,
                             &stride_pts,
            (      void ***) &pts_in_elt->coords,
                             &request_pts_coord);

      PDM_part_to_part_iexch(ptp_elt,
                             comm_kind,
                             PDM_STRIDE_VAR_INTERLACED,
                             PDM_PART_TO_PART_DATA_DEF_ORDER_PART1,
                             1,
                             3*sizeof(double),
            (const int   **) &final_elt_pts_n,
            (const void  **) &final_elt_pts_proj_coord,
                             &stride_pts,
            (      void ***) &pts_in_elt->projected_coords,
                             &request_pts_proj_coord);

      PDM_part_to_part_iexch(ptp_elt,
                             comm_kind,
                             PDM_STRIDE_VAR_INTERLACED,
                             PDM_PART_TO_PART_DATA_DEF_ORDER_PART1,
                             1,
                             3*sizeof(double),
            (const int   **) &final_elt_pts_n,
            (const void  **) &final_elt_pts_uvw,
                             &stride_pts,
            (      void ***) &pts_in_elt->uvw,
                             &request_pts_uvw);
    }
    // free(final_elt_pts_triplet_n);

    // end_timer_and_log("Step 2 : ", ml->comm, t1_step2);
    // PDM_MPI_Barrier (ml->comm);

    int *final_elt_pts_idx = PDM_array_new_idx_from_sizes_int(final_elt_pts_n, dn_elt2);
    // free(final_elt_pts_n);

    int *elt_pts_weight_stride = NULL;
    if (ml->reverse_result) {
      elt_pts_weight_stride = malloc(sizeof(int) * dn_elt2);
      for (int ielt = 0; ielt < dn_elt2; ielt++) {
        int head = final_elt_pts_idx[ielt  ];
        int tail = final_elt_pts_idx[ielt+1];

        elt_pts_weight_stride[ielt] = final_elt_pts_weight_idx[tail] - final_elt_pts_weight_idx[head];
      }
      if (dbg_enabled) {
        PDM_log_trace_array_int(elt_pts_weight_stride, dn_elt2, "elt_pts_weight_stride : ");
      }
    }

    if (ml->reverse_result) {
      PDM_part_to_part_iexch(ptp_elt,
                             comm_kind,
                             PDM_STRIDE_VAR_INTERLACED,
                             PDM_PART_TO_PART_DATA_DEF_ORDER_PART1,
                             1,
                             sizeof(double),
            (const int   **) &elt_pts_weight_stride,
            (const void  **) &final_elt_pts_weight,
                             &stride_pts_weight,
            (      void ***) &pts_in_elt->weights,
                             &request_pts_weight);


      PDM_part_to_part_iexch_wait(ptp_elt, request_pts_in_elt_n);


      int  *n_ref_elt = NULL;
      int **ref_elt   = NULL;
      PDM_part_to_part_ref_lnum2_get(ptp_elt,
                                     &n_ref_elt,
                                     &ref_elt);

      int  *n_unref_elt = NULL;
      int **unref_elt   = NULL;
      PDM_part_to_part_unref_lnum2_get(ptp_elt,
                                       &n_unref_elt,
                                       &unref_elt);

      pts_in_elt->pts_inside_idx = malloc(sizeof(int *) * n_part);
      for (int ipart = 0; ipart < n_part; ipart++) {
        pts_in_elt->pts_inside_idx[ipart] = malloc(sizeof(int) * (pn_elt[ipart]+1));
        pts_in_elt->pts_inside_idx[ipart][0] = 0;

        for (int i = 0; i < n_ref_elt[ipart]; i++) {
          pts_in_elt->pts_inside_idx[ipart][ref_elt[ipart][i]] = pts_in_elt_n[ipart][i];
        }
        free(pts_in_elt_n[ipart]);

        for (int i = 0; i < n_unref_elt[ipart]; i++) {
          pts_in_elt->pts_inside_idx[ipart][unref_elt[ipart][i]] = 0;
        }

        for (int i = 0; i < pn_elt[ipart]; i++) {
          pts_in_elt->pts_inside_idx[ipart][i+1] += pts_in_elt->pts_inside_idx[ipart][i];
        }
      }
      free(pts_in_elt_n);

      pts_in_elt->weights_idx = malloc(sizeof(int *) * n_part);
      for (int ipart = 0; ipart < n_part; ipart++) {
        pts_in_elt->weights_idx[ipart] = malloc(sizeof(int) * (pts_in_elt->pts_inside_idx[ipart][pn_elt[ipart]] + 1));
        pts_in_elt->weights_idx[ipart][0] = 0;

        for (int ielt = 0; ielt < pn_elt[ipart]; ielt++) {
          int n_vtx = ml->cell_vtx_idx[ipart][ielt+1] - ml->cell_vtx_idx[ipart][ielt];
          for (int idx_pt = pts_in_elt->pts_inside_idx[ipart][ielt]; idx_pt < pts_in_elt->pts_inside_idx[ipart][ielt+1]; idx_pt++) {
            pts_in_elt->weights_idx[ipart][idx_pt+1] = pts_in_elt->weights_idx[ipart][idx_pt] + n_vtx;
          }
        }
      }

      if (!full_async) {
        PDM_part_to_part_iexch_wait(ptp_elt, request_pts_dist2);
        PDM_part_to_part_iexch_wait(ptp_elt, request_pts_coord);
        PDM_part_to_part_iexch_wait(ptp_elt, request_pts_proj_coord);
        PDM_part_to_part_iexch_wait(ptp_elt, request_pts_weight);
        PDM_part_to_part_iexch_wait(ptp_elt, request_pts_uvw);
        // for (int ipart = 0; ipart < n_part; ipart++) {
        //   free(stride_pts_weight[ipart]);
        // }
        // free(stride_pts_weight);
      }

      free(elt_pts_weight_stride);
    }

    /*
     *  Create ptp to exchange data between elt and points (both in user frame)
     */

    if (ml->reverse_result) {

      PDM_part_to_part_iexch_wait(ptp_elt, request_pts_triplet);
      free(final_elt_pts_triplet_stride);
      PDM_part_to_part_iexch_wait(ptp_elt, request_pts_triplet_n);
      free(final_elt_pts_triplet_n);

      int  *n_ref_elt = NULL;
      int **ref_elt   = NULL;
      PDM_part_to_part_ref_lnum2_get(ptp_elt,
                                     &n_ref_elt,
                                     &ref_elt);

      int  *n_unref_elt = NULL;
      int **unref_elt   = NULL;
      PDM_part_to_part_unref_lnum2_get(ptp_elt,
                                       &n_unref_elt,
                                       &unref_elt);

      int **pts_in_elt_triplet_idx = malloc(sizeof(int *) * n_part);
      for (int ipart = 0; ipart < n_part; ipart++) {
        free(stride_pts_triplet[ipart]);

        int _n_pts = pts_in_elt->pts_inside_idx[ipart][pn_elt[ipart]];

        // PDM_log_trace_array_int(pts_in_elt_triplet_n[ipart],
        //                         _n_pts,
        //                         "pts_in_elt_triplet_n : ");

        pts_in_elt_triplet_idx[ipart] = malloc(sizeof(int) * (_n_pts + 1));
        pts_in_elt_triplet_idx[ipart][0] = 0;
        int max_triplet_n = 0;
        for (int i = 0; i < _n_pts; i++) {
          max_triplet_n = PDM_MAX(max_triplet_n, pts_in_elt_triplet_n[ipart][i]);

          pts_in_elt_triplet_idx[ipart][i+1] = pts_in_elt_triplet_idx[ipart][i] +
          pts_in_elt_triplet_n[ipart][i]*3;
        }

        if (0) {
          int *_idx = malloc(sizeof(int) * (_n_pts + 1));
          for (int i = 0; i <= _n_pts; i++) {
            _idx[i] = pts_in_elt_triplet_idx[ipart][i]/3;
          }

          PDM_log_trace_array_long(pts_in_elt->gnum[ipart],
                                   _n_pts,
                                   "pts_in_elt_gnum : ");

          PDM_log_trace_graph_nuplet_int(_idx,
                                         pts_in_elt_triplet[ipart],
                                         3,
                                         _n_pts,
                                         "pts_in_elt_triplet      : ");
          free(_idx);
        }



        /* Lexicographic sort each point's triplets */
        int *order = malloc(sizeof(int) * max_triplet_n);
        for (int i = 0; i < _n_pts; i++) {
          PDM_order_lnum_s(pts_in_elt_triplet[ipart] + pts_in_elt_triplet_idx[ipart][i],
                           3,
                           order,
                           pts_in_elt_triplet_n[ipart][i]);
        }
        free(order);

        free(pts_in_elt_triplet_n[ipart]);

      }
      free(stride_pts_triplet);
      free(pts_in_elt_triplet_n);
      free(final_elt_pts_triplet);
      free(final_elt_pts_triplet_idx);
      free(final_elt_pts_idx);
      free(final_elt_pts_g_num);

      // PDM_part_to_part_free(ptp_elt);

      // log_trace("PDM_part_to_part_create_from_num2_triplet start \n");
      ml->ptp[icloud] = PDM_part_to_part_create_from_num2_triplet((const PDM_g_num_t **) elt_g_num,
                                                                  (const int          *) pn_elt,
                                                                  n_part,
                                                                  (const int          *) pcloud->n_points,
                                                                  pcloud->n_part,
                                                                  (const int         **) pts_in_elt->pts_inside_idx, // size = n_elt
                                                                  (const int         **) pts_in_elt_triplet_idx,     // size = pts_inside_idx[n_elt]
                                                                  (const int         **) pts_in_elt_triplet,
                                                                  ml->comm);

      for (int ipart = 0; ipart < n_part; ipart++) {
        free(pts_in_elt_triplet    [ipart]);
        free(pts_in_elt_triplet_idx[ipart]);
      }
      free(pts_in_elt_triplet);
      free(pts_in_elt_triplet_idx);

    }

    // for (int ipart = 0; ipart < n_part; ipart++) {
    //   free(stride_pts[ipart]);
    // }
    // free(stride_pts);

    // end_timer_and_log("Step 4 : ", ml->comm, t1_step4);
    // PDM_MPI_Barrier (ml->comm);

    // TODO: ownership on located/unlocated??
    int  *n_located = NULL;
    int **located   = NULL;
    PDM_part_to_part_ref_lnum2_get(ml->ptp[icloud],
                                   &n_located,
                                   &located);

    int  *n_unlocated = NULL;
    int **unlocated   = NULL;
    PDM_part_to_part_unref_lnum2_get(ml->ptp[icloud],
                                     &n_unlocated,
                                     &unlocated);

    pcloud->n_located    = malloc(sizeof(int  ) * pcloud->n_part);
    pcloud->n_un_located = malloc(sizeof(int  ) * pcloud->n_part);
    pcloud->located      = malloc(sizeof(int *) * pcloud->n_part);
    pcloud->un_located   = malloc(sizeof(int *) * pcloud->n_part);
    for (int ipart = 0; ipart < pcloud->n_part; ipart++) {
      pcloud->n_located   [ipart] = n_located  [ipart];
      pcloud->n_un_located[ipart] = n_unlocated[ipart];

      pcloud->located   [ipart] = malloc(sizeof(int) * n_located  [ipart]);
      pcloud->un_located[ipart] = malloc(sizeof(int) * n_unlocated[ipart]);

      memcpy(pcloud->located   [ipart], located  [ipart], sizeof(int) * n_located  [ipart]);
      memcpy(pcloud->un_located[ipart], unlocated[ipart], sizeof(int) * n_unlocated[ipart]);
    }

    // TODO: ownership on gnum1_come_from(_idx)??
    int         **gnum1_come_from_idx = NULL;
    PDM_g_num_t **gnum1_come_from     = NULL;
    PDM_part_to_part_gnum1_come_from_get(ml->ptp[icloud],
                                         &gnum1_come_from_idx,
                                         &gnum1_come_from);

    pcloud->location = malloc(sizeof(PDM_g_num_t *) * pcloud->n_part);
    for (int ipart = 0; ipart < pcloud->n_part; ipart++) {
      pcloud->location[ipart] = malloc(sizeof(PDM_g_num_t) * n_located[ipart]);
      for (int i = 0; i < n_located[ipart]; i++) {

        if (gnum1_come_from_idx[ipart][i+1] != gnum1_come_from_idx[ipart][i] + 1) {
          int ipt = pcloud->located[ipart][i] - 1;
          log_trace("point "PDM_FMT_G_NUM" has locations ",
                    pcloud->gnum[ipart][ipt]);
          PDM_log_trace_array_long(gnum1_come_from[ipart] + gnum1_come_from_idx[ipart][i],
                                   gnum1_come_from_idx[ipart][i+1] - gnum1_come_from_idx[ipart][i],
                                   "");
        }
        assert(gnum1_come_from_idx[ipart][i+1] == gnum1_come_from_idx[ipart][i] + 1);

        pcloud->location[ipart][i] = gnum1_come_from[ipart][i];
      }

      if (dbg_enabled) {
        PDM_log_trace_array_long(pcloud->location[ipart], n_located[ipart], "pcloud->location[ipart] : ");
      }
    }


    if (dbg_enabled) {
      double **is_located = malloc(sizeof(double) * pcloud->n_part);
      double **location   = malloc(sizeof(double) * pcloud->n_part);
      for (int ipart = 0; ipart < pcloud->n_part; ipart++) {
        is_located[ipart] = malloc(sizeof(double) * pcloud->n_points[ipart]);
        location  [ipart] = malloc(sizeof(double) * pcloud->n_points[ipart]);
        for (int i = 0; i < pcloud->n_points[ipart]; i++) {
          is_located[ipart][i] = -1;
        }
        for (int i = 0; i < n_located[ipart]; i++) {
          is_located[ipart][located[ipart][i]-1] = 1;
          location  [ipart][located[ipart][i]-1] = (double) pcloud->location[ipart][i];
        }
        for (int i = 0; i < n_unlocated[ipart]; i++) {
          is_located[ipart][unlocated[ipart][i]-1] = 0;
          location  [ipart][unlocated[ipart][i]-1] = -1;
        }
      }

      const char  *field_name[]   = {"is_located", "location"};
      double     **field_value[2] = {is_located, location};

      char name[999];
      sprintf(name, "mesh_location_point_cloud_%d_loc", icloud);
      _dump_point_cloud(name,
                        ml->comm,
                        pcloud->n_part,
                        pcloud->n_points,
                        pcloud->coords,
                        pcloud->gnum,
                        2,
                        field_name,
                        field_value);

      for (int ipart = 0; ipart < pcloud->n_part; ipart++) {
        free(is_located[ipart]);
        free(location  [ipart]);
      }
      free(is_located);
      free(location);
    }

    if (full_async) {
      PDM_part_to_part_iexch_wait(ptp_elt, request_pts_proj_coord);
    }
    /* Exchange other fields (dist2, uvw, weights(_idx), proj_coord) */
    /* Really necessary from the points' PoV ?? */
    int **tmp_projected_coords_n = NULL;
    PDM_part_to_part_iexch(ml->ptp[icloud],
                           comm_kind,
                           PDM_STRIDE_CST_INTERLACED,
                           PDM_PART_TO_PART_DATA_DEF_ORDER_PART1_TO_PART2,
                           1,
                           3*sizeof(double),
                           NULL,
          (const void  **) pts_in_elt->projected_coords,
                           &tmp_projected_coords_n,
          (      void ***) &pcloud->projected_coords,
                           &req_pts_proj_coord[icloud]);

    // int request_pts_dist2;
    if (full_async) {
      PDM_part_to_part_iexch_wait(ptp_elt, request_pts_dist2);
    }

    int **tmp_pts_dist2_n = NULL;
    PDM_part_to_part_iexch(ml->ptp[icloud],
                           comm_kind,
                           PDM_STRIDE_CST_INTERLACED,
                           PDM_PART_TO_PART_DATA_DEF_ORDER_PART1_TO_PART2,
                           1,
                           sizeof(double),
                           NULL,
          (const void  **) pts_in_elt->dist2,
                           &tmp_pts_dist2_n,
          (      void ***) &pcloud->dist2,
                           &req_pts_dist2[icloud]);

    // PDM_part_to_part_iexch_wait(ml->ptp[icloud], request_pts_proj_coord);
    // PDM_part_to_part_iexch_wait(ml->ptp[icloud], request_pts_dist2);

    if (ptp_elt != NULL) {
      if (full_async) {
        PDM_part_to_part_iexch_wait(ptp_elt, request_pts_uvw);
        PDM_part_to_part_iexch_wait(ptp_elt, request_pts_weight);
        PDM_part_to_part_iexch_wait(ptp_elt, request_pts_coord);
      }
      for (int ipart = 0; ipart < n_part; ipart++) {
        free(stride_pts_weight[ipart]);
        free(stride_pts       [ipart]);
      }
      free(stride_pts_weight);
      free(stride_pts       );
      PDM_part_to_part_free(ptp_elt);
    }


    PDM_MPI_Barrier (ml->comm);
    PDM_timer_hang_on(ml->timer);
    e_t_elapsed = PDM_timer_elapsed(ml->timer);
    e_t_cpu     = PDM_timer_cpu(ml->timer);
    e_t_cpu_u   = PDM_timer_cpu_user(ml->timer);
    e_t_cpu_s   = PDM_timer_cpu_sys(ml->timer);

    ml->times_elapsed[TRANSFER_TO_INITIAL_PARTITIONS] += e_t_elapsed - b_t_elapsed;
    ml->times_cpu    [TRANSFER_TO_INITIAL_PARTITIONS] += e_t_cpu - b_t_cpu;
    ml->times_cpu_u  [TRANSFER_TO_INITIAL_PARTITIONS] += e_t_cpu_u - b_t_cpu_u;
    ml->times_cpu_s  [TRANSFER_TO_INITIAL_PARTITIONS] += e_t_cpu_s - b_t_cpu_s;

    b_t_elapsed = e_t_elapsed;
    b_t_cpu     = e_t_cpu;
    b_t_cpu_u   = e_t_cpu_u;
    b_t_cpu_s   = e_t_cpu_s;
    PDM_timer_resume(ml->timer);

    /* Free memory */

    /* See if stuff can be freed earlier.... */
    free(delt_parent_g_num2      );
    free(final_elt_pts_coord     );
    free(final_elt_pts_distance  );
    free(final_elt_pts_proj_coord);
    free(final_elt_pts_weight_idx);
    free(final_elt_pts_weight    );
    free(final_elt_pts_uvw       );
    free(final_elt_pts_n         );


    if (use_extracted_pts) {
      for (int ipart = 0; ipart < pcloud->n_part; ipart++) {
        free(select_pts_g_num_user[ipart]);
        free(select_pts_coord     [ipart]);
      }
      free(select_pts_g_num_user);
      free(select_pts_coord);
      free(n_select_pts);
    }
    for (int ipart = 0; ipart < pcloud->n_part; ipart++) {
      free(select_pts_init_location[ipart]);
    }
    free(select_pts_init_location);


    if (use_extracted_mesh) {
      for (int ipart = 0; ipart < n_part; ipart++) {
        free(select_elt_extents   [ipart]);
        free(select_elt_g_num_user[ipart]);
      }
      free(select_elt_extents);
      free(select_elt_g_num_user);
      free(n_select_elt);
    }
    for (int ipart = 0; ipart < n_part; ipart++) {
      free(select_elt_l_num[ipart]);
      free(select_elt_init_location_user[ipart]);
    }
    free(select_elt_l_num);
    free(select_elt_init_location_user);

    PDM_part_to_block_free(ptb_pts);
    PDM_part_to_block_free(ptb_elt);

  } /* End icloud */

  _pmesh_nodal_elmts_free(pmne,
                          (ml->mesh_nodal == NULL));

  for (int icloud = 0; icloud < ml->n_point_cloud; icloud++) {
    if (ml->ptp[icloud] != NULL) {
      if (req_pts_proj_coord[icloud] != -1) {
        // log_trace("out wait req_pts_proj_coord = %i \n", req_pts_proj_coord[icloud]);
        PDM_part_to_part_iexch_wait(ml->ptp[icloud], req_pts_proj_coord[icloud]);
        // log_trace("out wait req_pts_proj_coord END = %i \n", req_pts_proj_coord[icloud]);
      }

      if (req_pts_dist2[icloud] != -1) {
        // log_trace("out wait req_pts_dist2 = %i \n", req_pts_dist2[icloud]);
        PDM_part_to_part_iexch_wait(ml->ptp[icloud], req_pts_dist2[icloud]);
        // log_trace("out wait req_pts_dist2 END = %i \n", req_pts_dist2[icloud]);
      }
    }
  }

  PDM_MPI_Barrier (ml->comm);
  PDM_timer_hang_on(ml->timer);
  e_t_elapsed = PDM_timer_elapsed(ml->timer);
  e_t_cpu     = PDM_timer_cpu(ml->timer);
  e_t_cpu_u   = PDM_timer_cpu_user(ml->timer);
  e_t_cpu_s   = PDM_timer_cpu_sys(ml->timer);

  ml->times_elapsed[FINALIZE_TRANSFER_TO_INITIAL_PARTITIONS] = e_t_elapsed - b_t_elapsed;
  ml->times_cpu    [FINALIZE_TRANSFER_TO_INITIAL_PARTITIONS] = e_t_cpu - b_t_cpu;
  ml->times_cpu_u  [FINALIZE_TRANSFER_TO_INITIAL_PARTITIONS] = e_t_cpu_u - b_t_cpu_u;
  ml->times_cpu_s  [FINALIZE_TRANSFER_TO_INITIAL_PARTITIONS] = e_t_cpu_s - b_t_cpu_s;

  b_t_elapsed = e_t_elapsed;
  b_t_cpu     = e_t_cpu;
  b_t_cpu_u   = e_t_cpu_u;
  b_t_cpu_s   = e_t_cpu_s;
  PDM_timer_resume(ml->timer);

  free(req_pts_proj_coord);
  free(req_pts_dist2);

  if (log_timer) {
    log_trace("dt_extract_all = %12.5e / dt_search_all = %12.5e \n", dt_extract_all, dt_search_all);
  }

  for (int ipart = 0; ipart < n_part; ipart++) {
    free(elt_extents[ipart]);
    free(elt_g_num  [ipart]);
    free(elt_type   [ipart]);
  }
  free(elt_extents);
  free(elt_g_num);
  free(elt_type);
  free(pn_elt);

  PDM_MPI_Barrier (ml->comm);
  PDM_timer_hang_on(ml->timer);
  ml->times_elapsed[END] = PDM_timer_elapsed (ml->timer);
  ml->times_cpu    [END] = PDM_timer_cpu     (ml->timer);
  ml->times_cpu_u  [END] = PDM_timer_cpu_user(ml->timer);
  ml->times_cpu_s  [END] = PDM_timer_cpu_sys (ml->timer);
  PDM_timer_resume(ml->timer);

  if (log_timer) {
    end_timer_and_log_from_dt("Step 1 : ", ml->comm, dt_step1_all);
    end_timer_and_log_from_dt("Step 2 : ", ml->comm, dt_step2_all);
    end_timer_and_log_from_dt("Step 3 : ", ml->comm, dt_step3_all);
    end_timer_and_log_from_dt("Step 4 : ", ml->comm, dt_step4_all);
    end_timer_and_log_from_dt("Step 5 : ", ml->comm, dt_step5_all);
    end_timer_and_log_from_dt("Step 6 : ", ml->comm, dt_step6_all);
  }

  // exit(1);
}

/**
 *
 * \brief Get the number of cells
 *
 * \param [in]  id       Pointer to \ref PDM_mesh_location object
 * \param [in]  i_part   Index of partition of the mesh
 *
 * \return Number of cells
 */

int
PDM_mesh_location_n_cell_get
(
       PDM_mesh_location_t *ml,
 const int                  i_part
)
{
  return ml->points_in_elements[0].n_elts[i_part];
}


PDM_Mesh_nodal_t*
PDM_mesh_location_mesh_nodal_get
(
 PDM_mesh_location_t *ml
)
{
  return ml->mesh_nodal;
}


/**
 * Enable reverse results computation (To call PDM_mesh_location_points_in_elt_get)
 */

void
PDM_mesh_location_reverse_results_enable
(
PDM_mesh_location_t *ml
)
{
  printf("WARNING : PDM_mesh_location_reverse_results_enable is deprecated (always enabled)\n");
  ml->reverse_result = 1;
}



/**
 * \brief Get part_to_part object to exchange data between
 * the source mesh and a target point cloud (both in user frame)
 *
 * \param [in ] ml         Pointer to \ref PDM_mesh_location_t object
 * \param [in ] icloud     Point cloud ID
 * \param [out] ptp        Pointer to \ref PDM_part_to_part_t object
 * \param [in ] ownership  Ownership for ptp
 *
 */

void
PDM_mesh_location_part_to_part_get
(
       PDM_mesh_location_t  *ml,
 const int                   icloud,
       PDM_part_to_part_t  **ptp,
       PDM_ownership_t       ownership
 )
{
  assert(icloud < ml->n_point_cloud);

  *ptp = ml->ptp[icloud];
  ml->ptp_ownership[icloud] = ownership;
}


#ifdef	__cplusplus
}
#endif<|MERGE_RESOLUTION|>--- conflicted
+++ resolved
@@ -2359,10 +2359,6 @@
         val_gnum    [ipart][i] = (PDM_real_t) elt_g_num[ipart][i];
       }
 
-<<<<<<< HEAD
-  const int dbg_enabled = 0;
-  const int dim = 3;
-=======
       PDM_writer_var_set(wrt,
                          id_var_num_part,
                          id_geom,
@@ -2379,7 +2375,6 @@
                          id_var_num_part);
     PDM_writer_var_free(wrt,
                         id_var_num_part);
->>>>>>> 44f4b10c
 
     PDM_writer_var_write(wrt,
                          id_var_gnum);
@@ -2396,67 +2391,6 @@
     PDM_writer_step_end(wrt);
     PDM_writer_free(wrt);
   }
-<<<<<<< HEAD
-  int use_extracted_pts  = allow_extraction;
-  int use_extracted_mesh = allow_extraction;
-
-  int          **n_select_pts = NULL;
-  PDM_g_num_t ***select_pts_parent_g_num = NULL;
-  PDM_g_num_t ***select_pts_g_num = NULL;
-  double      ***select_pts_coord = NULL;
-
-  int my_rank;
-  PDM_MPI_Comm_rank (ml->comm, &my_rank);
-
-  int n_procs;
-  PDM_MPI_Comm_size (ml->comm, &n_procs);
-
-  // int USE_OCTREE_BTSHARED = 0;
-  // env_var = getenv ("USE_OCTREE_BTSHARED");
-  // if (env_var != NULL) {
-  //   USE_OCTREE_BTSHARED = atoi(env_var);
-  // }
-  // if (dbg_enabled && my_rank == 0 && ml->method == PDM_MESH_LOCATION_OCTREE)
-  //   printf("USE_OCTREE_BTSHARED = %d\n", USE_OCTREE_BTSHARED);
-
-  // int USE_OCTREE_COPIES = 1;
-  // env_var = getenv ("USE_OCTREE_COPIES");
-  // if (env_var != NULL) {
-  //   USE_OCTREE_COPIES = atoi(env_var);
-  // }
-  // if (dbg_enabled && my_rank == 0) // && ml->method == PDM_MESH_LOCATION_OCTREE)
-  //   printf("USE_OCTREE_COPIES = %d\n", USE_OCTREE_COPIES);
-
-  double b_t_elapsed;
-  double b_t_cpu;
-  double b_t_cpu_u;
-  double b_t_cpu_s;
-
-  double e_t_elapsed;
-  double e_t_cpu;
-  double e_t_cpu_u;
-  double e_t_cpu_s;
-
-  ml->times_elapsed[BEGIN] = PDM_timer_elapsed(ml->timer);
-  ml->times_cpu[BEGIN]     = PDM_timer_cpu(ml->timer);
-  ml->times_cpu_u[BEGIN]   = PDM_timer_cpu_user(ml->timer);
-  ml->times_cpu_s[BEGIN]   = PDM_timer_cpu_sys(ml->timer);
-
-  b_t_elapsed = ml->times_elapsed[BEGIN];
-  b_t_cpu     = ml->times_cpu[BEGIN];
-  b_t_cpu_u   = ml->times_cpu_u[BEGIN];
-  b_t_cpu_s   = ml->times_cpu_s[BEGIN];
-  PDM_timer_resume(ml->timer);
-
-  /*
-   * Build the bounding boxes of mesh elements
-   */
-
-  int n_blocks = 0;
-  int n_parts  = 0;
-  int *blocks_id = NULL;
-=======
->>>>>>> 44f4b10c
 
   double l_mesh_extents[6] = {  HUGE_VAL,  HUGE_VAL,  HUGE_VAL,
                                -HUGE_VAL, -HUGE_VAL, -HUGE_VAL};
@@ -2556,12 +2490,6 @@
 
     _point_cloud_t *pcloud = ml->point_clouds + icloud;
 
-<<<<<<< HEAD
-    if (dbg_enabled && my_rank == 0) {
-      printf("g_mesh_extents = %f %f %f / %f %f %f\n",
-             g_mesh_extents[0], g_mesh_extents[1], g_mesh_extents[2],
-             g_mesh_extents[3], g_mesh_extents[4], g_mesh_extents[5]);
-=======
     if (dbg_enabled) {
       char name[999];
       sprintf(name, "mesh_location_point_cloud_%d", icloud);
@@ -2574,7 +2502,6 @@
                         0,
                         NULL,
                         NULL);
->>>>>>> 44f4b10c
     }
 
     /*
@@ -2633,16 +2560,9 @@
       if (ml->reverse_result) {
         _points_in_element_t *pts_in_elt = ml->points_in_elements + icloud;
 
-<<<<<<< HEAD
-      if (dbg_enabled && my_rank == 0 && use_extracted_pts) {
-        printf("extract "PDM_FMT_G_NUM" / "PDM_FMT_G_NUM" pts from cloud #%d ("PDM_FMT_G_NUM"%%)\n",
-               g_n_pts[1], g_n_pts[0], icloud, (100 * g_n_pts[1]) / g_n_pts[0]);
-      }
-=======
         pts_in_elt->n_part = n_part;
         pts_in_elt->n_elts = malloc(sizeof(int) * n_part);
         memcpy(pts_in_elt->n_elts, pn_elt, sizeof(int) * n_part);
->>>>>>> 44f4b10c
 
         pts_in_elt->pts_inside_idx   = malloc(sizeof(int         *) * n_part);
         pts_in_elt->gnum             = malloc(sizeof(PDM_g_num_t *) * n_part);
@@ -2712,14 +2632,7 @@
       }
 
 
-<<<<<<< HEAD
-    if (dbg_enabled && my_rank == 0) {
-      printf("g_pts_extents = %f %f %f / %f %f %f\n",
-             g_pts_extents[0], g_pts_extents[1], g_pts_extents[2],
-             g_pts_extents[3], g_pts_extents[4], g_pts_extents[5]);
-=======
       continue; // move on the next point cloud
->>>>>>> 44f4b10c
     }
 
 
@@ -2768,25 +2681,6 @@
       select_pts_g_num_user   = pcloud->gnum;
       select_pts_coord        = pcloud->coords;
 
-<<<<<<< HEAD
-    PDM_g_num_t g_n_elt[2];
-    PDM_MPI_Allreduce (l_n_elt, g_n_elt, 2, PDM__PDM_MPI_G_NUM, PDM_MPI_SUM, ml->comm);
-
-    use_extracted_mesh = (g_n_elt[1] < extraction_threshold * g_n_elt[0]);
-
-
-    if (dbg_enabled && my_rank == 0 && use_extracted_mesh) {
-      printf("extract "PDM_FMT_G_NUM" / "PDM_FMT_G_NUM" mesh elts ("PDM_FMT_G_NUM"%%)\n",
-             g_n_elt[1], g_n_elt[0], (100 * g_n_elt[1]) / g_n_elt[0]);
-    }
-
-
-    if (use_extracted_mesh) {
-      n_select_boxes = 0;
-      for (int iblock = 0; iblock < n_blocks; iblock++) {
-        for (int ipart = 0; ipart < n_parts; ipart++) {
-          n_select_boxes += n_select_elt[iblock][ipart];
-=======
       select_pts_init_location = malloc(pcloud->n_part * sizeof(int         * ));
       for (int ipart = 0; ipart < pcloud->n_part; ipart++) {
         select_pts_init_location[ipart] = malloc(3 * n_select_pts[ipart] * sizeof(int        ));
@@ -2794,7 +2688,6 @@
           select_pts_init_location[ipart][3*i  ] = i_rank;
           select_pts_init_location[ipart][3*i+1] = ipart;
           select_pts_init_location[ipart][3*i+2] = i;
->>>>>>> 44f4b10c
         }
       }
     }
@@ -2896,38 +2789,9 @@
 
     int use_extracted_mesh = (g_n_elt[1] < extraction_threshold * g_n_elt[0]);
 
-<<<<<<< HEAD
-    case PDM_MESH_LOCATION_OCTREE: {
-      /* Create octree structure */
-      octree = PDM_para_octree_create (1,
-                                       octree_depth_max,
-                                       octree_points_in_leaf_max,
-                                       octree_build_leaf_neighbours,
-                                       ml->comm);
-
-      /* Set octree point cloud */
-      PDM_para_octree_point_cloud_set (octree,
-                                       0,
-                                       n_pts_pcloud,
-                                       pcloud_coord,
-                                       pcloud_g_num);
-
-      /* Build parallel octree */
-      PDM_MPI_Barrier(ml->comm);
-      double t1 = PDM_MPI_Wtime();
-      PDM_para_octree_build (octree, NULL);
-      if (0) {
-        end_timer_and_print("PDM_para_octree_build ", ml->comm, t1);
-      }
-      // PDM_para_octree_dump (octree);
-      // if (dbg_enabled) {
-        // PDM_para_octree_dump_times (octree);
-      // }
-=======
     int         **select_elt_init_location_user = NULL;
     double      **select_elt_extents            = NULL;
     PDM_g_num_t **select_elt_g_num_user         = NULL;
->>>>>>> 44f4b10c
 
     if (use_extracted_mesh) {
       if (dbg_enabled) {
@@ -2935,30 +2799,6 @@
         log_trace("mesh extraction %d / %d\n", g_n_elt[1], g_n_elt[0]);
       }
 
-<<<<<<< HEAD
-      /* Free octree */
-      PDM_para_octree_free (octree);
-      break;
-     }
-    case PDM_MESH_LOCATION_DBBTREE:
-      if (dbg_enabled) printf("[%d] n_pts_pcloud = %d, n_select_boxes = %d\n", my_rank, n_pts_pcloud, n_select_boxes);//
-      // if (USE_OCTREE_COPIES) {
-        PDM_dbbtree_points_inside_boxes (dbbt,
-                                         n_pts_pcloud,
-                                         pcloud_g_num,
-                                         pcloud_coord,
-                                         n_select_boxes,
-                                         select_box_g_num,
-                                         &pts_idx,
-                                         &pts_g_num,
-                                         &pts_coord,
-                                         0);
-      break;
-
-    default:
-      printf("Error: unknown location method %d\n", ml->method);
-      assert (1 == 0);
-=======
       select_elt_init_location_user = malloc(sizeof(int         *) * n_part);
       select_elt_extents            = malloc(sizeof(double      *) * n_part);
       select_elt_g_num_user         = malloc(sizeof(PDM_g_num_t *) * n_part);
@@ -2968,19 +2808,12 @@
         select_elt_g_num_user        [ipart] = malloc(sizeof(PDM_g_num_t) * n_select_elt[ipart]);
         for (int i = 0; i < n_select_elt[ipart]; i++) {
           int elt_id = select_elt_l_num[ipart][i];
->>>>>>> 44f4b10c
 
           memcpy(select_elt_extents[ipart] + 6*i,
                  elt_extents       [ipart] + 6*elt_id,
                  sizeof(double) * 6);
 
-<<<<<<< HEAD
-    if (dbg_enabled) {
-      printf("\n[%d] --- Pts in box ---\n", my_rank);
-      for (ibox = 0; ibox < n_select_boxes; ibox++) {
-=======
           select_elt_g_num_user[ipart][i] = elt_g_num[ipart][elt_id];
->>>>>>> 44f4b10c
 
           select_elt_init_location_user[ipart][3*i  ] = i_rank;
           select_elt_init_location_user[ipart][3*i+1] = ipart;
@@ -3012,38 +2845,11 @@
     /*
      *  Redistribute evenly the selected points (ptb_geom)
      */
-<<<<<<< HEAD
-    if (use_extracted_mesh) {
-      int idx1 = 0;
-      ibox = 0;
-      for (int iblock = 0; iblock < n_blocks; iblock++) {
-        for (int ipart = 0; ipart < n_parts; ipart++) {
-
-          int idx2 = 0;
-          for (int ielt = 0; ielt < n_select_elt[iblock][ipart]; ielt++) {
-            if (pts_idx[ibox] < pts_idx[ibox+1]) {
-              select_elt_l_num[iblock][ipart][idx2] = select_elt_l_num[iblock][ipart][ielt];
-              select_box_parent_g_num[idx1] = select_box_parent_g_num[ibox];
-              select_box_g_num[idx1] = select_box_g_num[ibox];
-              pts_idx[idx1+1] = pts_idx[ibox+1];
-              idx2++;
-              idx1++;
-            }
-            ibox++;
-          }
-          // realloc?
-          n_select_elt[iblock][ipart] = idx2;
-
-        } // End of loop on parts
-      } // End of loop on nodal blocks
-      if (dbg_enabled) printf("[%4d] before : %8d, after : %8d\n", my_rank, n_select_boxes, idx1);
-=======
     int **weight      = malloc(sizeof(int *) * pcloud->n_part);
     int **pstride_one = malloc(sizeof(int *) * pcloud->n_part);
     for (int ipart = 0; ipart < pcloud->n_part; ipart++) {
       weight     [ipart] = PDM_array_const_int(n_select_pts[ipart], 1);
       pstride_one[ipart] = PDM_array_const_int(n_select_pts[ipart], 1);
->>>>>>> 44f4b10c
     }
 
     /* Use same extents for Hilbert encoding of pts and boxes?? */
@@ -3062,13 +2868,8 @@
     }
     free(weight);
 
-<<<<<<< HEAD
-      if (dbg_enabled) printf("[%4d] before : %8d, after : %8d\n", my_rank, n_select_boxes, idx1);
-      n_select_boxes = idx1;
-=======
     int dn_pts = PDM_part_to_block_n_elt_block_get(ptb_pts);
     PDM_g_num_t *dpts_g_num_user = PDM_part_to_block_block_gnum_get(ptb_pts);
->>>>>>> 44f4b10c
 
 
     PDM_g_num_t *distrib_pts = PDM_part_to_block_distrib_index_get(ptb_pts);
@@ -3218,95 +3019,6 @@
     /*
      * TODO - Exchange box_init_location en merge  !!! Attention on doit merger les blocks mais garder le non mergé pour le renvoie
      */
-<<<<<<< HEAD
-    PDM_g_num_t *redistrib_pts_location = malloc (sizeof(PDM_g_num_t) * n_pts);
-    if (use_extracted_mesh) {
-      for (ibox = 0; ibox < redistrib_n_elt; ibox++) {
-        for (int i = redistrib_pts_idx[ibox]; i < redistrib_pts_idx[ibox+1]; i++) {
-          redistrib_pts_location[i] = redistrib_elt_parent_g_num[ibox];
-        }
-      }
-      // free (redistrib_elt_parent_g_num);
-    }
-    else {
-      for (ibox = 0; ibox < redistrib_n_elt; ibox++) {
-        for (int i = redistrib_pts_idx[ibox]; i < redistrib_pts_idx[ibox+1]; i++) {
-          redistrib_pts_location[i] = redistrib_elt_g_num[ibox];
-        }
-      }
-    }
-    // free (redistrib_elt_g_num);
-
-    PDM_Mesh_nodal_elt_t *redistrib_pts_elt_type = malloc (sizeof(PDM_Mesh_nodal_elt_t) * n_pts);
-    for (PDM_Mesh_nodal_elt_t type = PDM_MESH_NODAL_POINT;
-         type < PDM_MESH_NODAL_N_ELEMENT_TYPES;
-         type++) {
-      for (ibox = redistrib_type_idx[type]; ibox < redistrib_type_idx[type+1]; ibox++) {
-        for (int i = redistrib_pts_idx[ibox]; i < redistrib_pts_idx[ibox+1]; i++) {
-          redistrib_pts_elt_type[i] = type;
-        }
-      }
-    }
-
-    double *distance        = NULL;
-    double *projected_coord = NULL;
-    int    *weights_idx     = NULL;
-    double *weights         = NULL;
-
-    PDM_point_location_nodal (redistrib_type_idx,
-                              redistrib_vtx_idx,
-                              redistrib_vtx_coord,
-                              redistrib_poly3d_face_idx,
-                              redistrib_face_vtx_idx,
-                              redistrib_face_vtx,
-                              redistrib_face_orientation,
-                              redistrib_pts_idx,
-                              redistrib_pts_coord,
-                              tolerance,
-                              &distance,
-                              &projected_coord,
-                              &weights_idx,
-                              &weights);
-
-    if (dbg_enabled) {
-      for (int k = 0; k < redistrib_type_idx[PDM_MESH_NODAL_N_ELEMENT_TYPES]; k++) {
-        if (use_extracted_mesh) {
-          log_trace("Elt gnum = "PDM_FMT_G_NUM"\n", redistrib_elt_parent_g_num[k]);
-        } else {
-          log_trace("Elt gnum = "PDM_FMT_G_NUM"\n", redistrib_elt_g_num[k]);
-        }
-        for (int i = redistrib_pts_idx[k]; i < redistrib_pts_idx[k+1]; i++) {
-          log_trace("Point gnum = ("PDM_FMT_G_NUM")\n", redistrib_pts_g_num[i]);
-          log_trace("\t        coords = (%f, %f, %f)\n",
-                    redistrib_pts_coord[dim*i],
-                    redistrib_pts_coord[dim*i+1],
-                    redistrib_pts_coord[dim*i+2]);
-          log_trace("\tlocation = ("PDM_FMT_G_NUM")\n", redistrib_pts_location[i]);
-          log_trace("\t  proj. coords = (%f, %f, %f)\n",
-                    projected_coord[dim*i],
-                    projected_coord[dim*i+1],
-                    projected_coord[dim*i+2]);
-          log_trace("\tdistance = %f\n", distance[i]);
-          log_trace("\t weights =");
-          for (int j = weights_idx[i]; j < weights_idx[i+1]; j++) {
-            log_trace(" %f", (float) weights[j]);
-          }
-          log_trace("\n");
-        }
-      }
-    }
-    free (redistrib_elt_g_num);
-    free (redistrib_vtx_coord);
-    free (redistrib_vtx_idx);
-    free (redistrib_pts_coord);
-    free (redistrib_pts_idx);
-    free (redistrib_poly3d_face_idx);
-    free (redistrib_face_vtx_idx);
-    free (redistrib_face_vtx);
-    free (redistrib_face_orientation);
-    if (use_extracted_mesh) {
-      free (redistrib_elt_parent_g_num);
-=======
     double *delt_init_location_user = NULL;
     int request_elt_init_location = -1;
     PDM_part_to_block_iexch(ptb_elt,
@@ -3330,7 +3042,6 @@
                           dn_elt1,
                           delt_extents1,
                           delt_g_num_user);
->>>>>>> 44f4b10c
     }
 
     PDM_MPI_Barrier (ml->comm);
