/*----------------------------------------------------------------------------
 * Standard C library headers
 *----------------------------------------------------------------------------*/

#include <stdlib.h>
#include <stdio.h>
#include <string.h>
#include <assert.h>

/*----------------------------------------------------------------------------
 *  Header for the current file
 *----------------------------------------------------------------------------*/

#include "pdm.h"
#include "pdm_priv.h"
#include "pdm_surf_part.h"
#include "pdm_surf_part_priv.h"
#include "pdm_part_bound.h"
#include "pdm_printf.h"
#include "pdm_error.h"

#ifdef __cplusplus
extern "C" {
#if 0
} /* Fake brace to force back Emacs auto-indentation back to column 0 */
#endif
#endif /* __cplusplus */

/*=============================================================================
 * Macro definitions
 *============================================================================*/

/*============================================================================
 * Type
 *============================================================================*/

/*=============================================================================
 * Static global variables
 *============================================================================*/

/*=============================================================================
 * Static function definitions
 *============================================================================*/

/*=============================================================================
 * Public function definitions
 *============================================================================*/

/**
 * \brief Return an intialized \ref PDM_surf_part_t structure
 *
 * This function returns an initialized \ref PDM_surf_part_t structure
 *
 * \param [in]  n_face       Number of faces
 * \param [in]  face_vtx_idx  Index in the face -> vertex connectivity
 * \param [in]  face_vtx_idx  face -> vertex connectivity
 * \param [in]  face_ln_to_gn  Local face numbering to global face numbering
 * \param [in]  n_vtx        Number of vertices
 * \param [in]  coords      Coordinates
 * \param [in]  vtx_ln_to_gn   Local vertex numbering to global vertex numbering
 *
 * \return      A new initialized \ref PDM_surf_part_t structure
 *
 */

PDM_surf_part_t *
PDM_surf_part_create
(
const int         n_face,
const int        *face_vtx_idx,
const int        *face_vtx,
const PDM_g_num_t *face_ln_to_gn,
const int         n_vtx,
const double     *coords,
const PDM_g_num_t *vtx_ln_to_gn
)
{
  int vb=1;
  if (vb == 1)   PDM_printf ("==== PDM_surf_part_create ====\n");
  PDM_surf_part_t *_part = (PDM_surf_part_t *) malloc(sizeof(PDM_surf_part_t));

  _part->n_face                = n_face;
  _part->nGhostFace           = 0;
  _part->nTotalFace           = n_face;
  _part->sface_vtx             = face_vtx_idx[n_face];
  _part->face_vtx_idx           = face_vtx_idx;
  _part->face_vtx              = face_vtx;
  _part->faceEdgeIdx          = NULL;
  _part->faceEdge             = NULL;
  _part->face_ln_to_gn           = face_ln_to_gn;
  _part->n_vtx                 = n_vtx;
  _part->coords               = coords;
  _part->vtxEdgeIdx           = NULL;
  _part->vtxEdge              = NULL;
  _part->vtx_ln_to_gn            = vtx_ln_to_gn;
  _part->nEdge                = -1;
  _part->nGhostEdge           = -1;
  _part->nTotalEdge           = -1;
  _part->edgeFace             = NULL;
  _part->edgeVtx              = NULL;
  _part->edgeLnToGn           = NULL;
  _part->edgePartBound        = NULL;
  _part->vtxPartBound         = NULL;
  _part->carLgthVtx           = NULL;
  _part->faceNormal           = NULL;
  _part->extents              = NULL;

  if (vb == 1)   PDM_printf ("==== PDM_surf_part_create ==== terminated ====\n");
  return _part;
}


/**
 * \brief Delete a \ref PDM_surf_part_t structure
 *
 * This function deletes a  PDM_surf_part_t structure
 *
 * \param [in]  part      part to delete
 *
 * \return     Null pointer
 */

PDM_surf_part_t *
PDM_surf_part_free
(
 PDM_surf_part_t * part
)
{
  int vb=1;
  if (vb == 1)   PDM_printf ("==== PDM_surf_part_free ==== \n");
  assert (part != NULL);

  if (part != NULL) {
    part->face_vtx_idx = NULL;
    part->face_vtx = NULL;
    if (part->faceEdgeIdx != NULL)
      free(part->faceEdgeIdx);
    if (part->faceEdge != NULL)
      free(part->faceEdge);

    part->face_ln_to_gn = NULL;
    part->coords = NULL;
    if (part->vtxEdgeIdx != NULL)
      free(part->vtxEdgeIdx);
    if (part->vtxEdge != NULL)
      free(part->vtxEdge);
    part->vtx_ln_to_gn = NULL;

    if (part->edgeFace != NULL)
      free(part->edgeFace);

    if (part->edgeVtx != NULL)
      free(part->edgeVtx);

    if (part->edgeLnToGn != NULL)
      free(part->edgeLnToGn);

    if (part->edgePartBound != NULL)
      part->edgePartBound = PDM_part_bound_free(part->edgePartBound);
    if (part->vtxPartBound != NULL)
      part->vtxPartBound = PDM_part_bound_free(part->vtxPartBound);

    if (part->carLgthVtx != NULL)
      free (part->carLgthVtx);

    if (part->faceNormal != NULL)
      free (part->faceNormal);

    if (part->extents != NULL)
      free (part->extents);

    free(part);
  }
  if (vb == 1)   PDM_printf ("==== PDM_surf_part_free ==== terminated ====\n");

  return NULL;
}


/**
 * \brief Compute partition edge entities
 *
 * This function defines edges of an initial partitiob and
 * computes edge connectivities
 *
 * \param [in]  _part      Partition to compute
 *
 */

void
PDM_surf_part_build_edges
(
PDM_surf_part_t *part
)
{

  assert (part != NULL);
  int vb = 1;
  if (vb == 1)   PDM_printf ("==== PDM_surf_part_build_edges ==== \n");
  vb = 0;
  /*
   * build hash table with key = vertices sum and list of edges
   */

  int  lHashTableIdx = 2 * part->n_vtx + 1;
  int *hashTableIdx  = (int *) malloc(sizeof(int) * lHashTableIdx);
  int *hashTable     = (int *) malloc(sizeof(int) * part->face_vtx_idx[part->n_face]);
  int *nHashTable    = (int *) malloc(sizeof(int) * 2 * part->n_vtx);

  for (int i = 0; i <  part->face_vtx_idx[part->n_face]; i++) {
    hashTable[i] = -1;
  }

  for (int i = 0; i < lHashTableIdx; i++) {
    hashTableIdx[i] = 0;
  }

  for (int i = 0; i < 2 * part->n_vtx; i++) {
    nHashTable[i] = 0;
  }

  int l_edges = 0;
  for (int i = 0; i < part->n_face; i++) {
    int idxFace = part->face_vtx_idx[i];
    for (int j = idxFace; j < part->face_vtx_idx[i+1]; j++) {
      int k = (j == part->face_vtx_idx[i+1] - 1) ? idxFace : (j + 1);
      int s_vtx = part->face_vtx[j] + part->face_vtx[k];
      hashTableIdx[s_vtx+1] += 1;
/*PDM_printf("i: %d  j: %d, k: %d, s_vtx:%d+%d: %d hashTableIdx[%d] : %d\n", i, j, k, part->faceVtx[j], part->faceVtx[k], s_vtx, s_vtx+1, hashTableIdx[s_vtx+1]); */
      l_edges += 2;
    }
  }

  hashTableIdx[0] = 0;
  for (int i = 1; i < lHashTableIdx; i++) {
    hashTableIdx[i] =  hashTableIdx[i] +  hashTableIdx[i-1];
  }
  if (vb == 1) {
    PDM_printf("hashTableIdx :\n");
    for (int i = 0; i < lHashTableIdx; i++) {
      PDM_printf("%d: %d  ", i, hashTableIdx[i]);
    }
    PDM_printf("\n");
    PDM_printf("l_edges : %d\n", l_edges);
  }

  int *listEdges = (int *) malloc(sizeof(int) * l_edges);
  int *edgeFaceUncompress = (int *) malloc(sizeof(int) * l_edges/2);
  l_edges = 0;

<<<<<<< HEAD
  int max_nVtxFace = 0;
  for (int i = 0; i < part->nFace; i++) {
    int idxFace = part->faceVtxIdx[i];
    int nVtxFace = part->faceVtxIdx[i+1] - idxFace;
    max_nVtxFace = PDM_MAX(max_nVtxFace, nVtxFace);
    for (int j = idxFace; j < idxFace + nVtxFace; j++) {
      int k = (j == part->faceVtxIdx[i+1] - 1) ? idxFace : (j + 1);
      int vtx1 = part->faceVtx[j];
      int vtx2 = part->faceVtx[k];
=======
  for (int i = 0; i < part->n_face; i++) {
    int idxFace = part->face_vtx_idx[i];
    int n_vtx_face = part->face_vtx_idx[i+1] - idxFace;
    for (int j = idxFace; j < idxFace + n_vtx_face; j++) {
      int k = (j == part->face_vtx_idx[i+1] - 1) ? idxFace : (j + 1);
      int vtx1 = part->face_vtx[j];
      int vtx2 = part->face_vtx[k];
>>>>>>> 8c04571f
      int s_vtx = vtx1 + vtx2;

      hashTable[hashTableIdx[s_vtx] + (nHashTable[s_vtx]++)] = l_edges/2;
      edgeFaceUncompress[l_edges/2] = i;
/* PDM_printf("i: %d  idxFace: %d, nVtxFace: %d, j: %d, k: %d, vtx1: %d, vtx2: %d, s_vtx: %d hashTable[%d+%d] : %d, edgeFaceUncompress[%d]: %d\n", i, idxFace, nVtxFace, j, k, vtx1, vtx2, s_vtx, hashTableIdx[s_vtx] , (nHashTable[s_vtx]-1), l_edges/2, l_edges/2, i);  */
      listEdges[l_edges++] = vtx1;
      listEdges[l_edges++] = vtx2;
    }
  }
   if (vb == 1) {
    PDM_printf("nHashTable :\n");
    for (int i = 0; i < 2*part->nVtx; i++)
      PDM_printf("%d: %d   ", i, nHashTable[i]);
    PDM_printf("\n");
    PDM_printf("l_edges : %d\n", l_edges);
    PDM_printf("edgeFaceUncompress :\n");
    for (int i = 0; i < l_edges/2; i++)
      PDM_printf("%d: %d   ", i, edgeFaceUncompress[i]);
    PDM_printf("\n");
    PDM_printf("listEdges :\n");
    for (int i = 0; i < l_edges; i++) {
      PDM_printf("%d: %d   ", i, listEdges[i]);
    }
    PDM_printf("\n");
    PDM_printf("hashtable :\n");

    for (int i = 0; i < 2 * part->n_vtx; i++) {
      PDM_printf("[%d] : ", i);
      for (int k = hashTableIdx[i]; k < hashTableIdx[i+1]; k++)
        PDM_printf(" %d", hashTable[k]);
      PDM_printf("\n");
    }
	}

  free(nHashTable);

  /*
   * Compress edges
   */

  int nEdgesFaces = l_edges/2;
  int *edgesToCompressEdges = (int *) malloc(sizeof(int) * nEdgesFaces);
  for (int i = 0; i < nEdgesFaces; i++) {
    edgesToCompressEdges[i] = -1;
  }

  /*
   * First allocation to l_edges
   */

  part->edgeVtx  = (int *) malloc(sizeof(int) * l_edges);
  part->nEdge    = 0;

  /*
   * Compute real edges
   */

  int nEdge = 0;

  part->vtxEdgeIdx  = (int *) malloc(sizeof(int) * (part->n_vtx + 1));
  for (int i = 0; i < part->n_vtx + 1; i++) {
    part->vtxEdgeIdx[i] = 0;
  }

  for (int i = 0; i < 2 * part->n_vtx; i++) {
    int idx          = hashTableIdx[i];
    int nEdgeSameSum = (hashTableIdx[i+1] - idx);
    for (int j = idx; j < idx + nEdgeSameSum; j++) {
      int iEdge = hashTable[j];
/*PDM_printf("i: %d, j: %d, iEdge: %d ", i, j,iEdge); */
      if (iEdge != -1) {
/*PDM_printf("edgesToCompressEdges[%d] = %d  ", iEdge, nEdge); */
        edgesToCompressEdges[iEdge] = nEdge;
        int vtx1 = listEdges[2*iEdge];
        int vtx2 = listEdges[2*iEdge+1];
        part->edgeVtx[2*nEdge]      = vtx1;
        part->edgeVtx[2*nEdge + 1]  = vtx2;
        part->vtxEdgeIdx[vtx1] += 1;
        part->vtxEdgeIdx[vtx2] += 1;
        for (int k = j + 1; k < idx + nEdgeSameSum; k++) {
          int iEdge1 = hashTable[k];
          if (iEdge1 != -1) {
            int vtx11 = listEdges[2*iEdge1];
            int vtx12 = listEdges[2*iEdge1+1];

            if (((vtx1 == vtx11) && (vtx2 == vtx12)) ||
                ((vtx2 == vtx11) && (vtx1 == vtx12))) {
              hashTable[k] = -1;
/*PDM_printf("i: %d, j: %d, k: %d, edgesToCompressEdges[%d]: %d\n", i, j, k, iEdge1, nEdge); */

              edgesToCompressEdges[iEdge1] = nEdge;
            }
          }
        }
        nEdge += 1;
/*PDM_printf("\n"); */
      }
    }
  }

if (0 == 1) {
    PDM_printf ("nEdge: %d nEdgesFaces: %d \n", nEdge,nEdgesFaces);
    PDM_printf ("edgesToCompressEdges \n");
    for (int i = 0; i < nEdgesFaces; i++) {
		PDM_printf("edgesToCompressEdges[%d]: %d\n", i, edgesToCompressEdges[i]);
	}
    PDM_printf ("part->edgeVtx \n");
    for (int i = 0; i < nEdge; i++) {
		PDM_printf("[%d]: %d %d\n", i, part->edgeVtx[2*i], part->edgeVtx[2*i+1]);
	}
}

  part->nEdge = nEdge;

  for (int i = 0; i < part->n_vtx; i++) {
    part->vtxEdgeIdx[i+1] = part->vtxEdgeIdx[i+1] + part->vtxEdgeIdx[i];
  }
  part->vtxEdge  = (int *) malloc(sizeof(int) * part->vtxEdgeIdx[part->n_vtx]);
  int *n_vtxEdge  = (int *) malloc(sizeof(int) * part->n_vtx);
  for (int i = 0; i < part->n_vtx; i++) {
    n_vtxEdge[i] = 0;
  }
  if (0 == 1) {
    PDM_printf ("part->vtxEdgeIdx   --- PDM_surf_part_build_edges \n");
    for (int i = 0; i < part->nVtx; i++) {
      PDM_printf ("[%d] :  %d \n", i+1, part->vtxEdgeIdx[i]);
     }
  }

  for (int i = 0; i < part->nEdge; i++) {
    int vtx1 = part->edgeVtx[2*i    ] - 1;
    int vtx2 = part->edgeVtx[2*i + 1] - 1;
    part->vtxEdge[part->vtxEdgeIdx[vtx1] + n_vtxEdge[vtx1]++] = i+1;
    part->vtxEdge[part->vtxEdgeIdx[vtx2] + n_vtxEdge[vtx2]++] = i+1;
  }
  free(n_vtxEdge);

<<<<<<< HEAD
  if (1 == 1) {
    PDM_printf ("part->vtxEdge   --- PDM_surf_part_build_edges \n");
    for (int i = 0; i < part->nVtx; i++) {
      PDM_printf ("[%d] :", i+1);
=======
  if (1 == 0) {
    PDM_printf ("part->vtxEdge\n");
    for (int i = 0; i < part->n_vtx; i++) {
      PDM_printf ("[%d] :", i);
>>>>>>> 8c04571f
      for (int j = part->vtxEdgeIdx[i]; j < part->vtxEdgeIdx[i+1]; j++) {
        PDM_printf (" %d", part->vtxEdge[j]);
      }
      PDM_printf ("\n");
    }
  }

  free(hashTable);
  free(hashTableIdx);
  free(listEdges);

  /*
   * Re-allocation to real size
   */

  part->edgeVtx = (int *) realloc(part->edgeVtx, sizeof(int) * 2 * nEdge);

  /*
   * edge -> face connectivity
   */

  part->edgeFace = (int *) malloc(sizeof(int) * 2 * nEdge);
  for (int i = 0; i <  2 * nEdge; i++)
    part->edgeFace[i] = 0;

  for (int i = 0; i < nEdgesFaces; i++) {
    int iEdge = edgesToCompressEdges[i];
    int ifac1 = 2*iEdge;
    int ifac2 = 2*iEdge + 1;

    if (part->edgeFace[ifac1] == 0) {
      part->edgeFace[ifac1] = edgeFaceUncompress[i] + 1;
    }
    else if (part->edgeFace[ifac2] == 0) {
      part->edgeFace[ifac2] = edgeFaceUncompress[i] + 1;
    }
    else {
      PDM_error(__FILE__, __LINE__, 0, "Error _build_edges_part : Error in edgeFace computing\n");
      abort();
    }
  }

  if (0 == 1) {
    PDM_printf("edgeface : PDM_surf_part_build_edges\n");
    for (int i = 0; i < part->nEdge; i++) {
      PDM_printf("%d: %d %d\n", i, part->edgeFace[2*i], part->edgeFace[2*i+1]);
    }
  }

  free(edgesToCompressEdges);

  /*
   * face -> edge connectivity
   */

  part->faceEdgeIdx = (int *) malloc(sizeof(int) * (part->n_face + 1));
  memcpy(part->faceEdgeIdx, part->face_vtx_idx, sizeof(int) * (part->n_face + 1));
  const int *faceEdgeIdx = part->faceEdgeIdx;
<<<<<<< HEAD
  part->faceEdge = (int *) malloc(sizeof(int) * faceEdgeIdx[part->nFace]);
  int *n_faceEdge = (int *) malloc(sizeof(int) * part->nFace);
  for (int i = 0; i < part->nFace; i++) {
=======
  part->faceEdge = (int *) malloc(sizeof(int) * faceEdgeIdx[part->n_face]);
  int *n_faceEdge = (int *) malloc(sizeof(int) * part->n_face);
  for (int i = 0; i < part->n_face; i++)
>>>>>>> 8c04571f
    n_faceEdge[i] = 0;
  }

  for (int i = 0; i < nEdge; i++) {
    int face1 = PDM_ABS (part->edgeFace[2*i]);
    int face2 = PDM_ABS (part->edgeFace[2*i+1]);
    if (face1 > 0) {
      part->faceEdge[faceEdgeIdx[face1-1] + n_faceEdge[face1-1]++] = i + 1;
    }
    if (face2 > 0) {
      part->faceEdge[faceEdgeIdx[face2-1] + n_faceEdge[face2-1]++] = i + 1;
    }
  }

  /*
   * face -> edge orientation (same than face -> vtx)
   */

  int *vtxEdge = malloc (sizeof(int) *2 * part->nVtx);

  for (int i = 0; i < 2 * part->nVtx; i++) {
    vtxEdge[i] = -1;
  }


  for (int i = 0; i < part->nFace; i++) {
    int idx = 0;
    for (int j = part->faceEdgeIdx[i]; j < part->faceEdgeIdx[i+1]; j++) {
      int _edge = part->faceEdge[j];
      int _iedge = _edge - 1;

      int ivtx1 = part->edgeVtx[2*_iedge] - 1;
      int ivtx2 = part->edgeVtx[2*_iedge+1] -1;

      if (vtxEdge[2*ivtx1] == -1) {
        vtxEdge[2*ivtx1] = _iedge;
      }
      else {
        vtxEdge[2*ivtx1+1] = _iedge;
      }

      if (vtxEdge[2*ivtx2] == -1) {
        vtxEdge[2*ivtx2] = _iedge;
      }
      else {
        vtxEdge[2*ivtx2+1] = _iedge;
      }
    }

    int nVtxFace = part->faceVtxIdx[i+1] - part->faceVtxIdx[i];
    idx = part->faceVtxIdx[i];
    for (int j = part->faceVtxIdx[i]; j < part->faceVtxIdx[i+1]; j++) {
      int ivtx = part->faceVtx[j] - 1;
      int ivtx_next = part->faceVtx[idx + (j+1-idx) % nVtxFace] -1;

      int iedge1;
      int iedge2;
      int k;
      int k1;

      for (k = 0; k < 2; k++) {
        iedge1 = vtxEdge[2*ivtx + k];
        assert (iedge1 != -1);
        for (k1 = 0; k1 < 2; k1++) {
          iedge2 = vtxEdge[2*ivtx_next + k1];
          assert (iedge2 != -1);
          if (iedge1 == iedge2) {
            break;
          }
        }
        if (iedge1 == iedge2) {
          break;
        }
      }
      assert (iedge1 == iedge2);

      if (part->edgeVtx[2*iedge1] == (ivtx + 1)) {
        part->faceEdge[j] = iedge1 + 1;
      }
      else {
        part->faceEdge[j] = -(iedge1 + 1);
      }
    }

    for (int j = part->faceEdgeIdx[i]; j < part->faceEdgeIdx[i+1]; j++) {
      int _edge = PDM_ABS(part->faceEdge[j]);
      int _iedge = _edge - 1;

      assert(_edge <= part->nEdge);

      int ivtx1 = part->edgeVtx[2*_iedge] - 1;
      int ivtx2 = part->edgeVtx[2*_iedge+1] -1;

      vtxEdge[2*ivtx1]   = -1;
      vtxEdge[2*ivtx1+1] = -1;

      vtxEdge[2*ivtx2]   = -1;
      vtxEdge[2*ivtx2+1] = -1;

    }
  }

  free (vtxEdge);

  if (vb == 1) {
    PDM_printf ("part->faceEdge   --- PDM_surf_part_build_edges \n");
    for (int i = 0; i < part->nFace; i++) {
      PDM_printf ("[%d] :", i+1);
      for (int j = part->faceEdgeIdx[i]; j < part->faceEdgeIdx[i+1]; j++) {
        PDM_printf (" %d", part->faceEdge[j]);
      }
      PDM_printf ("\n");
    }
  }

  free(edgeFaceUncompress);
  free(n_faceEdge);
  vb = 1;
  if (vb == 1)   PDM_printf ("==== PDM_surf_part_build_edges ==== terminated ====\n");

}


/**
 * \brief Return face_ln_to_gn
 *
 *
 * \param [in]  part      Partition to compute
 *
 */

const PDM_g_num_t *
PDM_surf_part_face_ln_to_gn_get
(
PDM_surf_part_t *part
)
{

  return part->face_ln_to_gn;
}

/**
 * \brief Dump a PDM_surf_part_t object
 *
 * This function dumps a surf part structure
 *
 * \param [in]  part     surf part to dump
 *
 */

void
PDM_surf_part_dump
(
 PDM_surf_part_t *part
 )
{
	int vb = 1;
	if (vb == 1)   PDM_printf ("==== PDM_surf_part_dump ====\n");
  if (part != NULL) {
	  PDM_printf ("PDM_surf_part_t : \n");
    PDM_printf ("  - edgeLnToGn :\n", part->edgeLnToGn);
    if (part->edgeLnToGn != NULL) {
      for (int j=0; j<part->nEdge; j++)
        PDM_printf ("%d -> %d \n", j+1, part->edgeLnToGn[j]);
    }

    PDM_printf ("  - nFace : %d \n", part->nFace);
    PDM_printf ("  - faceNormal : %d : ", part->faceNormal);
    if (part->faceNormal == NULL)
      PDM_printf ("\n");
    else{
      for (int j=0; j<3*part->nFace; j++)
        PDM_printf ("%d ", part->faceNormal[j]);
      PDM_printf ("\n");}
    PDM_printf ("  - nGhostFace : %d \n", part->nGhostFace);
    PDM_printf ("  - nTotalFace : %d \n", part->nTotalFace);
    PDM_printf ("  - sFaceVtx : %d \n", part->sFaceVtx);
		PDM_printf ("  - faceVtx : \n");
		for (int j = 0; j <part->nFace; j++) {
		  PDM_printf ("%d-> ", part->faceLnToGn[j]);
		  for (int k = (part->faceVtxIdx)[j]; k < (part->faceVtxIdx)[j+1]; k++)
        PDM_printf (" "PDM_FMT_G_NUM, part->vtxLnToGn[part->faceVtx[k]-1]);
		  PDM_printf ("\n");
		}
		PDM_printf ("  - faceEdge : \n");
		for (int j = 0; j <part->nFace; j++) {
		  PDM_printf ("%ld-> ", part->faceLnToGn[j]);
		  for (int k = (part->faceEdgeIdx)[j]; k < (part->faceEdgeIdx)[j+1]; k++)
        PDM_printf (" "PDM_FMT_G_NUM,
                    (PDM_ABS(part->faceEdge[k])/ part->faceEdge[k])*  part->edgeLnToGn[PDM_ABS(part->faceEdge[k])-1]);
		  PDM_printf ("\n");
		}
    PDM_printf ("  - faceLnToGn :\n");
    for (int j=0; j<part->nFace; j++)
      PDM_printf ("%d -> %d\n", j+1, part->faceLnToGn[j]);
    PDM_printf ("  - nVtx : %d \n", part->nVtx);
    PDM_printf ("  - coords : \n");
    for (int j=0; j<part->nVtx; j++){
      PDM_printf ("%d-> ", part->vtxLnToGn[j]);
      PDM_printf ("%f ", part->coords[3*j]);
      PDM_printf ("%f ", part->coords[3*j+1]);
      PDM_printf ("%f ", part->coords[3*j+2]);
      PDM_printf ("\n");}
    PDM_printf ("  - vtxEdge loc with  ghost edges: \n");
    for (int j = 0; j <part->nVtx; j++) {
      PDM_printf ("%ld-> ", part->vtxLnToGn[j]);
      for (int k = (part->vtxEdgeIdx[j]); k < (part->vtxEdgeIdx)[j+1]; k++)
        PDM_printf (" %d",part->vtxEdge[k]);
      PDM_printf ("\n");
    }
    PDM_printf ("\n");
    PDM_printf ("  - vtxEdge without ghost edges: \n");
    for (int j = 0; j <part->nVtx; j++) {
      PDM_printf ("%ld-> ", part->vtxLnToGn[j]);
      for (int k = (part->vtxEdgeIdx[j]); k < (part->vtxEdgeIdx)[j+1]; k++)
        if (part->vtxEdge[k] <= part->nEdge) {
          PDM_printf (" "PDM_FMT_G_NUM, part->edgeLnToGn[part->vtxEdge[k]-1]);
        }
		  PDM_printf ("\n");
		}
/* PDM_printf ("  - vtxLnToGn : \n", part->vtxLnToGn); */
/* for (int j=0; j<part->nVtx; j++) */
/* 	PDM_printf ("%d -> %d\n", j+1, part->vtxLnToGn[j]); */
    PDM_printf ("  - nEdge : %d \n", part->nEdge);
    PDM_printf ("  - nGhostEdge : %d \n", part->nGhostEdge);
    PDM_printf ("  - nTotalEdge : %d \n", part->nTotalEdge);
    PDM_printf ("  - edgeFace loc : ");
    for (int j=0; j<part->nEdge; j++){
      PDM_printf ("\n%ld : ", part->edgeLnToGn[j]);
      PDM_printf (" %d", part->edgeFace[2*j]);
      if (part->edgeFace[2*j+1] > 0)
        PDM_printf (" %d", part->edgeFace[2*j+1]);
    }
    PDM_printf ("\n");
    PDM_printf ("  - edgeFace with ghost face : ");
    for (int j=0; j<part->nEdge; j++){
      PDM_printf ("\n%ld : ", part->edgeLnToGn[j]);
      if (part->edgeFace[2*j] <= part->nFace) {
        PDM_printf (" "PDM_FMT_G_NUM, part->faceLnToGn[part->edgeFace[2*j]-1]);
      }
      if (part->edgeFace[2*j+1] <= part->nFace) {
        if (part->edgeFace[2*j+1] > 0)
          PDM_printf (" "PDM_FMT_G_NUM, part->faceLnToGn[part->edgeFace[2*j+1]-1]);
      }
    }
    PDM_printf ("\n");
    PDM_printf ("  - edgeVtx loc without ghost faces : ");
    for (int j=0; j<part->nEdge; j++){
      PDM_printf ("\n%ld : ",  part->edgeLnToGn[j]);
      PDM_printf (" %d", part->edgeVtx[2*j]);
      PDM_printf (" %d", part->edgeVtx[2*j+1]);}
    PDM_printf ("\n");
    PDM_printf ("  - edgeVtx : ");
    for (int j=0; j<part->nEdge; j++){
      PDM_printf ("\n%ld : ",  part->edgeLnToGn[j]);
      PDM_printf (" "PDM_FMT_G_NUM, part->vtxLnToGn[part->edgeVtx[2*j]-1]);
      PDM_printf (" "PDM_FMT_G_NUM, part->vtxLnToGn[part->edgeVtx[2*j+1]-1]);}
    PDM_printf ("\n");
    /* PDM_printf ("  - edgeLnToGn :\n", part->edgeLnToGn); */
    /* if (part->edgeLnToGn != NULL) { */
    /* 	for (int j=0; j<part->nEdge; j++) */
    /* 		PDM_printf ("%d -> %d \n", j+1, part->edgeLnToGn[j]); */
    /* } */
    PDM_printf ("  - edgePartBound : %d \n", part->edgePartBound);
    PDM_printf ("  - vtxPartBound : %d \n", part->vtxPartBound);
    PDM_printf ("  - carLgthVtx : %d : ", part->carLgthVtx);
    if (part->carLgthVtx == NULL)
      PDM_printf ("\n");
    else{
      for (int j=0; j<part->nVtx; j++)
        PDM_printf ("%d ", part->carLgthVtx[j]);
      PDM_printf ("\n");}
    PDM_printf ("  - extents : %d : ", part->extents);
    if (part->extents == NULL)
      PDM_printf ("\n");
    else{
      for (int j=0; j<part->nVtx; j++)
        PDM_printf ("%d ", part->extents[j]);
      PDM_printf ("\n");}


    fflush(stdout);
  }
if (vb == 1)   PDM_printf ("==== PDM_surf_part_dump ==== terminated ====\n");
}


/*
pour afficher un PDM_surf_part_t

PDM_printf ("nFace : %d \n", _part->nFace);
PDM_printf ("nGhostFace : %d \n", _part->nGhostFace);
PDM_printf ("nTotalFace : %d \n", _part->nTotalFace);
PDM_printf ("sFaceVtx : %d \n", _part->sFaceVtx);
PDM_printf ("faceVtxIdx : %d \n", _part->faceVtxIdx);
PDM_printf ("faceVtx : %d \n", _part->faceVtx);
PDM_printf ("faceEdgeIdx : %d \n", _part->faceEdgeIdx);
PDM_printf ("faceEdge : %d \n", _part->faceEdge);
PDM_printf ("faceLnToGn : %d \n", _part->faceLnToGn);
PDM_printf ("nVtx : %d \n", _part->nVtx);
PDM_printf ("coords : %d \n", _part->coords);
PDM_printf ("vtxEdgeIdx : %d \n", _part->vtxEdgeIdx);
PDM_printf ("vtxEdge : %d \n", _part->vtxEdge);
PDM_printf ("vtxLnToGn : %d \n", _part->vtxLnToGn);
PDM_printf ("nEdge : %d \n", _part->nEdge);
PDM_printf ("nGhostEdge : %d \n", _part->nGhostEdge);
PDM_printf ("nTotalEdge : %d \n", _part->nTotalEdge);
PDM_printf ("edgeFace : %d \n", _part->edgeFace);
PDM_printf ("edgeVtx : %d \n", _part->edgeVtx);
PDM_printf ("edgeLnToGn : %d \n", _part->edgeLnToGn);
PDM_printf ("edgePartBound : %d \n", _part->edgePartBound);
PDM_printf ("vtxPartBound : %d \n", _part->vtxPartBound);
PDM_printf ("carLgthVtx : %d \n", _part->carLgthVtx);
PDM_printf ("faceNormal : %d \n", _part->faceNormal);
PDM_printf ("extents : %d \n", _part->extents);


  */

#ifdef __cplusplus
}
#endif /* __cplusplus */<|MERGE_RESOLUTION|>--- conflicted
+++ resolved
@@ -226,7 +226,7 @@
       int k = (j == part->face_vtx_idx[i+1] - 1) ? idxFace : (j + 1);
       int s_vtx = part->face_vtx[j] + part->face_vtx[k];
       hashTableIdx[s_vtx+1] += 1;
-/*PDM_printf("i: %d  j: %d, k: %d, s_vtx:%d+%d: %d hashTableIdx[%d] : %d\n", i, j, k, part->faceVtx[j], part->faceVtx[k], s_vtx, s_vtx+1, hashTableIdx[s_vtx+1]); */
+/*PDM_printf("i: %d  j: %d, k: %d, s_vtx:%d+%d: %d hashTableIdx[%d] : %d\n", i, j, k, part->face_vtx[j], part->face_vtx[k], s_vtx, s_vtx+1, hashTableIdx[s_vtx+1]); */
       l_edges += 2;
     }
   }
@@ -248,37 +248,27 @@
   int *edgeFaceUncompress = (int *) malloc(sizeof(int) * l_edges/2);
   l_edges = 0;
 
-<<<<<<< HEAD
-  int max_nVtxFace = 0;
-  for (int i = 0; i < part->nFace; i++) {
-    int idxFace = part->faceVtxIdx[i];
-    int nVtxFace = part->faceVtxIdx[i+1] - idxFace;
-    max_nVtxFace = PDM_MAX(max_nVtxFace, nVtxFace);
-    for (int j = idxFace; j < idxFace + nVtxFace; j++) {
-      int k = (j == part->faceVtxIdx[i+1] - 1) ? idxFace : (j + 1);
-      int vtx1 = part->faceVtx[j];
-      int vtx2 = part->faceVtx[k];
-=======
+  int max_n_vtx_face = 0;
   for (int i = 0; i < part->n_face; i++) {
     int idxFace = part->face_vtx_idx[i];
     int n_vtx_face = part->face_vtx_idx[i+1] - idxFace;
+    max_n_vtx_face = PDM_MAX(max_n_vtx_face, n_vtx_face);
     for (int j = idxFace; j < idxFace + n_vtx_face; j++) {
       int k = (j == part->face_vtx_idx[i+1] - 1) ? idxFace : (j + 1);
       int vtx1 = part->face_vtx[j];
       int vtx2 = part->face_vtx[k];
->>>>>>> 8c04571f
       int s_vtx = vtx1 + vtx2;
 
       hashTable[hashTableIdx[s_vtx] + (nHashTable[s_vtx]++)] = l_edges/2;
       edgeFaceUncompress[l_edges/2] = i;
-/* PDM_printf("i: %d  idxFace: %d, nVtxFace: %d, j: %d, k: %d, vtx1: %d, vtx2: %d, s_vtx: %d hashTable[%d+%d] : %d, edgeFaceUncompress[%d]: %d\n", i, idxFace, nVtxFace, j, k, vtx1, vtx2, s_vtx, hashTableIdx[s_vtx] , (nHashTable[s_vtx]-1), l_edges/2, l_edges/2, i);  */
+/* PDM_printf("i: %d  idxFace: %d, n_vtx_face: %d, j: %d, k: %d, vtx1: %d, vtx2: %d, s_vtx: %d hashTable[%d+%d] : %d, edgeFaceUncompress[%d]: %d\n", i, idxFace, n_vtx_face, j, k, vtx1, vtx2, s_vtx, hashTableIdx[s_vtx] , (nHashTable[s_vtx]-1), l_edges/2, l_edges/2, i);  */
       listEdges[l_edges++] = vtx1;
       listEdges[l_edges++] = vtx2;
     }
   }
    if (vb == 1) {
     PDM_printf("nHashTable :\n");
-    for (int i = 0; i < 2*part->nVtx; i++)
+    for (int i = 0; i < 2*part->n_vtx; i++)
       PDM_printf("%d: %d   ", i, nHashTable[i]);
     PDM_printf("\n");
     PDM_printf("l_edges : %d\n", l_edges);
@@ -391,7 +381,7 @@
   }
   if (0 == 1) {
     PDM_printf ("part->vtxEdgeIdx   --- PDM_surf_part_build_edges \n");
-    for (int i = 0; i < part->nVtx; i++) {
+    for (int i = 0; i < part->n_vtx; i++) {
       PDM_printf ("[%d] :  %d \n", i+1, part->vtxEdgeIdx[i]);
      }
   }
@@ -404,17 +394,10 @@
   }
   free(n_vtxEdge);
 
-<<<<<<< HEAD
   if (1 == 1) {
     PDM_printf ("part->vtxEdge   --- PDM_surf_part_build_edges \n");
-    for (int i = 0; i < part->nVtx; i++) {
+    for (int i = 0; i < part->n_vtx; i++) {
       PDM_printf ("[%d] :", i+1);
-=======
-  if (1 == 0) {
-    PDM_printf ("part->vtxEdge\n");
-    for (int i = 0; i < part->n_vtx; i++) {
-      PDM_printf ("[%d] :", i);
->>>>>>> 8c04571f
       for (int j = part->vtxEdgeIdx[i]; j < part->vtxEdgeIdx[i+1]; j++) {
         PDM_printf (" %d", part->vtxEdge[j]);
       }
@@ -473,15 +456,9 @@
   part->faceEdgeIdx = (int *) malloc(sizeof(int) * (part->n_face + 1));
   memcpy(part->faceEdgeIdx, part->face_vtx_idx, sizeof(int) * (part->n_face + 1));
   const int *faceEdgeIdx = part->faceEdgeIdx;
-<<<<<<< HEAD
-  part->faceEdge = (int *) malloc(sizeof(int) * faceEdgeIdx[part->nFace]);
-  int *n_faceEdge = (int *) malloc(sizeof(int) * part->nFace);
-  for (int i = 0; i < part->nFace; i++) {
-=======
   part->faceEdge = (int *) malloc(sizeof(int) * faceEdgeIdx[part->n_face]);
   int *n_faceEdge = (int *) malloc(sizeof(int) * part->n_face);
-  for (int i = 0; i < part->n_face; i++)
->>>>>>> 8c04571f
+  for (int i = 0; i < part->n_face; i++) {
     n_faceEdge[i] = 0;
   }
 
@@ -500,14 +477,14 @@
    * face -> edge orientation (same than face -> vtx)
    */
 
-  int *vtxEdge = malloc (sizeof(int) *2 * part->nVtx);
-
-  for (int i = 0; i < 2 * part->nVtx; i++) {
+  int *vtxEdge = malloc (sizeof(int) *2 * part->n_vtx);
+
+  for (int i = 0; i < 2 * part->n_vtx; i++) {
     vtxEdge[i] = -1;
   }
 
 
-  for (int i = 0; i < part->nFace; i++) {
+  for (int i = 0; i < part->n_face; i++) {
     int idx = 0;
     for (int j = part->faceEdgeIdx[i]; j < part->faceEdgeIdx[i+1]; j++) {
       int _edge = part->faceEdge[j];
@@ -531,11 +508,11 @@
       }
     }
 
-    int nVtxFace = part->faceVtxIdx[i+1] - part->faceVtxIdx[i];
-    idx = part->faceVtxIdx[i];
-    for (int j = part->faceVtxIdx[i]; j < part->faceVtxIdx[i+1]; j++) {
-      int ivtx = part->faceVtx[j] - 1;
-      int ivtx_next = part->faceVtx[idx + (j+1-idx) % nVtxFace] -1;
+    int n_vtx_face = part->face_vtx_idx[i+1] - part->face_vtx_idx[i];
+    idx = part->face_vtx_idx[i];
+    for (int j = part->face_vtx_idx[i]; j < part->face_vtx_idx[i+1]; j++) {
+      int ivtx = part->face_vtx[j] - 1;
+      int ivtx_next = part->face_vtx[idx + (j+1-idx) % n_vtx_face] -1;
 
       int iedge1;
       int iedge2;
@@ -588,7 +565,7 @@
 
   if (vb == 1) {
     PDM_printf ("part->faceEdge   --- PDM_surf_part_build_edges \n");
-    for (int i = 0; i < part->nFace; i++) {
+    for (int i = 0; i < part->n_face; i++) {
       PDM_printf ("[%d] :", i+1);
       for (int j = part->faceEdgeIdx[i]; j < part->faceEdgeIdx[i+1]; j++) {
         PDM_printf (" %d", part->faceEdge[j]);
@@ -648,63 +625,63 @@
         PDM_printf ("%d -> %d \n", j+1, part->edgeLnToGn[j]);
     }
 
-    PDM_printf ("  - nFace : %d \n", part->nFace);
+    PDM_printf ("  - n_face : %d \n", part->n_face);
     PDM_printf ("  - faceNormal : %d : ", part->faceNormal);
     if (part->faceNormal == NULL)
       PDM_printf ("\n");
     else{
-      for (int j=0; j<3*part->nFace; j++)
+      for (int j=0; j<3*part->n_face; j++)
         PDM_printf ("%d ", part->faceNormal[j]);
       PDM_printf ("\n");}
     PDM_printf ("  - nGhostFace : %d \n", part->nGhostFace);
     PDM_printf ("  - nTotalFace : %d \n", part->nTotalFace);
-    PDM_printf ("  - sFaceVtx : %d \n", part->sFaceVtx);
-		PDM_printf ("  - faceVtx : \n");
-		for (int j = 0; j <part->nFace; j++) {
-		  PDM_printf ("%d-> ", part->faceLnToGn[j]);
-		  for (int k = (part->faceVtxIdx)[j]; k < (part->faceVtxIdx)[j+1]; k++)
-        PDM_printf (" "PDM_FMT_G_NUM, part->vtxLnToGn[part->faceVtx[k]-1]);
+    PDM_printf ("  - sface_vtx : %d \n", part->sface_vtx);
+		PDM_printf ("  - face_vtx : \n");
+		for (int j = 0; j <part->n_face; j++) {
+		  PDM_printf ("%d-> ", part->face_ln_to_gn[j]);
+		  for (int k = (part->face_vtx_idx)[j]; k < (part->face_vtx_idx)[j+1]; k++)
+        PDM_printf (" "PDM_FMT_G_NUM, part->vtx_ln_to_gn[part->face_vtx[k]-1]);
 		  PDM_printf ("\n");
 		}
 		PDM_printf ("  - faceEdge : \n");
-		for (int j = 0; j <part->nFace; j++) {
-		  PDM_printf ("%ld-> ", part->faceLnToGn[j]);
+		for (int j = 0; j <part->n_face; j++) {
+		  PDM_printf ("%ld-> ", part->face_ln_to_gn[j]);
 		  for (int k = (part->faceEdgeIdx)[j]; k < (part->faceEdgeIdx)[j+1]; k++)
         PDM_printf (" "PDM_FMT_G_NUM,
                     (PDM_ABS(part->faceEdge[k])/ part->faceEdge[k])*  part->edgeLnToGn[PDM_ABS(part->faceEdge[k])-1]);
 		  PDM_printf ("\n");
 		}
-    PDM_printf ("  - faceLnToGn :\n");
-    for (int j=0; j<part->nFace; j++)
-      PDM_printf ("%d -> %d\n", j+1, part->faceLnToGn[j]);
-    PDM_printf ("  - nVtx : %d \n", part->nVtx);
+    PDM_printf ("  - face_ln_to_gn :\n");
+    for (int j=0; j<part->n_face; j++)
+      PDM_printf ("%d -> %d\n", j+1, part->face_ln_to_gn[j]);
+    PDM_printf ("  - n_vtx : %d \n", part->n_vtx);
     PDM_printf ("  - coords : \n");
-    for (int j=0; j<part->nVtx; j++){
-      PDM_printf ("%d-> ", part->vtxLnToGn[j]);
+    for (int j=0; j<part->n_vtx; j++){
+      PDM_printf ("%d-> ", part->vtx_ln_to_gn[j]);
       PDM_printf ("%f ", part->coords[3*j]);
       PDM_printf ("%f ", part->coords[3*j+1]);
       PDM_printf ("%f ", part->coords[3*j+2]);
       PDM_printf ("\n");}
     PDM_printf ("  - vtxEdge loc with  ghost edges: \n");
-    for (int j = 0; j <part->nVtx; j++) {
-      PDM_printf ("%ld-> ", part->vtxLnToGn[j]);
+    for (int j = 0; j <part->n_vtx; j++) {
+      PDM_printf ("%ld-> ", part->vtx_ln_to_gn[j]);
       for (int k = (part->vtxEdgeIdx[j]); k < (part->vtxEdgeIdx)[j+1]; k++)
         PDM_printf (" %d",part->vtxEdge[k]);
       PDM_printf ("\n");
     }
     PDM_printf ("\n");
     PDM_printf ("  - vtxEdge without ghost edges: \n");
-    for (int j = 0; j <part->nVtx; j++) {
-      PDM_printf ("%ld-> ", part->vtxLnToGn[j]);
+    for (int j = 0; j <part->n_vtx; j++) {
+      PDM_printf ("%ld-> ", part->vtx_ln_to_gn[j]);
       for (int k = (part->vtxEdgeIdx[j]); k < (part->vtxEdgeIdx)[j+1]; k++)
         if (part->vtxEdge[k] <= part->nEdge) {
           PDM_printf (" "PDM_FMT_G_NUM, part->edgeLnToGn[part->vtxEdge[k]-1]);
         }
 		  PDM_printf ("\n");
 		}
-/* PDM_printf ("  - vtxLnToGn : \n", part->vtxLnToGn); */
-/* for (int j=0; j<part->nVtx; j++) */
-/* 	PDM_printf ("%d -> %d\n", j+1, part->vtxLnToGn[j]); */
+/* PDM_printf ("  - vtx_ln_to_gn : \n", part->vtx_ln_to_gn); */
+/* for (int j=0; j<part->n_vtx; j++) */
+/* 	PDM_printf ("%d -> %d\n", j+1, part->vtx_ln_to_gn[j]); */
     PDM_printf ("  - nEdge : %d \n", part->nEdge);
     PDM_printf ("  - nGhostEdge : %d \n", part->nGhostEdge);
     PDM_printf ("  - nTotalEdge : %d \n", part->nTotalEdge);
@@ -719,12 +696,12 @@
     PDM_printf ("  - edgeFace with ghost face : ");
     for (int j=0; j<part->nEdge; j++){
       PDM_printf ("\n%ld : ", part->edgeLnToGn[j]);
-      if (part->edgeFace[2*j] <= part->nFace) {
-        PDM_printf (" "PDM_FMT_G_NUM, part->faceLnToGn[part->edgeFace[2*j]-1]);
-      }
-      if (part->edgeFace[2*j+1] <= part->nFace) {
+      if (part->edgeFace[2*j] <= part->n_face) {
+        PDM_printf (" "PDM_FMT_G_NUM, part->face_ln_to_gn[part->edgeFace[2*j]-1]);
+      }
+      if (part->edgeFace[2*j+1] <= part->n_face) {
         if (part->edgeFace[2*j+1] > 0)
-          PDM_printf (" "PDM_FMT_G_NUM, part->faceLnToGn[part->edgeFace[2*j+1]-1]);
+          PDM_printf (" "PDM_FMT_G_NUM, part->face_ln_to_gn[part->edgeFace[2*j+1]-1]);
       }
     }
     PDM_printf ("\n");
@@ -737,8 +714,8 @@
     PDM_printf ("  - edgeVtx : ");
     for (int j=0; j<part->nEdge; j++){
       PDM_printf ("\n%ld : ",  part->edgeLnToGn[j]);
-      PDM_printf (" "PDM_FMT_G_NUM, part->vtxLnToGn[part->edgeVtx[2*j]-1]);
-      PDM_printf (" "PDM_FMT_G_NUM, part->vtxLnToGn[part->edgeVtx[2*j+1]-1]);}
+      PDM_printf (" "PDM_FMT_G_NUM, part->vtx_ln_to_gn[part->edgeVtx[2*j]-1]);
+      PDM_printf (" "PDM_FMT_G_NUM, part->vtx_ln_to_gn[part->edgeVtx[2*j+1]-1]);}
     PDM_printf ("\n");
     /* PDM_printf ("  - edgeLnToGn :\n", part->edgeLnToGn); */
     /* if (part->edgeLnToGn != NULL) { */
@@ -751,14 +728,14 @@
     if (part->carLgthVtx == NULL)
       PDM_printf ("\n");
     else{
-      for (int j=0; j<part->nVtx; j++)
+      for (int j=0; j<part->n_vtx; j++)
         PDM_printf ("%d ", part->carLgthVtx[j]);
       PDM_printf ("\n");}
     PDM_printf ("  - extents : %d : ", part->extents);
     if (part->extents == NULL)
       PDM_printf ("\n");
     else{
-      for (int j=0; j<part->nVtx; j++)
+      for (int j=0; j<part->n_vtx; j++)
         PDM_printf ("%d ", part->extents[j]);
       PDM_printf ("\n");}
 
@@ -772,20 +749,20 @@
 /*
 pour afficher un PDM_surf_part_t
 
-PDM_printf ("nFace : %d \n", _part->nFace);
+PDM_printf ("n_face : %d \n", _part->n_face);
 PDM_printf ("nGhostFace : %d \n", _part->nGhostFace);
 PDM_printf ("nTotalFace : %d \n", _part->nTotalFace);
-PDM_printf ("sFaceVtx : %d \n", _part->sFaceVtx);
-PDM_printf ("faceVtxIdx : %d \n", _part->faceVtxIdx);
-PDM_printf ("faceVtx : %d \n", _part->faceVtx);
+PDM_printf ("sface_vtx : %d \n", _part->sface_vtx);
+PDM_printf ("face_vtx_idx : %d \n", _part->face_vtx_idx);
+PDM_printf ("face_vtx : %d \n", _part->face_vtx);
 PDM_printf ("faceEdgeIdx : %d \n", _part->faceEdgeIdx);
 PDM_printf ("faceEdge : %d \n", _part->faceEdge);
-PDM_printf ("faceLnToGn : %d \n", _part->faceLnToGn);
-PDM_printf ("nVtx : %d \n", _part->nVtx);
+PDM_printf ("face_ln_to_gn : %d \n", _part->face_ln_to_gn);
+PDM_printf ("n_vtx : %d \n", _part->n_vtx);
 PDM_printf ("coords : %d \n", _part->coords);
 PDM_printf ("vtxEdgeIdx : %d \n", _part->vtxEdgeIdx);
 PDM_printf ("vtxEdge : %d \n", _part->vtxEdge);
-PDM_printf ("vtxLnToGn : %d \n", _part->vtxLnToGn);
+PDM_printf ("vtx_ln_to_gn : %d \n", _part->vtx_ln_to_gn);
 PDM_printf ("nEdge : %d \n", _part->nEdge);
 PDM_printf ("nGhostEdge : %d \n", _part->nGhostEdge);
 PDM_printf ("nTotalEdge : %d \n", _part->nTotalEdge);
