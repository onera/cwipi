--- conflicted
+++ resolved
@@ -533,11 +533,9 @@
        * Fire the ray and compute the number of intersections.  Be careful
        * of degenerate cases (e.g., ray intersects at vertex).
        */
-#if 0
+
       if ((status = PDM_line_intersection (x,xray,x1,x2, &u,&v)) == PDM_LINE_INTERSECT_YES) {
-#else
-        if ((status = PDM_line_intersection_old (x,xray,x1,x2, &u,&v)) == PDM_LINE_INTERSECT_YES) {
-#endif
+
         /*
          * This test checks for vertex and edge intersections
          * For example
@@ -629,82 +627,9 @@
   }
 }
 
-
-<<<<<<< HEAD
 /**
  * Warning : unstable function (Rather use PDM_polygon_point_in )
  *
-=======
-//--------------------
-void
-PDM_polygon_orthonormal_basis
-(
- const int     n_vtx,
- const double *vtx_xyz,
- double        tangent_u[3],
- double        tangent_v[3],
- double        normal[3]
- )
-{
-  const double eps = 1e-15;
-
-  /* Compute polygon normal */
-  PDM_plane_normal (n_vtx, vtx_xyz, normal);
-
-  /* Find one suitable tangent direction */
-  for (int ivtx = 0; ivtx < n_vtx; ivtx++) {
-    double mag = 0;
-    int jvtx = (ivtx + 1) % n_vtx;
-
-    for (int idim = 0; idim < 3; idim++) {
-      tangent_u[idim] = vtx_xyz[3*jvtx + idim] - vtx_xyz[3*ivtx + idim];
-      mag += tangent_u[idim] * tangent_u[idim];
-    }
-
-    if (mag > eps) {
-      mag = 1. / sqrt(mag);
-      for (int idim = 0; idim < 3; idim++) {
-        tangent_u[idim] *= mag;
-      }
-    }
-  }
-
-  /* Complete orthonormal basis with second tangent direction */
-  PDM_CROSS_PRODUCT (tangent_v, normal, tangent_u);
-}
-
-
-
-void PDM_polygon_compute_uv_coordinates
-(
- const int     n_pts,
- const double *xyz,
- const double  orig_xyz[3],
- const double  tangent_u[3],
- const double  tangent_v[3],
- double       *uv
- )
-{
-  for (int ipt = 0; ipt < n_pts; ipt++) {
-    const double *_xyz = xyz + 3 * ipt;
-    double *_uv  = uv + 2 * ipt;
-
-    _uv[0] = 0;
-    _uv[1] = 0;
-
-    for (int idim = 0; idim < 3; idim++) {
-      double d = _xyz[idim] - orig_xyz[idim];
-
-      _uv[0] += d * tangent_u[idim];
-      _uv[1] += d * tangent_v[idim];
-    }
-  }
-}
-//--------------------
-
-
-/**
->>>>>>> 410ae9ac
  * \brief Test if a point is inside a 2d polygon using the Winding Number method
  *        (see http://geomalgorithms.com/a03-_inclusion.html)
  *
@@ -718,16 +643,11 @@
  *
  */
 
-<<<<<<< HEAD
-PDM_polygon_status_t PDM_polygon_point_in2d
-=======
 PDM_polygon_status_t PDM_polygon_point_in_2d
->>>>>>> 410ae9ac
 (
  const double  xy[2],
  const int     n_vtx,
  const double *vtx_xy,
-<<<<<<< HEAD
  // const double  char_length,
  double        bounds[4]
  )
@@ -738,16 +658,6 @@
   //const double eps2 = eps * eps;
   const double eps = 1e-16;
   const double eps2 = 1e-16;
-=======
- const double  char_length,
- double        bounds[4]
- )
-{
-  const double eps_base = 1e-12;
-
-  const double eps = eps_base * char_length;
-  const double eps2 = eps * eps;
->>>>>>> 410ae9ac
 
   /*
    * Do a quick bounds check
@@ -846,11 +756,8 @@
 
 
 /**
-<<<<<<< HEAD
  * Warning : unstable function (Rather use PDM_polygon_point_in )
  *
-=======
->>>>>>> 410ae9ac
  * \brief Test if a point is inside a 3d polygon using the Winding Number method
  *        (see http://geomalgorithms.com/a03-_inclusion.html)
  *
@@ -864,20 +771,12 @@
  *
  */
 
-<<<<<<< HEAD
-PDM_polygon_status_t PDM_polygon_point_in3d
-=======
 PDM_polygon_status_t PDM_polygon_point_in_3d
->>>>>>> 410ae9ac
 (
  const double  xyz[3],
  const int     n_vtx,
  const double *vtx_xyz,
-<<<<<<< HEAD
  // const double  char_length,
-=======
- const double  char_length,
->>>>>>> 410ae9ac
  double        bounds[6],
  double        normal[3]
  )
@@ -895,10 +794,6 @@
 
 
   /*
-<<<<<<< HEAD
-   *  Isometric projection onto median plane
-   */
-=======
    *  Projection onto median plane
    */
   double *xy = malloc (sizeof(double) * (n_vtx + 1) * 2);
@@ -914,17 +809,18 @@
   /*
    *  Perform 2D point-in-polygon test
    */
+
+  //double char_length = 1e-6;
+
   PDM_polygon_status_t stat = PDM_polygon_point_in_2d (p,
                                                        n_vtx,
                                                        xy,
-                                                       char_length,
+                                                       //char_length,
                                                        NULL);
 
   free (xy);
   return stat;
 }
-
-
 
 int PDM_polygon_3d_to_2d
 (
@@ -940,7 +836,6 @@
   int idim, i;
   double *_normal = NULL;
 
->>>>>>> 410ae9ac
   /* Compute polygon barycenter */
   double origin_xyz[3];
   PDM_polygon_compute_barycenter (n_vtx, vtx_xyz, origin_xyz);
@@ -948,29 +843,17 @@
   /* Build a suitable orthonormal frame */
   double tangent_u[3] = {0., 0., 0.}, tangent_v[3];
   if (normal == NULL) {
-<<<<<<< HEAD
-    normal = malloc (sizeof(double) * 3);
-    PDM_plane_normal (n_vtx, vtx_xyz, normal);
-=======
     _normal = malloc (sizeof(double) * 3);
     PDM_plane_normal (n_vtx,
                       vtx_xyz,
                       _normal);
   } else {
     _normal = normal;
->>>>>>> 410ae9ac
   }
 
   /*   First tangent direction */
   int imin = -1;
   double nmin = HUGE_VAL;
-<<<<<<< HEAD
-  for (int idim = 0; idim < 3; idim++) {
-    double nabs = fabs (normal[idim]);
-    if (nabs < nmin) {
-      imin = idim;
-      nmin = nabs;
-=======
   for (idim = 0; idim < 3; idim++) {
     if (_normal[idim] < 0. && nmin > -_normal[idim]) {
       imin = idim;
@@ -978,79 +861,26 @@
     } else if (_normal[idim] >= 0. && nmin > _normal[idim]) {
       imin = idim;
       nmin = _normal[idim];
->>>>>>> 410ae9ac
     }
   }
 
   tangent_u[imin] = 1.;
   double mag = 0;
-<<<<<<< HEAD
-  for (int idim = 0; idim < 3; idim++) {
-    tangent_u[idim] -= normal[imin] * normal[idim];
-=======
   for (idim = 0; idim < 3; idim++) {
     tangent_u[idim] -= _normal[imin] * _normal[idim];
->>>>>>> 410ae9ac
     mag += tangent_u[idim] * tangent_u[idim];
   }
 
   if (mag < 1e-15) {
-<<<<<<< HEAD
-    return PDM_POLYGON_DEGENERATED;
-  }
-
-  mag = 1. / sqrt(mag);
-  for (int idim = 0; idim < 3; idim++) {
-=======
     return 0;
   }
 
   mag = 1. / sqrt(mag);
   for (idim = 0; idim < 3; idim++) {
->>>>>>> 410ae9ac
     tangent_u[idim] *= mag;
   }
 
   /*   Second tangent direction */
-<<<<<<< HEAD
-  PDM_CROSS_PRODUCT (tangent_v, normal, tangent_u);
-
-
-
-  /* Compute coordinates in this frame */
-  double *xy = malloc (sizeof(double) * (n_vtx + 1) * 2);
-  for (int i = 0; i < n_vtx; i++) {
-    xy[2*i]   = 0.;
-    xy[2*i+1] = 0.;
-
-    for (int idim = 0; idim < 3; idim++) {
-      double d = vtx_xyz[3*i+idim] - origin_xyz[idim];
-
-      xy[2*i]   += d * tangent_u[idim];
-      xy[2*i+1] += d * tangent_v[idim];
-    }
-  }
-
-  double *p = xy + 2*n_vtx;
-  p[0] = 0.;
-  p[1] = 0.;
-  for (int idim = 0; idim < 3; idim++) {
-    double d = xyz[idim] - origin_xyz[idim];
-
-    p[0] += d * tangent_u[idim];
-    p[1] += d * tangent_v[idim];
-  }
-
-
-  /*
-   *  Perform 2D point-in-polygon test
-   */
-  return PDM_polygon_point_in2d (p,
-                                 n_vtx,
-                                 xy,
-                                 //                                 char_length,
-                                 NULL);
-=======
   PDM_CROSS_PRODUCT (tangent_v, _normal, tangent_u);
 
 
@@ -1088,7 +918,6 @@
   }
 
   return 1;
->>>>>>> 410ae9ac
 }
 
 #ifdef __cplusplus
