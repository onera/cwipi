
/*----------------------------------------------------------------------------
 * Standard C library headers
 *----------------------------------------------------------------------------*/

#include <limits.h>
#include <float.h>


/*----------------------------------------------------------------------------
 *  Header for the current file
 *----------------------------------------------------------------------------*/

#include "pdm.h"
#include "pdm_priv.h"
#include "pdm_line.h"
#include "pdm_printf.h"
#include "pdm_error.h"

/*=============================================================================
 * Macro definitions
 *============================================================================*/

#ifdef __cplusplus
extern "C" {
#if 0
} /* Fake brace to force back Emacs auto-indentation back to column 0 */
#endif
#endif /* __cplusplus */

/*============================================================================
 * Type
 *============================================================================*/

/*=============================================================================
 * Static global variables
 *============================================================================*/

//static  const double _eps = 1e-12;
static  const double _eps = 1e-16;

/*============================================================================
 * Private function definitions
 *============================================================================*/

/**
 * \brief Compute 2x2 determinant
 *
 * \param [in]  a
 * \param [in]  b
 * \param [in]  c
 * \param [in]  d
 *
 * \return      \ref PDM_TRUE or \ref PDM_FALSE
 *
 */

static double
_det_2x2
(
 double a,
 double b,
 double c,
 double d
)
{

  return (a * d - b * c);
}


/**
 * \brief Solve 2x2 system
 *
 * \param [in]     A  Matrix
 * \param [inout]  x  right hand side in, solution out
 *
 * \return   \ref PDM_FALSE if matrix is singular, \ref PDM_TRUE otherwise
 *
 */

static int
_solve_2x2
(
 double A[2][2],
 double x[2]
)
{
  double y[2];

  double det = _det_2x2 (A[0][0], A[0][1], A[1][0], A[1][1]);

  if (PDM_ABS(det) < _eps) {
    return PDM_FALSE;
  }

  y[0] = (A[1][1]*x[0] - A[0][1]*x[1]) / det;
  y[1] = (-A[1][0]*x[0] + A[0][0]*x[1]) / det;

  x[0] = y[0];
  x[1] = y[1];
  return PDM_TRUE;
}

/*=============================================================================
 * Public function prototypes
 *============================================================================*/

/**
 * \brief Performs intersection of two finite lines
 *
 *  Performs the intersection of two lines. This function is more robust than
 *  PDM_line_intersection_mean_square.
 *
 * \param [in]  a1 Coordinates of the first line vertex of 'a'
 * \param [in]  a2 Coordinates of the second line vertex of 'a'
 * \param [in]  b1 Coordinates of the first line vertex of 'b'
 * \param [in]  b2 Coordinates of the second line vertex of 'b'
 * \param [out] u  Parameter of the intersection in line 'a' parametric coordinates
 * \param [out] v  Parameter of the intersection in line 'b' parametric coordinates
 *
 * \return      \ref PDM_TRUE or \ref PDM_FALSE
 *
 */
PDM_line_intersect_t
PDM_line_intersection
(
 const double a1[3],
 const double a2[3],
 const double b1[3],
 const double b2[3],
 double *u,
 double *v
 )
{

  double a1a2[3], b1b2[3], a1b1[3];
<<<<<<< HEAD
  double cxy[2], cxz[2], cyz[2];
  double Axy[2][2], Axz[2][2], Ayz[2][2];
=======
  double cxy[2], cxz[2];
  double Axy[2][2], Axz[2][2];
>>>>>>> 4ae49a14

  *u = DBL_MAX;
  *v = DBL_MAX;

  /*
   * Determine vectors
   */
  a1a2[0] = a2[0] - a1[0];
  a1a2[1] = a2[1] - a1[1];
  a1a2[2] = a2[2] - a1[2];
  b1b2[0] = b2[0] - b1[0];
  b1b2[1] = b2[1] - b1[1];
  b1b2[2] = b2[2] - b1[2];
  a1b1[0] = b1[0] - a1[0];
  a1b1[1] = b1[1] - a1[1];
  a1b1[2] = b1[2] - a1[2];

  Axy[0][0] = a1a2[0];
<<<<<<< HEAD
  Axy[0][1] = -1.*b1b2[0];
  Axy[1][0] = a1a2[1];
  Axy[1][1] = -1.*b1b2[1];
=======
	Axy[0][1] = -1.*b1b2[0];
	Axy[1][0] = a1a2[1];
	Axy[1][1] = -1.*b1b2[1];
>>>>>>> 4ae49a14
  cxy[0] = a1b1[0]; cxy[1] = a1b1[1];

  /*
   * Solve the system of equations
   */
  if (_solve_2x2 (Axy, cxy) == PDM_FALSE){
<<<<<<< HEAD
    //coplanar
    Axz[0][0] = a1a2[0];
    Axz[0][1] = -1.*b1b2[0];
    Axz[1][0] = a1a2[2];
    Axz[1][1] = -1.*b1b2[2];
    cxz[0] = a1b1[0]; cxz[1] = a1b1[2];
    if (_solve_2x2 (Axz, cxz) == PDM_FALSE){
      Ayz[0][0] = a1a2[1];
      Ayz[0][1] = -1.*b1b2[1];
      Ayz[1][0] = a1a2[2];
      Ayz[1][1] = -1.*b1b2[2];
      cyz[0] = a1b1[1]; cyz[1] = a1b1[2];
      if (_solve_2x2 (Ayz, cyz) == PDM_FALSE){
        return PDM_LINE_INTERSECT_ON_LINE;
      }
      else {
        //#on verifie pour x
        *u = cyz[0];
        *v = cyz[1];
        if (PDM_ABS(((*u)*a1a2[0] - (*v)*b1b2[0]) - a1b1[0]) > _eps)
          return PDM_LINE_INTERSECT_NO;
      }
    }
    else {
      //#on verifie pour y
      *u = cxz[0];
      *v = cxz[1];
      if (PDM_ABS(((*u)*a1a2[1] - (*v)*b1b2[1]) - a1b1[1]) > _eps)
        return PDM_LINE_INTERSECT_NO;
    }
   }
  else {
    //#on verifie pour z
    *u = cxy[0];
    *v = cxy[1];
    if (PDM_ABS(((*u)*a1a2[2] - (*v)*b1b2[2]) - a1b1[2]) > _eps)
      return PDM_LINE_INTERSECT_NO;
  }
=======
		//coplanar
		Axz[0][0] = a1a2[0];
		Axz[0][1] = -1.*b1b2[0];
		Axz[1][0] = a1a2[2];
		Axz[1][1] = -1.*b1b2[2];
    cxz[0] = a1b1[0]; cxz[1] = a1b1[2];
    if (_solve_2x2 (Axz, cxz) == PDM_FALSE){
      return PDM_LINE_INTERSECT_ON_LINE;
		}
    else {
      //#on verifie pour y
      *u = cxz[0];
			*v = cxz[1];
      if (PDM_ABS(((*u)*a1a2[1] - (*v)*b1b2[1]) - a1b1[1]) > _eps)
        return PDM_LINE_INTERSECT_NO;
		}
	}
  else {
    //#on verifie pour z
    *u = cxy[0];
		*v = cxy[1];
    if (PDM_ABS(((*u)*a1a2[2] - (*v)*b1b2[2]) - a1b1[2]) > _eps)
      return PDM_LINE_INTERSECT_NO;
	}
>>>>>>> 4ae49a14

  /*
   * Check parametric coordinates for intersection.
   */

  if ( (0.0 <= *u) && (*u <= 1.0) && (0.0 <= *v) && (*v <= 1.0) ) {
    return PDM_LINE_INTERSECT_YES;
  }
  else {
    return PDM_LINE_INTERSECT_NO;
  }
}


<<<<<<< HEAD
/**
 * \brief Performs intersection of two finite lines
 *
 *  Performs the intersection of two lines with mean square method
 *
 * \param [in]  a1 Coordinates of the first line vertex of 'a'
 * \param [in]  a2 Coordinates of the second line vertex of 'a'
 * \param [in]  b1 Coordinates of the first line vertex of 'b'
 * \param [in]  b2 Coordinates of the second line vertex of 'b'
 * \param [out] u  Parameter of the intersection in line 'a' parametric coordinates
 * \param [out] v  Parameter of the intersection in line 'b' parametric coordinates
 *
 * \return      \ref PDM_TRUE or \ref PDM_FALSE
 *
 */


PDM_line_intersect_t
PDM_line_intersection_mean_square
=======
PDM_line_intersect_t
PDM_line_intersection_old
>>>>>>> 4ae49a14
(
 const double a1[3],
 const double a2[3],
 const double b1[3],
 const double b2[3],
 double *u,
 double *v
 )
{
<<<<<<< HEAD
=======

>>>>>>> 4ae49a14
  double a21[3], b21[3], b1a1[3];
  double c[2];
  double A[2][2];

  *u = DBL_MAX;
  *v = DBL_MAX;

  /*
   * Determine vectors
   */

  a21[0] = a2[0] - a1[0];
  a21[1] = a2[1] - a1[1];
  a21[2] = a2[2] - a1[2];

  b21[0] = b2[0] - b1[0];
  b21[1] = b2[1] - b1[1];
  b21[2] = b2[2] - b1[2];

  b1a1[0] = b1[0] - a1[0];
  b1a1[1] = b1[1] - a1[1];
  b1a1[2] = b1[2] - a1[2];

  /*
   * Define least squares system matrix.
   */

  A[0][0] = PDM_DOT_PRODUCT ( a21, a21 );
  A[0][1] = - PDM_DOT_PRODUCT ( a21, b21 );
  A[1][0] = A[0][1];
  A[1][1] = PDM_DOT_PRODUCT( b21, b21 );

  /*
   * Compute the least squares system constant term.
   */

  c[0] = PDM_DOT_PRODUCT( a21, b1a1 );
  c[1] = - PDM_DOT_PRODUCT( b21, b1a1 );

  /*
   * Solve the system of equations
   */
  if (_solve_2x2 (A, c) == PDM_FALSE) {
    return PDM_LINE_INTERSECT_ON_LINE;
  }
  else {
    *u = c[0];
    *v = c[1];
  }

  /*
   * Check parametric coordinates for intersection.
   */

  if ( (0.0 <= *u) && (*u <= 1.0) && (0.0 <= *v) && (*v <= 1.0) ) {
    return PDM_LINE_INTERSECT_YES;
  }
   else {
    return PDM_LINE_INTERSECT_NO;
  }
}


/**
 * \brief Computes point-line distance
 *
 * \param [in]  x             Point coordinates
 * \param [in]  p1            First line vertex coordinates
 * \param [in]  p2            Second line vertex coordinates
 * \param [out] t             Parameter of the intersection in line parametric coordinates
 * \param [out] closest_point Closest point
 *
 * \return   The square of the distance
 *
 */

double
PDM_line_distance
(
 const double x[3],
 const double p1[3],
 const double p2[3],
 double *t,
 double closestPoint[3]
 )
{

  const double _tol_dist = 1e-5;

  double p21[3], denom, num;
  const double *closest;

  /*
   * Determine appropriate vectors
   */

  p21[0] = p2[0]- p1[0];
  p21[1] = p2[1]- p1[1];
  p21[2] = p2[2]- p1[2];

  /*
   *  Get parametric location
   */

  num = p21[0]*(x[0]-p1[0]) + p21[1]*(x[1]-p1[1]) + p21[2]*(x[2]-p1[2]);
  denom = PDM_DOT_PRODUCT(p21,p21);

  double tolerance = fabs (_tol_dist * num);
  if ( fabs(denom) < tolerance ) {
<<<<<<< HEAD
    closest = p1;
=======
    *t = 0.;
    closest = (double *) p1;
>>>>>>> 4ae49a14
  }

  /*
   *  If parametric coordinate is within 0<=p<=1, then the point is closest to
   *  the line.  Otherwise, it's closest to a point at the end of the line.
   */

  else if ( denom <= 0.0 || (*t=num/denom) < 0.0 ) {
    closest = p1;
  }

  else if ( *t > 1.0 ) {
    closest = p2;
  }

  else {
    closest = p21;
    p21[0] = p1[0] + (*t)*p21[0];
    p21[1] = p1[1] + (*t)*p21[1];
    p21[2] = p1[2] + (*t)*p21[2];
  }

  closestPoint[0] = closest[0];
  closestPoint[1] = closest[1];
  closestPoint[2] = closest[2];

  double v[3] = {closest[0] - x[0],
                 closest[1] - x[1],
                 closest[2] - x[2]};

  return  PDM_DOT_PRODUCT(v,v);
}







PDM_line_intersect_t
PDM_line_intersection_2d
(
 const double a1[2],
 const double a2[2],
 const double b1[2],
 const double b2[2],
 double *u,
 double *v
 )
{
  const double tol_uv = _eps;

  double mat[2][2];
  double sol[2];

  for (int i = 0; i < 2; i++) {
    mat[i][0] = a2[i] - a1[i];
    mat[i][1] = b1[i] - b2[i];

    sol[i] = b1[i] - a1[i];
  }

  int stat = _solve_2x2 (mat, sol);

  if (stat == PDM_FALSE) {
    *u = DBL_MAX;
    *v = DBL_MAX;

    double p = (b1[0] - a1[0]) * (b2[1] - a2[1]) - (b1[1] - a1[1]) * (b2[0] - a2[0]);
    if (p > _eps) {
      return PDM_LINE_INTERSECT_NO;
    } else {
      return PDM_LINE_INTERSECT_ON_LINE;
    }

  } else {

    *u = sol[0];
    *v = sol[1];

    for (int i = 0; i < 2; i++) {
      if (sol[i] < -tol_uv || sol[i] > 1 + tol_uv) {
        return PDM_LINE_INTERSECT_NO;
      }
    }

    return PDM_LINE_INTERSECT_YES;
  }
}





double
PDM_line_distance_2d
(
 const double uv[2],
 const double p1[2],
 const double p2[2],
 double *t,
 double closest_point[2]
 )
{
  const double _tol_dist = 1e-5;

  double vect[2];
  vect[0] = p2[0] - p1[0];
  vect[1] = p2[1] - p1[1];

  double numer = (uv[0] - p1[0]) * vect[0] + (uv[1] - p1[1]) * vect[1];
  double denom = PDM_DOT_PRODUCT_2D (vect, vect);

  double *closest;
  if (fabs(denom) < numer * _tol_dist) {
    closest = (double *) p1;
  }
  else {
    *t = numer / denom;

    if (*t < 0.) {
      closest = (double *) p1;
    } else if (*t > 1.) {
      closest = (double *) p2;
    } else {
      closest = vect;
      closest[0] = p1[0] + (*t) * vect[0];
      closest[1] = p1[1] + (*t) * vect[1];
    }
  }

  closest_point[0] = closest[0];
  closest_point[1] = closest[1];

  vect[0] = uv[0] - closest[0];
  vect[1] = uv[1] - closest[1];

  return PDM_DOT_PRODUCT_2D (vect, vect);
}




/**
 * \brief Evaluates the position on an line segment
 *
 * \param [in]  x               Point coordinates to evaluate position
 * \param [in]  vtx_coord       Line segment vertices coordinates
 * \param [out] closest_point   Closest Point on Line segment or NULL
 * \param [out] min_dist2       Square of the distance
 * \param [out] weights         Vertices weights or NULL
 *
 * \return      -1 if the line segment is degenerate, 0 else
 *
 */

int PDM_line_evaluate_position
(
 const double  x[3],
 const double *vtx_coord,
 double       *closest_point,
 double       *dist2,
 double        weights[2]
 )
{
  double proj, norm_edge, norm_edge2;
  double p1x[3], p1p2[3], p1p2n[3];

  double weights_local[2];
  double *_weights = weights_local;
  if (weights != NULL) {
    _weights = weights;
  }

  double cp_local[3];
  double *_closest_point = cp_local;
  if (closest_point != NULL) {
    _closest_point = closest_point;
  }

  const double *pt1 = vtx_coord;
  const double *pt2 = vtx_coord +3;


  p1x[0] = -pt1[0] + x[0];
  p1x[1] = -pt1[1] + x[1];
  p1x[2] = -pt1[2] + x[2];


  p1p2[0] = -pt1[0] + pt2[0];
  p1p2[1] = -pt1[1] + pt2[1];
  p1p2[2] = -pt1[2] + pt2[2];

  norm_edge2 = PDM_DOT_PRODUCT (p1p2, p1p2);
  if (norm_edge2 < 1.e-12) {
    return -1;
  }
  norm_edge = sqrt (norm_edge2);

  p1p2n[0] = p1p2[0] / norm_edge;
  p1p2n[1] = p1p2[1] / norm_edge;
  p1p2n[2] = p1p2[2] / norm_edge;

  proj = PDM_DOT_PRODUCT (p1x, p1p2n);

  if (proj <= 0.0){
    _closest_point[0] = pt1[0];
    _closest_point[1] = pt1[1];
    _closest_point[2] = pt1[2];
    proj = 0;
  }
  if (proj >= norm_edge){
    _closest_point[0] = pt2[0];
    _closest_point[1] = pt2[1];
    _closest_point[2] = pt2[2];
    proj = norm_edge;
  }
  else {
    _closest_point[0] = pt1[0] + proj * p1p2[0] / norm_edge;
    _closest_point[1] = pt1[1] + proj * p1p2[1] / norm_edge;
    _closest_point[2] = pt1[2] + proj * p1p2[2] / norm_edge;
  }

  double t = proj / norm_edge;

  *dist2 = PDM_DOT_PRODUCT (p1x, p1x) - (proj * proj);

  _weights[0] = 1. - t;
  _weights[1] =      t;

  return 0;
}

#ifdef __cplusplus
}
#endif /* __cplusplus */<|MERGE_RESOLUTION|>--- conflicted
+++ resolved
@@ -1,4 +1,3 @@
-
 /*----------------------------------------------------------------------------
  * Standard C library headers
  *----------------------------------------------------------------------------*/
@@ -64,7 +63,6 @@
  double d
 )
 {
-
   return (a * d - b * c);
 }
 
@@ -106,10 +104,15 @@
  * Public function prototypes
  *============================================================================*/
 
+
 /**
- * \brief Performs intersection of two finite lines
- *
- *  Performs the intersection of two lines. This function is more robust than
+ * \brief Performs intersection of two finite 3D lines
+ *
+ *  An intersection is found if the projection of the two lines onto the plane
+ *  perpendicular to the cross product of the two lines intersect.
+ *  The parameters (u,v) are the parametric coordinates of the lines at the
+ *  position of closest approach
+ *  This function is more robust than
  *  PDM_line_intersection_mean_square.
  *
  * \param [in]  a1 Coordinates of the first line vertex of 'a'
@@ -122,6 +125,7 @@
  * \return      \ref PDM_TRUE or \ref PDM_FALSE
  *
  */
+
 PDM_line_intersect_t
 PDM_line_intersection
 (
@@ -135,13 +139,8 @@
 {
 
   double a1a2[3], b1b2[3], a1b1[3];
-<<<<<<< HEAD
   double cxy[2], cxz[2], cyz[2];
   double Axy[2][2], Axz[2][2], Ayz[2][2];
-=======
-  double cxy[2], cxz[2];
-  double Axy[2][2], Axz[2][2];
->>>>>>> 4ae49a14
 
   *u = DBL_MAX;
   *v = DBL_MAX;
@@ -160,22 +159,15 @@
   a1b1[2] = b1[2] - a1[2];
 
   Axy[0][0] = a1a2[0];
-<<<<<<< HEAD
   Axy[0][1] = -1.*b1b2[0];
   Axy[1][0] = a1a2[1];
   Axy[1][1] = -1.*b1b2[1];
-=======
-	Axy[0][1] = -1.*b1b2[0];
-	Axy[1][0] = a1a2[1];
-	Axy[1][1] = -1.*b1b2[1];
->>>>>>> 4ae49a14
   cxy[0] = a1b1[0]; cxy[1] = a1b1[1];
 
   /*
    * Solve the system of equations
    */
   if (_solve_2x2 (Axy, cxy) == PDM_FALSE){
-<<<<<<< HEAD
     //coplanar
     Axz[0][0] = a1a2[0];
     Axz[0][1] = -1.*b1b2[0];
@@ -214,32 +206,6 @@
     if (PDM_ABS(((*u)*a1a2[2] - (*v)*b1b2[2]) - a1b1[2]) > _eps)
       return PDM_LINE_INTERSECT_NO;
   }
-=======
-		//coplanar
-		Axz[0][0] = a1a2[0];
-		Axz[0][1] = -1.*b1b2[0];
-		Axz[1][0] = a1a2[2];
-		Axz[1][1] = -1.*b1b2[2];
-    cxz[0] = a1b1[0]; cxz[1] = a1b1[2];
-    if (_solve_2x2 (Axz, cxz) == PDM_FALSE){
-      return PDM_LINE_INTERSECT_ON_LINE;
-		}
-    else {
-      //#on verifie pour y
-      *u = cxz[0];
-			*v = cxz[1];
-      if (PDM_ABS(((*u)*a1a2[1] - (*v)*b1b2[1]) - a1b1[1]) > _eps)
-        return PDM_LINE_INTERSECT_NO;
-		}
-	}
-  else {
-    //#on verifie pour z
-    *u = cxy[0];
-		*v = cxy[1];
-    if (PDM_ABS(((*u)*a1a2[2] - (*v)*b1b2[2]) - a1b1[2]) > _eps)
-      return PDM_LINE_INTERSECT_NO;
-	}
->>>>>>> 4ae49a14
 
   /*
    * Check parametric coordinates for intersection.
@@ -254,7 +220,6 @@
 }
 
 
-<<<<<<< HEAD
 /**
  * \brief Performs intersection of two finite lines
  *
@@ -274,10 +239,6 @@
 
 PDM_line_intersect_t
 PDM_line_intersection_mean_square
-=======
-PDM_line_intersect_t
-PDM_line_intersection_old
->>>>>>> 4ae49a14
 (
  const double a1[3],
  const double a2[3],
@@ -287,10 +248,6 @@
  double *v
  )
 {
-<<<<<<< HEAD
-=======
-
->>>>>>> 4ae49a14
   double a21[3], b21[3], b1a1[3];
   double c[2];
   double A[2][2];
@@ -328,6 +285,7 @@
    */
 
   c[0] = PDM_DOT_PRODUCT( a21, b1a1 );
+
   c[1] = - PDM_DOT_PRODUCT( b21, b1a1 );
 
   /*
@@ -345,10 +303,10 @@
    * Check parametric coordinates for intersection.
    */
 
-  if ( (0.0 <= *u) && (*u <= 1.0) && (0.0 <= *v) && (*v <= 1.0) ) {
+   if ( (0.0 <= *u) && (*u <= 1.0) && (0.0 <= *v) && (*v <= 1.0) ) {
     return PDM_LINE_INTERSECT_YES;
   }
-   else {
+  else {
     return PDM_LINE_INTERSECT_NO;
   }
 }
@@ -400,12 +358,7 @@
 
   double tolerance = fabs (_tol_dist * num);
   if ( fabs(denom) < tolerance ) {
-<<<<<<< HEAD
     closest = p1;
-=======
-    *t = 0.;
-    closest = (double *) p1;
->>>>>>> 4ae49a14
   }
 
   /*
