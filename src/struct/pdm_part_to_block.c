--- conflicted
+++ resolved
@@ -665,15 +665,9 @@
 
   /* Affichage */
 
-<<<<<<< HEAD
-  if (0 == 1) {
-    if (ptb->myRank == 0) {
-      PDM_printf("dataDistribIndex : ");
-=======
   if (1 == 0) {
     if (ptb->i_rank == 0) {
       PDM_printf("data_distrib_index : ");
->>>>>>> 8c04571f
       for(int i = 0; i < ptb->s_comm + 1; i++)
         PDM_printf(PDM_FMT_G_NUM" ", ptb->data_distrib_index[i]);
       PDM_printf("\n");
@@ -1158,13 +1152,7 @@
       }
     }
 
-<<<<<<< HEAD
-// PDM_printf (" ---------------------------------------------------_ptb->tn_recvData : %d\n", _ptb->tn_recvData);
-
-    recvStride = (int *) malloc (sizeof(int) * _ptb->tn_recvData);
-=======
     recv_stride = (int *) malloc (sizeof(int) * _ptb->tn_recv_data);
->>>>>>> 8c04571f
 
     PDM_MPI_Alltoallv (send_stride,
                        _ptb->n_send_data,
@@ -1563,19 +1551,8 @@
  PDM_part_to_block_t *ptb
 )
 {
-<<<<<<< HEAD
-  _cs_part_to_block_t *_ptb = (_cs_part_to_block_t *) ptb;
-  if (0 == 1) {
-	  PDM_printf("dataDistribIndex : ");
-	  for(int i = 0; i < _ptb->s_comm + 1; i++)
-		PDM_printf(PDM_FMT_G_NUM" ", _ptb->dataDistribIndex[i]);
-	  PDM_printf("\n");
-  }
-  return _ptb->destProc;
-=======
   _pdm_part_to_block_t *_ptb = (_pdm_part_to_block_t *) ptb;
   return _ptb->dest_proc;
->>>>>>> 8c04571f
 }
 
 #undef _MIN
