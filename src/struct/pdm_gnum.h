#ifndef __PDM_gen_GNUM_H__
#define __PDM_gen_GNUM_H__

/*
  This file is part of the ParaDiGM library.

  Copyright (C) 2017       ONERA

  This library is free software; you can redistribute it and/or
  modify it under the terms of the GNU Lesser General Public
  License as published by the Free Software Foundation; either
  version 2.1 of the License, or (at your option) any later version.

  This library is distributed in the hope that it will be useful,
  but WITHOUT ANY WARRANTY; without even the implied warranty of
  MERCHANTABILITY or FITNESS FOR A PARTICULAR PURPOSE.  See the GNU
  Lesser General Public License for more details.

  You should have received a copy of the GNU Lesser General Public
  License along with this library; if not, write to the Free Software
  Foundation, Inc., 51 Franklin St, Fifth Floor, Boston, MA  02110-1301  USA
*/

/*----------------------------------------------------------------------------
 *  Local headers
 *----------------------------------------------------------------------------*/

#include "pdm.h"
#include "pdm_mpi.h"

/*----------------------------------------------------------------------------*/

#ifdef __cplusplus
extern "C" {
#if 0
} /* Fake brace to force Emacs auto-indentation back to column 0 */
#endif
#endif /* __cplusplus */

/*=============================================================================
 * Macro definitions
 *============================================================================*/

/*============================================================================
 * Type definitions
 *============================================================================*/

typedef struct _pdm_gen_gnum_t PDM_gen_gnum_t;

/*=============================================================================
 * Static global variables
 *============================================================================*/

/*=============================================================================
 * Public function prototypes
 *============================================================================*/

/**
 *
 * \brief Build a global numbering structure
 *
 * \param [in]   dim          Spatial dimension
 * \param [in]   n_part       Number of local partitions
 * \param [in]   merge        Merge double points or not
 * \param [in]   tolerance    Geometric tolerance (used if merge double points is activated)
 * \param [in]   comm         PDM_MPI communicator
 *
 * \return     Pointer to PDM_gen_gnum object
 */

PDM_gen_gnum_t *
PDM_gnum_create
(
 const int             dim,
 const int             n_part,
 const PDM_bool_t      merge,
 const double          tolerance,
 const PDM_MPI_Comm    comm,
 const PDM_ownership_t owner
);

<<<<<<< HEAD
PDM_gen_gnum_t*
PDM_gnum_create_cf
(
 const int             dim,
 const int             n_part,
 const int             merge,
 const double          tolerance,
 const PDM_MPI_Fint    fcomm,
 const PDM_ownership_t owner
);
=======
>>>>>>> cd751260


/**
 *
 * \brief Set from coordinates
 *
 * The ordering is based on a Morton code, and it is expected that
 * entities are unique (i.e. not duplicated on 2 or more ranks).
 * In the case that 2 entities have a same Morton code, their global
 * number will be determined by lexicographical ordering of coordinates.
 *
 * \param [in]   gen_gnum     Pointer to \ref PDM_gen_gnum object
 * \param [in]   i_part       Current partition
 * \param [in]   n_elts       Number of elements
 * \param [in]   coords       Coordinates (size = 3 * \ref n_elts)
 * \param [in]   char_length  Characteristic length (or NULL)
 *                            (used if merge double points is activated)
 *
 */

void
PDM_gnum_set_from_coords
(
       PDM_gen_gnum_t *gen_gnum,
 const int             i_part,
 const int             n_elts,
 const double         *coords,
 const double         *char_length
);



/**
 *
 * \brief Set Parent global numbering
 *
 * \param [in]   gen_gnum     Pointer to \ref PDM_gen_gnum object
 * \param [in]   i_part       Current partition
 * \param [in]   n_elts       Number of elements
 * \param [in]   parent_gnum  Parent global numbering (size = \ref n_elts)
 *
 */

void
PDM_gnum_set_from_parents
(
       PDM_gen_gnum_t  *gen_gnum,
 const int              i_part,
 const int              n_elts,
 const PDM_g_num_t     *parent_gnum
);


/**
 *
 * \brief Compute
 *
 * \param [in]   gen_gnum         Pointer to \ref PDM_gen_gnum object
 *
 */

void
PDM_gnum_compute
(
 PDM_gen_gnum_t  *gen_gnum
);


/**
 *
 * \brief Get global ids for a given partition
 *
 * \param [in]   gen_gnum     Pointer to \ref PDM_gen_gnum object
 * \param [in]   i_part       Current partition
 *
 * \return     Array of global ids
 *
 */

PDM_g_num_t *
PDM_gnum_get
(
       PDM_gen_gnum_t *gen_gnum,
 const int             i_part
);


/**
 *
 * \brief Free
 *
 * \param [in]   gen_gnum         Pointer to \ref PDM_gen_gnum object
 *
 */

void
PDM_gnum_free
(
PDM_gen_gnum_t *gen_gnum
);


/**
 *
 * \brief Get number of elements in a partition
 *
 * \param [in]   gen_gnum     Pointer to \ref PDM_gen_gnum object
 * \param [in]   i_part       Current partition
 *
 * \return     Number of elements
 *
 */

int
PDM_gnum_n_elt_get
(
       PDM_gen_gnum_t *gen_gnum,
 const int             i_part
);

/*----------------------------------------------------------------------------*/

#ifdef __cplusplus
}
#endif /* __cplusplus */

#endif /* __PDM_gen_GNUM_H__ */<|MERGE_RESOLUTION|>--- conflicted
+++ resolved
@@ -79,19 +79,6 @@
  const PDM_ownership_t owner
 );
 
-<<<<<<< HEAD
-PDM_gen_gnum_t*
-PDM_gnum_create_cf
-(
- const int             dim,
- const int             n_part,
- const int             merge,
- const double          tolerance,
- const PDM_MPI_Fint    fcomm,
- const PDM_ownership_t owner
-);
-=======
->>>>>>> cd751260
 
 
 /**
