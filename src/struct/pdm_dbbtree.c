/*----------------------------------------------------------------------------
 * Standard C library headers
 *----------------------------------------------------------------------------*/

#include <stdlib.h>
#include <string.h>
#include <assert.h>
#include <math.h>
#include <float.h>

/*----------------------------------------------------------------------------
 *  Header for the current file
 *----------------------------------------------------------------------------*/

#include "pdm_mpi.h"
#include "pdm.h"
#include "pdm_morton.h"
#include "pdm_mpi.h"
#include "pdm_box.h"
#include "pdm_sort.h"
#include "pdm_hash_tab.h"
#include "pdm_box_priv.h"
#include "pdm_box_tree.h"
#include "pdm_dbbtree.h"
#include "pdm_dbbtree_priv.h"
#include "pdm_printf.h"
#include "pdm_error.h"
#include "pdm_timer.h"

#ifdef __cplusplus
extern "C" {
#if 0
} /* Fake brace to force back Emacs auto-indentation back to column 0 */
#endif
#endif /* __cplusplus */

/*=============================================================================
 * Macro definitions
 *============================================================================*/

#define _MIN(a,b)   ((a) < (b) ?  (a) : (b))  /* Minimum of a et b */

#define _MAX(a,b)   ((a) > (b) ?  (a) : (b))  /* Maximum of a et b */

/*============================================================================
 * Type
 *============================================================================*/

/*=============================================================================
 * Static global variables
 *============================================================================*/

/*=============================================================================
 * Static function definitions
 *============================================================================*/

/**
 * \brief  Initialize box_tree statistics
 *
 * \param [inout]  bts  pointer to box tree statistics structure
 *
 */

static void
_init_bt_statistics
(
_box_tree_stats_t  *bts
)
{
  size_t i;

  assert(bts != NULL);

  bts->dim = 0;

  for (i = 0; i < 3; i++) {
    bts->depth[i] = 0;
    bts->n_leaves[i] = 0;
    bts->n_boxes[i] = 0;
    bts->n_threshold_leaves[i] = 0;
    bts->n_leaf_boxes[i] = 0;
    bts->mem_used[i] = 0;
    bts->mem_required[i] = 0;
  }
}


/**
 * \brief Update box-tree statistics.
 *
 * For most fields, we replace previous values with the current ones.
 *
 * For memory required, we are interested in the maximum values over time
 * (i.e. algorthm steps); this is the case even for the minimal memory
 * required, we is thus the time maximum of the rank minimum.
 *
 * \param [inout]   bts   Pointer to box tree statistics structure
 * \param [inout]   bt    Pointer to box tree structure
 *
 */

static void
_update_bt_statistics
(
_box_tree_stats_t     *bts,
const PDM_box_tree_t  *bt
)
{
  int dim;
  size_t i;
  size_t mem_required[3];

  assert(bts != NULL);

  dim = PDM_box_tree_get_stats (bt,
                                bts->depth,
                                bts->n_leaves,
                                bts->n_boxes,
                                bts->n_threshold_leaves,
                                bts->n_leaf_boxes,
                                bts->mem_used,
                                mem_required);

  bts->dim = dim;

  for (i = 0; i < 3; i++)
    bts->mem_required[i] = _MAX(bts->mem_required[i], mem_required[i]);
}


/**
 * \brief Distribute bounding boxes over the ranks according to a Morton encoding
 * index. Try to get a well-balanced distribution and spatially coherent.
 *
 * \param [inout]  n     <-> pointer to neighborhood management structure
 * \param [inout]  boxes <-> box set to redistribute
 *
 */

static void
_redistribute_boxes
(
_PDM_dbbtree_t      *dbbt
)
{

  /* Sanity checks */

  assert (dbbt != NULL);

  PDM_box_tree_t  *coarse_tree = PDM_box_tree_create (dbbt->maxTreeDepthCoarse,
                                                      dbbt->maxBoxesLeafCoarse,
                                                      dbbt->maxBoxRatioCoarse);

  /* Build a tree and associate boxes */

  PDM_box_tree_set_boxes (coarse_tree,
                          dbbt->boxes,
                          PDM_BOX_TREE_SYNC_LEVEL);

  _update_bt_statistics(&(dbbt->btsCoarse), coarse_tree);

  if (1 == 0) {
    PDM_printf ("-- dump stats\n");

    PDM_box_tree_dump_statistics(coarse_tree);

    PDM_printf ("-- fin dump stats\n");

    PDM_printf ("-- dump \n");

    PDM_box_tree_dump(coarse_tree);

    PDM_printf ("-- fin dump\n");
  }

  /*
   * Compute an index based on Morton encoding to ensure a good distribution
   * of bounding boxes among the ranks.
   */

  PDM_box_distrib_t  *distrib = PDM_box_tree_get_distrib (coarse_tree, dbbt->boxes);

  PDM_box_tree_destroy (&coarse_tree);

  if (1 == 0) {
    PDM_box_distrib_dump_statistics (distrib, dbbt->comm);
  }

  /* Define a new distribution of boxes according to the Morton
     encoding index */

  if (1 == 0) {
    PDM_printf("affichage 1\n");
    PDM_box_set_dump( dbbt->boxes,1);
    PDM_printf("fin affichage 1\n");
  }

  PDM_box_set_redistribute (distrib, dbbt->boxes);

  if (1 == 0) {
    PDM_printf("affichage 2\n");
    PDM_box_set_dump( dbbt->boxes,1);
    PDM_printf("fin affichage 2\n");
  }

  /* Delete intermediate structures */

  PDM_box_distrib_destroy (&distrib);
}

/*=============================================================================
 * Public function definitions
 *============================================================================*/

/**
 * \brief Return an intialized \ref PDM_dbbtree_t structure
 *
 * This function returns an initialized \ref PDM_dbbtree_t structure
 *
 * \return      A new initialized \ref PDM_dbbtree_t structure
 *
 */

PDM_dbbtree_t *
PDM_dbbtree_create
(
 PDM_MPI_Comm          comm,
const int         dim
)
{
  _PDM_dbbtree_t *_dbbt = (_PDM_dbbtree_t *) malloc(sizeof(_PDM_dbbtree_t));

  _dbbt->comm                 = comm;
  _dbbt->rankComm             = PDM_MPI_COMM_NULL;
  _dbbt->dim                  = dim;

  _dbbt->maxTreeDepth         = 30;
  _dbbt->maxBoxRatio          = 10.;
  _dbbt->maxBoxesLeaf         = 30;

  _dbbt->maxTreeDepthShared   = 10;
  _dbbt->maxBoxRatioShared    =  6;
  _dbbt->maxBoxesLeafShared   = 5;

<<<<<<< HEAD
  // _dbbt->maxTreeDepthCoarse   = 30;
  // _dbbt->maxBoxRatioCoarse    =  6.;
  // _dbbt->maxBoxesLeafCoarse   = 30;

  _dbbt->maxTreeDepthCoarse   = 20;
  _dbbt->maxBoxRatioCoarse    =  4.;
=======
  _dbbt->maxTreeDepthCoarse   = 30;
  _dbbt->maxBoxRatioCoarse    =  6;
>>>>>>> 5fb3bfd5
  _dbbt->maxBoxesLeafCoarse   = 30;

  _dbbt->rankBoxes            = NULL;
  _dbbt->btShared             = NULL;

  _dbbt->nUsedRank            = 0;
  _dbbt->usedRank             = NULL;

  _dbbt->boxes                = NULL;
  _dbbt->btLoc                = NULL;

  _init_bt_statistics (&(_dbbt->btsShared));
  _init_bt_statistics (&(_dbbt->btsLoc));
  _init_bt_statistics (&(_dbbt->btsCoarse));

  return (PDM_dbbtree_t *) _dbbt;
}


/**
 * \brief Free a \ref PDM_dbbtree_t structure
 *
 * \return      NULL
 *
 */

PDM_dbbtree_t *
PDM_dbbtree_free
(
PDM_dbbtree_t     *dbbt
)
{
  if (dbbt != NULL) {
    _PDM_dbbtree_t *_dbbt = (_PDM_dbbtree_t *) dbbt;

    PDM_box_set_destroy (&_dbbt->rankBoxes);
    PDM_box_set_destroy (&_dbbt->boxes);

    free (_dbbt->usedRank);
    if (_dbbt->rankComm != PDM_MPI_COMM_NULL) {
      PDM_MPI_Comm_free (&(_dbbt->rankComm));
    }

    PDM_box_tree_destroy (&_dbbt->btShared);
    PDM_box_tree_destroy (&_dbbt->btLoc);

    free (_dbbt);
  }

  return NULL;
}



/**
 * \brief Assign a set of boxes to an empty \ref PDM_dbbtree_t structure.
 *
 * This function assigns a set of boxes to an empty \ref PDM_dbbtree_t structure.
 *
 * \param [in]  dbbt     Pointer to a distributed bounding box tree
 * \param [in]  nPart    Number of partitions
 * \param [in]  nElts    Number of elements of each partition
 * \param [in]  extents  Extents of each element of each partition
 * \param [in]  gNum     Global number of each element of each partition
 *
 * \return associated \ref PDM_box_set_t structure distributed according to
 * the tree location
 *
 */


PDM_box_set_t  *
PDM_dbbtree_boxes_set
(
PDM_dbbtree_t     *dbbt,
const int          nPart,
const int         *nElts,
const double     **extents,
const PDM_g_num_t **gNum
)
{
  assert (dbbt != NULL);
  _PDM_dbbtree_t *_dbbt = (_PDM_dbbtree_t *) dbbt;

  int myRank;
  PDM_MPI_Comm_rank (_dbbt->comm, &myRank);
  int lComm;
  PDM_MPI_Comm_size (_dbbt->comm, &lComm);

  const int nInfoLocation = 3;
  const int sExtents = _dbbt->dim * 2;

  int nEltsProc = 0;
  for (int i = 0; i < nPart; i++) {
    nEltsProc += nElts[i];
  }

  PDM_g_num_t *_boxGnum = (PDM_g_num_t *) malloc (sizeof(PDM_g_num_t) * nEltsProc);
  double *_extents      = (double *) malloc (sizeof(double) * nEltsProc * sExtents);
  int *_initLocation   = (int *) malloc (sizeof(int) * nEltsProc * nInfoLocation);

  int idx = 0;
  int idx1 = 0;
  int idx2 = 0;

  for (int i = 0; i < nPart; i++) {

    for (int j = 0; j < nElts[i]; j++) {
      _boxGnum[idx++] = gNum[i][j];

      for (int k = 0; k < sExtents; k++) {
        _extents[idx1++] = extents[i][sExtents*j+k];
      }

      _initLocation[idx2++] = myRank;
      _initLocation[idx2++] = i;
      _initLocation[idx2++] = j;
    }
  }

  /*
   * Redistribute boxes of mesh A
   */

  _dbbt->boxes = PDM_box_set_create(3,
                                    1,  // No normalization to preserve initial extents
                                    0,  // No projection to preserve initial extents
                                    nEltsProc,
                                    _boxGnum,
                                    _extents,
                                    nPart,
                                    nElts,
                                    _initLocation,
                                    _dbbt->comm);

  free (_boxGnum);
  free (_extents);
  free (_initLocation);

  if (lComm > 1) {
    _redistribute_boxes(_dbbt);

    /*
     * Compute processus extents
     */

    int nBoxes = PDM_box_set_get_size (_dbbt->boxes);
    const double *extents2 = PDM_box_set_get_extents (_dbbt->boxes);

    double gExtents[sExtents];
    for (int i = 0; i < _dbbt->dim; i++) {
      gExtents[i]   =  DBL_MAX;
      gExtents[_dbbt->dim+i] = -DBL_MAX;
    }


    for (int i = 0; i < nBoxes; i++) {
      for (int k1 = 0; k1 < _dbbt->dim; k1++) {
        gExtents[k1]   = _MIN (gExtents[k1], extents2[sExtents * i + k1]);
        gExtents[_dbbt->dim+k1] = _MAX (gExtents[_dbbt->dim+k1], extents2[sExtents * i
                                                                          + _dbbt->dim + k1]);
      }
    }

    /*
     * Exchange extents to build shared boxes
     */

    int *allNBoxes = (int *) malloc (sizeof(int) * lComm);
    PDM_MPI_Allgather (&nBoxes, 1, PDM_MPI_INT,
                   allNBoxes, 1, PDM_MPI_INT,
                   _dbbt->comm);

    int nUsedRank = 0;
    for (int i = 0; i < lComm; i++) {
      if (allNBoxes[i] > 0) {
        nUsedRank += 1;
      }
    }


    double *allGExtents = (double *) malloc (sizeof(double) * sExtents * lComm);
    PDM_MPI_Allgather (gExtents, sExtents, PDM__PDM_MPI_REAL,
                   allGExtents, sExtents, PDM__PDM_MPI_REAL,
                   _dbbt->comm);

    /* PDM_printf ("_extents shared :"); */
    /* idx1 = 0; */
    /* for (int i = 0; i < lComm; i++) { */
    /*   PDM_printf (" %12.5e", allGExtents[idx1++]); */
    /*   PDM_printf (" %12.5e", allGExtents[idx1++]); */
    /*   PDM_printf (" %12.5e", allGExtents[idx1++]); */
    /*   PDM_printf (" %12.5e", allGExtents[idx1++]); */
    /*   PDM_printf (" %12.5e", allGExtents[idx1++]); */
    /*   PDM_printf (" %12.5e", allGExtents[idx1++]); */
    /*   PDM_printf ("\n"); */
    /* } */
    /* PDM_printf ("\n"); */


    int *numProc = (int *) malloc (sizeof(int *) * nUsedRank);

    _dbbt->usedRank = numProc;
    _dbbt->nUsedRank = nUsedRank;

    PDM_g_num_t *gNumProc = (PDM_g_num_t *) malloc (sizeof(PDM_g_num_t) * nUsedRank);

    idx = 0;
    for (int i = 0; i < lComm; i++) {
      if (allNBoxes[i] > 0) {
        gNumProc[idx] = idx;
        numProc[idx] = i;
        for (int j = 0; j < sExtents; j++) {
          allGExtents[idx*sExtents + j] = allGExtents[i*sExtents + j];
        }
        idx += 1;
      }
    }

    free (allNBoxes);

    allGExtents = (double *) realloc (allGExtents, sizeof(double) * sExtents * nUsedRank);

    for (int i = 0; i < nUsedRank; i++) {
      double *_min = allGExtents + i * sExtents;
      double *_max = _min + 3;
      PDM_box_set_normalize_inv (_dbbt->boxes, _min, _min);
      PDM_box_set_normalize_inv (_dbbt->boxes, _max, _max);
    }

    // Retour espace reel pour allGExtents

    int *initLocationProc = (int *) malloc (sizeof(int) * 3 * nUsedRank);
    for (int i = 0; i < 3 * nUsedRank; i++) {
      initLocationProc[i] = 0;
    }

    //TODO: Faire un PDM_box_set et PDM_box_tree_create sequentiel ! Le comm split a u n 1 proc ici : pas terrible

    //    PDM_MPI_Comm rankComm;
    PDM_MPI_Comm_split(_dbbt->comm, myRank, 0, &(_dbbt->rankComm));

    _dbbt->rankBoxes = PDM_box_set_create(3,
                                          1,  // No normalization to preserve initial extents
                                          0,  // No projection to preserve initial extents
                                          nUsedRank,
                                          gNumProc,
                                          allGExtents,
                                          1,
                                          &nUsedRank,
                                          initLocationProc,
                                          _dbbt->rankComm);

    _dbbt->btShared = PDM_box_tree_create (_dbbt->maxTreeDepthShared,
                                           _dbbt->maxBoxesLeafShared,
                                           _dbbt->maxBoxRatioShared);

    /* Build a tree and associate boxes */

    PDM_box_tree_set_boxes (_dbbt->btShared,
                            _dbbt->rankBoxes,
                            PDM_BOX_TREE_ASYNC_LEVEL);

    _update_bt_statistics(&(_dbbt->btsShared), _dbbt->btShared);

    free (allGExtents);
    free (gNumProc);
    free (initLocationProc);

  }

  /*
   * Build local bt
   */

  _dbbt->btLoc = PDM_box_tree_create (_dbbt->maxTreeDepth,
                                      _dbbt->maxBoxesLeaf,
                                      _dbbt->maxBoxRatio);

  /* Build a tree and associate boxes */

  PDM_box_tree_set_boxes (_dbbt->btLoc,
                          _dbbt->boxes,
                          PDM_BOX_TREE_ASYNC_LEVEL);

  _update_bt_statistics(&(_dbbt->btsLoc), _dbbt->btLoc);

  return _dbbt->boxes;

}


/**
 * \brief Assign boxes to intersect to the tree.
 *
 * This function assigns boxes to intersect to the tree.
 *
 * \param [in]  dbbt     Pointer to a distributed bounding box tree
 * \param [in]  nPart    Number of partitions
 * \param [in]  nElts    Number of elements of each partition
 * \param [in]  extents  Extents of each element of each partition
 * \param [in]  gNum     Global number of each element of each partition
 *
 * \return associated \ref PDM_box_set_t structure distributed according
 * to the tree intersection
 *
 */

PDM_box_set_t  *
PDM_dbbtree_intersect_boxes_set
(
PDM_dbbtree_t    *dbbt,
const int         nPart,
const int        *nElts,
const double     **extents,
const PDM_g_num_t **gNum,
int              *box_index[],
int              *box_l_num[]
)
{

  assert (dbbt != NULL);
  _PDM_dbbtree_t *_dbbt = (_PDM_dbbtree_t *) dbbt;

  int myRank;
  PDM_MPI_Comm_rank (_dbbt->comm, &myRank);
  int lComm;
  PDM_MPI_Comm_size (_dbbt->comm, &lComm);

  const int nInfoLocation = 3;
  const int sExtents = _dbbt->dim * 2;

  int nEltsProc = 0;
  for (int i = 0; i < nPart; i++) {
    nEltsProc += nElts[i];
  }

  PDM_g_num_t *_boxGnum = (PDM_g_num_t *) malloc (sizeof(PDM_g_num_t) * nEltsProc);
  double *_extents     = (double *) malloc (sizeof(double) * nEltsProc * sExtents);
  int *_initLocation   = (int *) malloc (sizeof(int) * nEltsProc * nInfoLocation);

  int idx = 0;
  int idx1 = 0;
  int idx2 = 0;

  for (int i = 0; i < nPart; i++) {

    for (int j = 0; j < nElts[i]; j++) {
      _boxGnum[idx++] = gNum[i][j];

      for (int k = 0; k < sExtents; k++) {
        _extents[idx1++] = extents[i][sExtents*j+k];
      }

      _initLocation[idx2++] = myRank;
      _initLocation[idx2++] = i;
      _initLocation[idx2++] = j;
    }

  }

  if (1 == 0) {

    PDM_printf ("nEltsProc : %d", nEltsProc);

    PDM_printf ("_boxGnum :");
    for (int i = 0; i < nEltsProc; i++) {
      PDM_printf (" "PDM_FMT_G_NUM, _boxGnum[i]);
    }
    PDM_printf ("\n");

    PDM_printf ("_extents :");
    idx1 = 0;
    for (int i = 0; i < nEltsProc; i++) {
      PDM_printf (" %12.5e", _extents[idx1++]);
      PDM_printf (" %12.5e", _extents[idx1++]);
      PDM_printf (" %12.5e", _extents[idx1++]);
      PDM_printf (" %12.5e", _extents[idx1++]);
      PDM_printf (" %12.5e", _extents[idx1++]);
      PDM_printf (" %12.5e", _extents[idx1++]);
      PDM_printf ("\n");
    }
    PDM_printf ("\n");

    PDM_printf ("_initLocation :");
    idx1 = 0;
    for (int i = 0; i < nEltsProc; i++) {
      PDM_printf (" %d", _initLocation[idx1++]);
      PDM_printf (" %d", _initLocation[idx1++]);
      PDM_printf (" %d", _initLocation[idx1++]);
      PDM_printf ("\n");
    }
    PDM_printf ("\n");
  }

  PDM_box_set_t  *boxes = PDM_box_set_create (3,
                                              1,  // No normalization to preserve initial extents
                                              0,  // No projection to preserve initial extents
                                              nEltsProc,
                                              _boxGnum,
                                              _extents,
                                              nPart,
                                              nElts,
                                              _initLocation,
                                              _dbbt->comm);

  free (_boxGnum);
  free (_extents);
  free (_initLocation);

  /*
   * Intersection boxes whith shared tree
   */

  if (_dbbt->btShared != NULL) {

    PDM_box_tree_get_boxes_intersects (_dbbt->btShared,
                                       boxes,
                                       box_index,
                                       box_l_num);

    int nUsedRank = PDM_box_set_get_size (_dbbt->rankBoxes);
    const int *usedRanks = _dbbt->usedRank;

    /*
     * Distribute boxes on intersection ranks
     */

    PDM_printf ("box_l_num_shared : ");
    for (int i = 0; i < nUsedRank; i++) {
      for (int j = (*box_index)[i]; j < (*box_index)[i+1]; j++) {
        PDM_printf (" %d", (*box_l_num)[j]);
      }
      PDM_printf ("\n");
    }

    PDM_box_distrib_t  *distrib = NULL;
    distrib = PDM_box_distrib_create (boxes->n_boxes,
                                      boxes->n_g_boxes,
                                      1, // Don't use in this case
                                      boxes->comm);

    for (int i = 0; i < lComm + 1; i++) {
      distrib->index[i] = 0;
    }

    for (int i = 0; i < nUsedRank; i++) {
      distrib->index[usedRanks[i]] = (*box_index)[i+1] - (*box_index)[i];
    }

    for (int i = 0; i < lComm; i++) {
      distrib->index[i+1] = distrib->index[i+1] + distrib->index[i];
    }

    distrib->list = (int *) malloc (sizeof(int) * distrib->index[lComm]);

    for (int i = 0; i < distrib->index[lComm]; i++) {
      distrib->list[i] = (*box_l_num)[i];
    }

    /*
     * Redistribute boxes on intersecting ranks
     */

    PDM_box_set_redistribute (distrib,
                              boxes);

    /*
     * Free
     */

    PDM_box_distrib_destroy (&distrib);

    free (*box_l_num);
    free (*box_index);

  }

  /*
   * Intersection boxes whith local tree
   */

  PDM_box_tree_get_boxes_intersects (_dbbt->btLoc,
                                     boxes,
                                     box_index,
                                     box_l_num);

  /*
   * Sort boxes and remove double boxes
   */

  int nBoxesA = _dbbt->boxes->n_boxes;

  int *newIndex = (int *) malloc (sizeof(int) * (nBoxesA + 1));
  for (int i = 0; i < nBoxesA + 1; i++) {
    newIndex[i] = 0;
  }

  int *_box_index = *box_index;
  int *_box_l_num = *box_l_num;

  idx = 0;
  for (int i = 0; i < nBoxesA; i++) {

    int *ideb = _box_l_num + _box_index[i];
    int length = _box_index[i+1] - _box_index[i];

    PDM_sort_int (ideb, NULL, length);

    int pre = -1;
    for (int k = 0; k < length; k++) {
      if (pre != ideb[k]) {
        (*box_l_num)[idx++] = ideb[k];
        newIndex[i+1] += 1;
        pre = ideb[k];
      }
    }
  }

  for (int i = 0; i < nBoxesA; i++) {
    newIndex[i+1] += newIndex[i];
  }

  free (*box_index);
  *box_index = newIndex;

  *box_l_num = (int *) realloc (*box_l_num, sizeof (int) * newIndex[nBoxesA]);

  return boxes;

}

/**
 *
 * Get the boxes closer than the upper bound distance
 *
 *   \param [in] bt               Pointer to box tree structure
 *   \param [in] n_pts            Number of points
 *   \param [in] pts              Point coordinates (size = 3 * n_pts)
 *   \param [in] pts_g_num        Point global numbers
 *   \param [in] upper_bound_dist2 Upper bound of the squer of the distance (size = n_pts)
 *   \param [out] box_index       Index of boxes (size = n_pts + 1)
 *   \param [out] box_g_num       Global num of boxes (size = i_boxes[n_pts])
 *
 */

void
PDM_dbbtree_closest_upper_bound_dist_boxes_get
(
PDM_dbbtree_t    *dbbt,
const int        n_pts,
double           pts[],
PDM_g_num_t      pts_g_num[],
double           upper_bound_dist2[],
int             *box_index[],
PDM_g_num_t     *box_g_num[]
)
{
  /*
   * Initialization
   */

  int npts_in_rank = n_pts;

  double *pts_in_rank =  pts;
  double *upper_bound_dist_in_rank =  upper_bound_dist2;

  assert (dbbt != NULL);
  _PDM_dbbtree_t *_dbbt = (_PDM_dbbtree_t *) dbbt;

  int myRank;
  PDM_MPI_Comm_rank (_dbbt->comm, &myRank);
  int lComm;
  PDM_MPI_Comm_size (_dbbt->comm, &lComm);

  /*
   * Determination de liste des procs concernes pour chaque sommet
   */

  int *n_send_pts = NULL;
  int *i_send_pts = NULL;

  int *n_recv_pts = NULL;
  int *i_recv_pts = NULL;

  int *box_index_tmp = NULL;
  int *box_l_num_tmp = NULL;


  const int *usedRanks = _dbbt->usedRank;

  const int idebug = 0;

  if (_dbbt->btShared != NULL) {

    if (idebug) {
      printf ("  **** deb PDM_box_tree_closest_upper_bound_dist_boxes_get shared _pts : %d\n", n_pts);
    }

    PDM_box_tree_closest_upper_bound_dist_boxes_get (_dbbt->btShared,
                                                     n_pts,
                                                     pts,
                                                     upper_bound_dist2,
                                                     &box_index_tmp,
                                                     &box_l_num_tmp);
    if (idebug) {
      printf ("  **** fin PDM_box_tree_closest_upper_bound_dist_boxes_get shared n_pts : %d\n", n_pts);
      for (int i = 0; i < n_pts; i++) {
        printf ("%d : (%12.5e %12.5e %12.5e) %12.5e\n", i,
                pts[3*i], pts[3*i+1], pts[3*i+2],
                upper_bound_dist2[i]);
        printf ("  boxes %d :" , box_index_tmp[i+1] - box_index_tmp[i]);
        for (int j = box_index_tmp[i]; j < box_index_tmp[i+1]; j++) {
          printf (" %d", box_l_num_tmp[j]);
        }
        printf ("\n");
      }
    }

    /*
     * Envoi des points a chaque proc concerne
     */

    n_send_pts = malloc (sizeof(int) * lComm);
    i_send_pts = malloc (sizeof(int) * (lComm+1));

    n_recv_pts = malloc (sizeof(int) * lComm);
    i_recv_pts = malloc (sizeof(int) * (lComm+1));

    for (int i = 0; i < lComm; i++) {
      n_send_pts[i] = 0;
    }

    i_send_pts[0] = 0;
    i_recv_pts[0] = 0;

    for (int i = 0; i < n_pts; i++) {
      for (int j = box_index_tmp[i]; j < box_index_tmp[i+1]; j++) {
        n_send_pts[usedRanks[box_l_num_tmp[j]]]++;
      }
    }

    PDM_MPI_Alltoall (n_send_pts, 1, PDM_MPI_INT,
                      n_recv_pts, 1, PDM_MPI_INT,
                      _dbbt->comm);

    for (int i = 0; i < lComm; i++) {
      i_send_pts[i+1] = i_send_pts[i] + 4 * n_send_pts[i];
      i_recv_pts[i+1] = i_recv_pts[i] + 4 * n_recv_pts[i];
      n_recv_pts[i] *= 4;
    }

    double *send_pts = malloc (sizeof(double) * i_send_pts[lComm]);
    double *recv_pts = malloc (sizeof(double) * i_recv_pts[lComm]);

    for (int i = 0; i < lComm; i++) {
      n_send_pts[i] = 0;
    }

    for (int i = 0; i < n_pts; i++) {
      for (int j = box_index_tmp[i]; j < box_index_tmp[i+1]; j++) {
        const int irank = usedRanks[box_l_num_tmp[j]];
        int idx            = i_send_pts[irank] + n_send_pts[irank];
        send_pts[idx++]    = pts[3*i];
        send_pts[idx++]    = pts[3*i+1];
        send_pts[idx++]    = pts[3*i+2];
        send_pts[idx++]    = upper_bound_dist2[i];
        n_send_pts[irank] += 4;
      }
    }

    PDM_MPI_Alltoallv (send_pts, n_send_pts, i_send_pts, PDM_MPI_DOUBLE,
                       recv_pts, n_recv_pts, i_recv_pts, PDM_MPI_DOUBLE,
                       _dbbt->comm);

    free(send_pts);

    npts_in_rank = i_recv_pts[lComm] / 4;

    pts_in_rank =  malloc (sizeof(double) * 3 * npts_in_rank);
    upper_bound_dist_in_rank =  malloc (sizeof(double) * npts_in_rank);

    for (int i = 0; i < npts_in_rank; i++) {
      for (int j = 0; j < 3; j++) {
        pts_in_rank[3*i+j] = recv_pts[4*i+j];
      }
      upper_bound_dist_in_rank[i] = recv_pts[4*i+3];
    }

    free(recv_pts);

  }

  /*
   * Determination des candidats localement
   */

  int *box_index_in_rank;
  int *box_l_num_in_rank;

  PDM_box_tree_closest_upper_bound_dist_boxes_get (_dbbt->btLoc,
                                                   npts_in_rank,
                                                   pts_in_rank,
                                                   upper_bound_dist_in_rank,
                                                   &box_index_in_rank,
                                                   &box_l_num_in_rank);

  if (idebug) {
    printf (" **** PDM_dbbtree_closest_upper_bound_dist_boxes_get n_pts_rank : %d\n", npts_in_rank);
    for (int i = 0; i < npts_in_rank; i++) {
      printf ("%d : (%12.5e %12.5e %12.5e) %12.5e\n", i,
              pts_in_rank[3*i], pts_in_rank[3*i+1], pts_in_rank[3*i+2],
              upper_bound_dist_in_rank[i]);
      printf ("  boxes %d :" , box_index_in_rank[i+1] - box_index_in_rank[i]);
      for (int j = box_index_in_rank[i]; j < box_index_in_rank[i+1]; j++) {
        printf (" %d", box_l_num_in_rank[j]);
      }
      printf ("\n");
    }
  }

  if (_dbbt->btShared == NULL) {
    *box_index = box_index_in_rank;
    *box_g_num = malloc (sizeof(PDM_g_num_t) * box_index_in_rank[npts_in_rank]);
    const PDM_g_num_t *gnum_boxes = PDM_box_set_get_g_num (_dbbt->boxes);
    for (int i = 0; i < box_index_in_rank[npts_in_rank]; i++) {
      (*box_g_num)[i] = gnum_boxes[box_l_num_in_rank[i]];
    }
    free (box_l_num_in_rank);
   }

  else {

    /*
     * Retour des resultats (AlltoAll inverse)
     *     - Envoi du nombre de boites trouvees pour chaque point
     *     - Envoi du numero des boites en numabs
     */

    free (pts_in_rank);
    free (upper_bound_dist_in_rank);

    int *n_box_l_num_in_rank = malloc (sizeof(int) * npts_in_rank);

    for (int i = 0; i < npts_in_rank; i++) {
      n_box_l_num_in_rank[i] = box_index_in_rank[i+1] - box_index_in_rank[i];
    }

    for (int i = 0; i < lComm; i++) {
      i_send_pts[i+1] = i_send_pts[i+1]/4;
      i_recv_pts[i+1] = i_recv_pts[i+1]/4;
      n_send_pts[i]   = n_send_pts[i]/4;
      n_recv_pts[i]   = n_recv_pts[i]/4;
    }

    int *n_box_l_num_per_pts = malloc (sizeof(int) * i_send_pts[lComm]);

    PDM_MPI_Alltoallv (n_box_l_num_in_rank, n_recv_pts, i_recv_pts, PDM_MPI_INT,
                       n_box_l_num_per_pts, n_send_pts, i_send_pts, PDM_MPI_INT,
                       _dbbt->comm);

    int *n_send_pts2 = malloc (sizeof(int) * lComm);
    int *i_send_pts2 = malloc (sizeof(int) * (lComm+1));

    int *n_recv_pts2 = malloc (sizeof(int) * lComm);
    int *i_recv_pts2 = malloc (sizeof(int) * (lComm+1));

    for (int i = 0; i < lComm; i++) {
      n_send_pts2[i] = 0;
      n_recv_pts2[i] = 0;
    }

    for (int i = 0; i < lComm; i++) {
      for (int j = i_recv_pts[i]; j < i_recv_pts[i+1]; j++) {
        n_recv_pts2[i] += n_box_l_num_in_rank[j];
      }
      for (int j = i_send_pts[i]; j < i_send_pts[i+1]; j++) {
        n_send_pts2[i] += n_box_l_num_per_pts[j];
      }
    }

    free (n_box_l_num_in_rank);

    i_send_pts2[0] = 0;
    i_recv_pts2[0] = 0;
    for (int i = 0; i < lComm; i++) {
      i_send_pts2[i+1] = i_send_pts2[i] + n_send_pts2[i];
      i_recv_pts2[i+1] = i_recv_pts2[i] + n_recv_pts2[i];
    }

    PDM_g_num_t *box_g_num_in_rank =
      malloc(sizeof(PDM_g_num_t) * box_index_in_rank[npts_in_rank]);

    const PDM_g_num_t *gnum_boxes = PDM_box_set_get_g_num (_dbbt->boxes);

    for (int i = 0; i < box_index_in_rank[npts_in_rank]; i++) {
      box_g_num_in_rank[i] = gnum_boxes[box_l_num_in_rank[i]];
    }

    PDM_g_num_t *box_g_num_per_pts = malloc(sizeof(PDM_g_num_t) * i_send_pts2[lComm]);

    PDM_MPI_Alltoallv (box_g_num_in_rank, n_recv_pts2, i_recv_pts2, PDM__PDM_MPI_G_NUM,
                       box_g_num_per_pts, n_send_pts2, i_send_pts2, PDM__PDM_MPI_G_NUM,
                       _dbbt->comm);

    free (box_index_in_rank);
    free (box_l_num_in_rank);
    free (box_g_num_in_rank);

    free (n_recv_pts);
    free (i_recv_pts);
    free (n_recv_pts2);
    free (i_recv_pts2);

    /*
     * Tri du tableau de retour
     */

    *box_index = malloc(sizeof(int) * (n_pts + 1));
    int* box_n = malloc(sizeof(int) * n_pts);
    *box_g_num = malloc(sizeof(PDM_g_num_t) * i_send_pts2[lComm]);
    (*box_index)[0] = 0;

    for (int i = 0; i < n_pts; i++) {
      box_n[i] = 0;
    }

    for (int i = 0; i < lComm; i++) {
      n_send_pts[i] = 0;
    }

    for (int i = 0; i < n_pts; i++) {
      for (int j = box_index_tmp[i]; j < box_index_tmp[i+1]; j++) {
        const int irank = usedRanks[box_l_num_tmp[j]];
        const int idx   = i_send_pts[irank] + n_send_pts[irank];
        box_n[i]        += n_box_l_num_per_pts[idx];
        n_send_pts[irank] += 1;
      }
    }

    for (int i = 0; i < n_pts; i++) {
      (*box_index)[i+1] = (*box_index)[i] +  box_n[i];
    }

    for (int i = 0; i < lComm; i++) {
      n_send_pts[i] = 0;
      n_send_pts2[i] = 0;
    }

    int k1 = 0;

    for (int i = 0; i < n_pts; i++) {
      for (int j = box_index_tmp[i]; j < box_index_tmp[i+1]; j++) {
        const int irank = usedRanks[box_l_num_tmp[j]];
        int idx  = i_send_pts[irank] + n_send_pts[irank];
        int idx2 = i_send_pts2[irank] + n_send_pts2[irank];
        for (int k = 0; k < n_box_l_num_per_pts[idx]; k++) {
          (*box_g_num)[k1++] = box_g_num_per_pts[idx2++];
        }
        n_send_pts2[irank] += n_box_l_num_per_pts[idx];
        n_send_pts[irank] += 1;
      }
    }

    int keyMax = 3 * n_pts;
    PDM_hash_tab_t * ht = PDM_hash_tab_create (PDM_HASH_TAB_KEY_INT,
                                               &keyMax);

    box_index_tmp[0] = 0;
    int idx = 0;
    for (int i = 0; i < n_pts; i++) {
      box_index_tmp[i+1] = box_index_tmp[i];
      for (int j = (*box_index)[i]; j < (*box_index)[i+1]; j++) {
        PDM_g_num_t curr_box = (*box_g_num)[j];
        int key = curr_box % keyMax;

        int n_data = PDM_hash_tab_n_data_get (ht, &key);

        int found = 0;

        PDM_g_num_t **data = (PDM_g_num_t **) PDM_hash_tab_data_get (ht, &key);
        for (int k = 0; k < n_data; k++) {
          if (*(data[k]) == curr_box) {
            found = 1;
            break;
          }
        }

        if (!found) {
          PDM_hash_tab_data_add (ht, (void *) &key, *box_g_num + idx);
          (*box_g_num)[idx++] = curr_box;
          box_index_tmp[i+1] += 1;
        }
      }
      PDM_hash_tab_purge (ht, PDM_FALSE);
    }

    PDM_hash_tab_free (ht);

    free (n_box_l_num_per_pts);

    free (*box_index);
    *box_index = box_index_tmp;

    *box_g_num = realloc (*box_g_num, sizeof(PDM_g_num_t) * box_index_tmp[n_pts]);

    free (box_l_num_tmp);
    free (box_g_num_per_pts);
    free (box_n);

    free (n_send_pts);
    free (i_send_pts);
    free (n_send_pts2);
    free (i_send_pts2);
  }

}

#undef _MIN
#undef _MAX

#ifdef __cplusplus
}
#endif /* __cplusplus */<|MERGE_RESOLUTION|>--- conflicted
+++ resolved
@@ -243,17 +243,12 @@
   _dbbt->maxBoxRatioShared    =  6;
   _dbbt->maxBoxesLeafShared   = 5;
 
-<<<<<<< HEAD
-  // _dbbt->maxTreeDepthCoarse   = 30;
-  // _dbbt->maxBoxRatioCoarse    =  6.;
-  // _dbbt->maxBoxesLeafCoarse   = 30;
-
-  _dbbt->maxTreeDepthCoarse   = 20;
-  _dbbt->maxBoxRatioCoarse    =  4.;
-=======
+  // TOSEE ERIC - Changmeent pour cas à 2 milliards
+  // _dbbt->maxTreeDepthCoarse   = 20;
+  // _dbbt->maxBoxRatioCoarse    =  4.;
+
   _dbbt->maxTreeDepthCoarse   = 30;
   _dbbt->maxBoxRatioCoarse    =  6;
->>>>>>> 5fb3bfd5
   _dbbt->maxBoxesLeafCoarse   = 30;
 
   _dbbt->rankBoxes            = NULL;
