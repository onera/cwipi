--- conflicted
+++ resolved
@@ -166,13 +166,6 @@
 
   end subroutine PDM_gnum_compute
 
-<<<<<<< HEAD
-      integer(c_int), value :: i_part
-      integer(c_int), value :: n_elts
-      type(c_ptr), value :: coords
-      type(c_ptr), value :: char_length
-=======
->>>>>>> cd751260
 
   !>
   !!
@@ -197,13 +190,7 @@
     integer(c_int), value :: i_part
     type(c_ptr)           :: g_nums
 
-<<<<<<< HEAD
-      integer(c_int), value :: i_part
-      integer(c_int), value :: n_elts
-      type(c_ptr), value :: parent_gnum
-=======
   end function PDM_gnum_get_cf
->>>>>>> cd751260
 
 
   !>
@@ -223,12 +210,6 @@
 
     end subroutine PDM_gnum_free
 
-<<<<<<< HEAD
-    function PDM_gnum_get (gen_gnum, i_part) &
-      result (g_nums) &
-      bind (c, name = 'PDM_gnum_get')
-=======
->>>>>>> cd751260
 
   !>
   !!
@@ -240,16 +221,10 @@
   !!
   !!
 
-<<<<<<< HEAD
-      type(c_ptr) :: g_nums
-      type(c_ptr), value :: gen_gnum
-      integer(c_int), value :: i_part
-=======
   function PDM_gnum_n_elt_get (gen_gnum, &
                                i_part)   &
     result (n_elts)                      &
     bind (c, name='PDM_gnum_n_elt_get')
->>>>>>> cd751260
 
     use iso_c_binding
     implicit none
