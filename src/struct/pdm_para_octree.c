--- conflicted
+++ resolved
@@ -2250,14 +2250,14 @@
 
 
 static void
-_compute_connected_parts 
+_compute_connected_parts
 (
  _octree_t         *octree,
  _neighbours_tmp_t *neighbours
  )
 {
   const int n_direction = 6;
-  
+
   int s_connected = 3;
   octree->connected_idx = malloc (sizeof(int) * s_connected);
   octree->connected_idx[0] = 0;
@@ -2455,7 +2455,7 @@
   octree->times_cpu_s[BUILD_LOCAL_NEIGHBOURS_STEP1]   += e_t_cpu_s - b_t_cpu_s;
 
   PDM_timer_resume(octree->timer);
-  
+
   PDM_timer_hang_on(octree->timer);
   b_t_elapsed = PDM_timer_elapsed(octree->timer);
   b_t_cpu     = PDM_timer_cpu(octree->timer);
@@ -2519,7 +2519,7 @@
   octree->times_cpu[BUILD_LOCAL_NEIGHBOURS_STEP2]     += e_t_cpu - b_t_cpu;
   octree->times_cpu_u[BUILD_LOCAL_NEIGHBOURS_STEP2]   += e_t_cpu_u - b_t_cpu_u;
   octree->times_cpu_s[BUILD_LOCAL_NEIGHBOURS_STEP2]   += e_t_cpu_s - b_t_cpu_s;
-  
+
   PDM_timer_resume(octree->timer);
 
   PDM_timer_hang_on(octree->timer);
@@ -2900,9 +2900,9 @@
   octree->times_cpu[BUILD_DISTANT_NEIGHBOURS]     += e_t_cpu - b_t_cpu;
   octree->times_cpu_u[BUILD_DISTANT_NEIGHBOURS]   += e_t_cpu_u - b_t_cpu_u;
   octree->times_cpu_s[BUILD_DISTANT_NEIGHBOURS]   += e_t_cpu_s - b_t_cpu_s;
-  
+
   PDM_timer_resume(octree->timer);
-  
+
   PDM_timer_hang_on(octree->timer);
   b_t_elapsed = PDM_timer_elapsed(octree->timer);
   b_t_cpu     = PDM_timer_cpu(octree->timer);
@@ -2916,7 +2916,7 @@
    *
    * Copy temporary neighbours in the neighbour structure
    *
-   *************************************************************************/ 
+   *************************************************************************/
   octree->octants->neighbour_idx =
     malloc(sizeof(int) * (n_direction * octree->octants->n_nodes + 1));
 
@@ -3028,7 +3028,7 @@
   PDM_MPI_Comm_rank (octree->comm, &rank);
 
   _neighbours_tmp_t *neighbours_tmp = *ngb_octree;
-  
+
   /*************************************************************************
    *
    * Compute connected parts
@@ -3049,7 +3049,7 @@
   octree->times_cpu_s[BUILD_LOCAL_NEIGHBOURS_STEP1]   += e_t_cpu_s - b_t_cpu_s;
 
   PDM_timer_resume(octree->timer);
-  
+
 
   PDM_timer_hang_on(octree->timer);
   b_t_elapsed = PDM_timer_elapsed(octree->timer);
@@ -3058,7 +3058,7 @@
   b_t_cpu_s   = PDM_timer_cpu_sys(octree->timer);
   PDM_timer_resume(octree->timer);
 
-  
+
   /*************************************************************************
    *
    * Build parallel partition boundary
@@ -3085,7 +3085,7 @@
 	}
 
 	// single neighbour with inferior or equal level?...
-	
+
 	size_t start, end;
 	PDM_morton_quantile_intersect (n_ranks,
 				       *neighbour_code,
@@ -3128,7 +3128,7 @@
     int *neighbour_rank_node_k = malloc (sizeof(int) * neighbour_rank_idx[n_quantile]);
     int *neighbour_rank_node_part = malloc (sizeof(int) * neighbour_rank_idx[n_quantile]);
 
-    
+
     /* Deuxieme boucle pour stocker avec tri suivant la direction */
     for (int i_part = 0; i_part < octree->n_connected; i_part++) {
       for (int i = octree->connected_idx[i_part]; i < octree->connected_idx[i_part+1]; i++) {
@@ -3467,7 +3467,7 @@
    *
    * Copy temporary neighbours in the neighbour structure
    *
-   *************************************************************************/  
+   *************************************************************************/
   octree->octants->neighbour_idx = malloc(sizeof(int) * (n_direction * octree->octants->n_nodes + 1));
 
   int idx = 0;
@@ -3552,189 +3552,8 @@
   b_t_cpu_u   = e_t_cpu_u;
   b_t_cpu_s   = e_t_cpu_s;
 
-  PDM_timer_resume(octree->timer);  
+  PDM_timer_resume(octree->timer);
 }
-
-/* FIXME: _check_neighbours_area a supprimer ? */
-  /* static void */
-/* _check_neighbours_area */
-/* ( */
-/*  const _octree_t *octree */
-/*  ) */
-/* { */
-/*   int myRank, lComm; */
-/*   PDM_MPI_Comm_rank (octree->comm, &myRank); */
-/*   PDM_MPI_Comm_size (octree->comm, &lComm); */
-
-
-/*   _l_octant_t *octants = octree->octants; */
-/*   double *area = malloc (sizeof(double) * octants->n_nodes); */
-
-/*   int *rank_ngb_n = malloc (sizeof(double) * lComm); */
-/*   for (int i = 0; i < lComm; i++) */
-/*     rank_ngb_n[i] = 0; */
-
-/*   for (int i = 0; i < octants->n_nodes; i++) { */
-/*     PDM_morton_code_t code = octants->codes[i]; */
-
-/*     /\* check neighbours of current octant *\/ */
-/*     area[i] = 0; */
-/*     for (int j = 0; j < 6; j++) { */
-/*       for (int k = octants->neighbour_idx[6*i+j]; */
-/*            k < octants->neighbour_idx[6*i+j+1]; k++) { */
-/*         int ingb = octants->neighbours[k]; */
-
-/*         if (ingb < 0) { */
-/*           // distant neighbour */
-/*           ingb = -(ingb + 1); */
-/*           for (int l = octree->part_boundary_elt_idx[ingb]; */
-/*                l < octree->part_boundary_elt_idx[ingb+1]; l++) { */
-/*             int ngb_rank = octree->part_boundary_elt[3*l]; */
-/*             rank_ngb_n[ngb_rank]++; */
-/*           } */
-
-/*         } else { */
-/*           // local neighbour */
-/*           PDM_morton_code_t ngb_code = octants->codes[ingb]; */
-/*           double side = 1./pow(2, PDM_MAX(code.L, ngb_code.L)); */
-/*           area[i] += side * side; */
-/*         } */
-/*       } */
-/*     } */
-/*   } */
-
-<<<<<<< HEAD
-/*   // MPI communications to check distant neighbours */
-/*   int *rank_ngb_idx = NULL; */
-/*   int *rank_ngb_id_level = NULL; */
-/*   int *recv_rank_ngb_n = NULL; */
-/*   int *recv_rank_ngb_idx = NULL; */
-/*   int *recv_rank_ngb_id_level = NULL; */
-
-/*   if (lComm > 1) { */
-/*     rank_ngb_idx = malloc (sizeof(int) * (lComm + 1)); */
-/*     rank_ngb_idx[0] = 0; */
-/*     for (int i = 0; i < lComm; i++) { */
-/*       rank_ngb_idx[i+1] = rank_ngb_idx[i] + 2*rank_ngb_n[i]; */
-/*       rank_ngb_n[i] = 0; */
-/*     } */
-/*     rank_ngb_id_level = malloc (sizeof(int) * rank_ngb_idx[lComm]); */
-
-/*     for (int i = 0; i < octants->n_nodes; i++) { */
-/*       for (int j = 0; j < 6; j++) { */
-/*         for (int k = octants->neighbour_idx[6*i+j]; */
-/*              k < octants->neighbour_idx[6*i+j+1]; k++) { */
-/*           int ingb = octants->neighbours[k]; */
-
-/*           if (ingb < 0) { */
-/*             ingb = -(ingb + 1); */
-
-/*             for (int l = octree->part_boundary_elt_idx[ingb]; */
-/*                  l < octree->part_boundary_elt_idx[ingb+1]; l++) { */
-/*               int ngb_rank = octree->part_boundary_elt[3*l]; */
-/*               int ngb_id = octree->part_boundary_elt[3*l+1]; */
-/*               int idx = rank_ngb_idx[ngb_rank] + rank_ngb_n[ngb_rank]; */
-/*               rank_ngb_id_level[idx++] = ngb_id; */
-/*               rank_ngb_id_level[idx++] = (int) octants->codes[i].L; */
-/*               rank_ngb_n[ngb_rank] += 2; */
-/*             } */
-/*           } */
-/*         } */
-/*       } */
-/*     } */
-
-/*     recv_rank_ngb_n = malloc (sizeof(int) * lComm); */
-/*     PDM_MPI_Alltoall (rank_ngb_n, 1, PDM_MPI_INT, */
-/*                       recv_rank_ngb_n, 1, PDM_MPI_INT, */
-/*                       octree->comm); */
-
-/*     recv_rank_ngb_idx = malloc (sizeof(int) * (lComm + 1)); */
-/*     recv_rank_ngb_idx[0] = 0; */
-/*     for (int i = 0; i < lComm; i++) { */
-/*       recv_rank_ngb_idx[i+1] = recv_rank_ngb_idx[i] + recv_rank_ngb_n[i]; */
-/*     } */
-
-/*     recv_rank_ngb_id_level = malloc (sizeof(int) * recv_rank_ngb_idx[lComm]); */
-/*     PDM_MPI_Alltoallv (rank_ngb_id_level, rank_ngb_n, rank_ngb_idx, PDM_MPI_INT, */
-/*                        recv_rank_ngb_id_level, recv_rank_ngb_n, recv_rank_ngb_idx, PDM_MPI_INT, */
-/*                        octree->comm); */
-
-/*     free (rank_ngb_id_level); */
-/*     free (rank_ngb_n); */
-/*     free (rank_ngb_idx); */
-
-
-/*     for (int i = 0; i < lComm; i++) { */
-/*       recv_rank_ngb_n[i] /= 2; */
-/*       recv_rank_ngb_idx[i+1] /= 2; */
-/*     } */
-/*     for (int i = 0; i < lComm; i++) { */
-/*       for (int j = recv_rank_ngb_idx[i]; j < recv_rank_ngb_idx[i+1]; j++) { */
-/*         int id = recv_rank_ngb_id_level[2*j]; */
-/*         PDM_morton_int_t level = (PDM_morton_int_t) recv_rank_ngb_id_level[2*j+1]; */
-/*         double side = 1./pow(2, PDM_MAX (level, octants->codes[id].L)); */
-
-/*         area[id] += side * side; */
-/*       } */
-/*     } */
-
-/*     free (recv_rank_ngb_id_level); */
-/*     free (recv_rank_ngb_n); */
-/*     free (recv_rank_ngb_idx); */
-/*   } */
-
-
-
-/*   for (int i = 0; i < octants->n_nodes; i++) { */
-/*     /\* compute exact interior surface area of current octant *\/ */
-/*     PDM_morton_code_t code = octants->codes[i]; */
-/*     double side = 1./pow(2, code.L); */
-/*     int ndir = 0; */
-/*     for (int j = 0; j < 6; j++) { */
-/*       if (_neighbour (code, (PDM_para_octree_direction_t) j) != NULL) */
-/*         ndir++; */
-/*     } */
-/*     double exact_area = ndir * side * side; */
-
-/*     /\* compare with actual area *\/ */
-/*     /\*printf("node #%d: exact area = %f, actual area = %f, err = %f\n", */
-/*       i, */
-/*       exact_area, */
-/*       area[i], */
-/*       PDM_ABS(area[i]/exact_area - 1));*\/ */
-/*     //-->> */
-/*     /\*if (PDM_ABS(area[i]/exact_area - 1) > 1e-15) { */
-/*       printf("[%d] node %d, level %u, area = %f, exact = %f, relative area error = %f\n", */
-/*       myRank, i, octants->codes[i].L, area[i], exact_area, area[i]/exact_area - 1); */
-/*       printf("\tneighbours (rank, node_id):\n"); */
-/*       for (int j = 0; j < 6; j++) { */
-/*       printf("\t\tdirection %d:", j); */
-/*       for (int k = octants->neighbour_idx[6*i+j]; */
-/*       k < octants->neighbour_idx[6*i+j+1]; k++) { */
-/*       int ingb = octants->neighbours[k]; */
-/*       if (ingb < 0) { */
-/*       ingb = -(ingb + 1); */
-
-/*       for (int l = octree->part_boundary_elt_idx[ingb]; */
-/*       l < octree->part_boundary_elt_idx[ingb+1]; l++) { */
-/*       int ngb_rank = octree->part_boundary_elt[2*l]; */
-/*       int ngb_id = octree->part_boundary_elt[2*l+1]; */
-/*       printf(" (%d, %d)", ngb_rank, ngb_id); */
-/*       } */
-/*       } else { */
-/*       printf(" (%d, %d)", myRank, ingb); */
-/*       } */
-/*       } */
-/*       printf("\n"); */
-/*       } */
-/*       printf("\n"); */
-/*       }*\/ */
-/*     //<<-- */
-/*     //assert (PDM_ABS(area[i]/exact_area - 1) < 1e-15); */
-/*     assert (PDM_ABS(area[i] - exact_area) <= 1e-15 * exact_area); */
-/*   } */
-=======
-
 
 
 static void
@@ -3750,7 +3569,7 @@
   if (my_rank == 0) {
     printf("-- Check neighbours\n");
   }
-  
+
   _l_octant_t *octants = octree->octants;
   double *area = malloc (sizeof(double) * octants->n_nodes);
 
@@ -3919,10 +3738,9 @@
     //assert (PDM_ABS(area[i]/exact_area - 1) < 1e-15);
     assert (PDM_ABS(area[i] - exact_area) <= 1e-15 * exact_area);
   }
->>>>>>> 603e4065
-
-/*   free (area); */
-/* } */
+
+  free (area);
+}
 
 
 
@@ -5161,7 +4979,7 @@
   _neighbours_tmp_t *ngb_octree = NULL;
   size_t s_ngb_octree;
   const int n_coarse = octree->octants->n_nodes;
-  
+
   if (octree->neighboursToBuild) {
     for (PDM_para_octree_direction_t dir = 0; dir < 6; dir++) {
       parent_ngb.n_neighbour[dir] = 0;
@@ -5180,7 +4998,7 @@
     ngb_octree = malloc (sizeof(_neighbours_tmp_t) * s_ngb_octree);
   }
 #endif
-  
+
   _heap_t *heap = _heap_create (size);
   for (int i = octree->octants->n_nodes - 1; i >= 0; i--) {
     int is_pushed = _heap_push (heap,
@@ -5195,7 +5013,7 @@
 #if NGB_ON_THE_FLY
     if (octree->neighboursToBuild) {
       int h = heap->top - 1;
-      
+
       /* init ngb_heap[h] */
       for (PDM_para_octree_direction_t dir = 0; dir < 6; dir++) {
 	ngb_heap[h].n_neighbour[dir] = 0;
@@ -5206,7 +5024,7 @@
       if (h == 0) {
 	continue;
       }
-      
+
       for (PDM_para_octree_direction_t dir = 1; dir < 6; dir+=2) {
 	PDM_para_octree_direction_t inv_dir = _inv_direction (dir);
 
@@ -5215,7 +5033,7 @@
 	if (ngb_code == NULL) {
 	  continue;
 	}
-	
+
 	size_t start, end;
 	PDM_morton_list_intersect (n_coarse - (i+1),
 				   *ngb_code,
@@ -5234,7 +5052,7 @@
 	size_t tmp = start;
 	start = n_coarse - end;
 	end = n_coarse - tmp;
-	
+
 	for (int j = start; j < end; j++) {
 	  PDM_morton_code_t *ngb_ngb_code = _neighbour (heap->codes[j], inv_dir);
 	  assert (ngb_ngb_code != NULL);
@@ -5249,7 +5067,7 @@
 						     sizeof(int) * ngb_heap[h].s_neighbour[dir]);
 	    }
 	    ngb_heap[h].neighbours[dir][ngb_heap[h].n_neighbour[dir]++] = -(j+1);
-	    
+
 	    /* add -(h+1) to ngb_heap[j].neighbours[inv_dir] */
 	    if (ngb_heap[j].n_neighbour[inv_dir] >= ngb_heap[j].s_neighbour[inv_dir]) {
 	      ngb_heap[j].s_neighbour[inv_dir] = PDM_MAX (2*ngb_heap[j].s_neighbour[inv_dir],
@@ -5274,7 +5092,7 @@
   octree->octants->n_nodes = 0;
 
   while (_heap_pull (heap, &code, &range, &n_points)) {
-    
+
     /* Add children into the heap*/
 
     if ((code.L < max_morton_level) && (code.L < max_level) &&
@@ -5293,7 +5111,7 @@
 	    /*parent_ngb.s_neighbour[dir] = PDM_MAX (2*parent_ngb.s_neighbour[dir],
 	      parent_ngb.n_neighbour[dir]);*/
 	    parent_ngb.s_neighbour[dir] = parent_ngb.n_neighbour[dir];
-	    
+
 	    parent_ngb.neighbours[dir] = realloc (parent_ngb.neighbours[dir],
 						  sizeof(int) * parent_ngb.s_neighbour[dir]);
 	  }
@@ -5330,7 +5148,7 @@
 	    if (pos != ngb->n_neighbour[inv_dir]) {
 	      ngb->neighbours[inv_dir][pos] = ngb->neighbours[inv_dir][ngb->n_neighbour[inv_dir]];
 	    }
-	   
+
 	  }
 	}
       }
@@ -5394,16 +5212,16 @@
 		/*ngb_heap[h_child].s_neighbour[dir] = PDM_MAX (2*ngb_heap[h_child].s_neighbour[dir],
 		  parent_ngb.n_neighbour[dir]);*/
 		ngb_heap[h_child].s_neighbour[dir] = parent_ngb.n_neighbour[dir];
-		
+
 		ngb_heap[h_child].neighbours[dir] = realloc (ngb_heap[h_child].neighbours[dir],
 							     sizeof(int) * ngb_heap[h_child].s_neighbour[dir]);
 	      }
 	    }
-	  
+
 
 	    /* set neighbours */
 	    int i_sibling = _3d_sibling_neighbours[i][dir];
-	    
+
 	    if (i_sibling < 0) {
 	      /* inherit neighbours from parent */
 	      PDM_para_octree_direction_t inv_dir = _inv_direction (dir);
@@ -5431,13 +5249,13 @@
 		  /* add ingb to ngb_heap[h_child].neighbours[dir] */
 		  ngb_heap[h_child].neighbours[dir][ngb_heap[h_child].n_neighbour[dir]++] = ingb;
 		  //printf("[%d] append %d to ngb_heap[%d].neighbours[%d] (neighbour of parent)\n", rank, ingb, h_child, dir);
-		
+
 		  /* add -(h_child+1) to ngb->neighbours[inv_dir] */
-		  if (ngb->n_neighbour[inv_dir] >= ngb->s_neighbour[inv_dir]) {		    
+		  if (ngb->n_neighbour[inv_dir] >= ngb->s_neighbour[inv_dir]) {
 		    /*ngb->s_neighbour[inv_dir] = PDM_MAX (2*ngb->s_neighbour[inv_dir],
 		      ngb->n_neighbour[inv_dir]);*/
 		    ngb->s_neighbour[inv_dir] = ngb->n_neighbour[inv_dir] + 1;
-		    
+
 		    ngb->neighbours[inv_dir] = realloc (ngb->neighbours[inv_dir],
 							sizeof(int) * ngb->s_neighbour[inv_dir]);
 		  }
@@ -5451,7 +5269,7 @@
 	      int h_sibling = h_child + i - i_sibling;
 	      ngb_heap[h_child].neighbours[dir][ngb_heap[h_child].n_neighbour[dir]++] = -(h_sibling+1);
 	    }
-	    
+
 	  }
 	}
 #endif
@@ -5474,7 +5292,7 @@
 				  octree->octants->n_nodes_max);
 	  ngb_octree = realloc (ngb_octree, sizeof(_neighbours_tmp_t) * s_ngb_octree);
 	}
-	
+
 	/* copy ngb_heap[h] into ngb_octree[i],
 	   and change references to -(h+1) into i for all neighbours */
 	for (PDM_para_octree_direction_t dir = 0; dir < 6; dir++) {
@@ -5483,8 +5301,8 @@
 	  //ngb_octree[i].s_neighbour[dir] = ngb_heap[h].s_neighbour[dir];
 	  ngb_octree[i].s_neighbour[dir] = PDM_MAX (init_s,
 						    ngb_heap[h].n_neighbour[dir]);
-	  
-	  ngb_octree[i].neighbours[dir] = malloc (sizeof(int) * ngb_octree[i].s_neighbour[dir]);	
+
+	  ngb_octree[i].neighbours[dir] = malloc (sizeof(int) * ngb_octree[i].s_neighbour[dir]);
 	  for (int j = 0; j < ngb_heap[h].n_neighbour[dir]; j++) {
 	    ngb_octree[i].neighbours[dir][j] = ngb_heap[h].neighbours[dir][j];
 	  }
@@ -5527,13 +5345,13 @@
 #if NGB_ON_THE_FLY
   if (octree->neighboursToBuild) {
     ngb_octree = realloc (ngb_octree, sizeof(_neighbours_tmp_t) * octree->octants->n_nodes);
-    
+
     for (PDM_para_octree_direction_t dir = 0; dir < 6; dir++) {
       free (parent_ngb.neighbours[dir]);
     }
 
     for (int i = 0; i < heap->max_top; i++) {
-      for (PDM_para_octree_direction_t dir = 0; dir < 6; dir++) {	
+      for (PDM_para_octree_direction_t dir = 0; dir < 6; dir++) {
 	if (ngb_heap[i].neighbours[dir] != NULL) {
 	  free (ngb_heap[i].neighbours[dir]);
 	}
@@ -5597,9 +5415,9 @@
                          b_t_cpu_s);
 #endif
 
-#if 0
-    _check_neighbours_area (octree);
-#endif
+    if (1 == 0) {
+      _check_neighbours_area (octree);
+    }
   }
 
   PDM_timer_hang_on(octree->timer);
@@ -7714,7 +7532,7 @@
 	     t,
 	     (int) (100 * t / tot));
   //#endif
-  
+
   PDM_printf("[%d]   distant neighbours = %12.5es (%d%%)\n",
 	     rank,
 	     octree->times_elapsed[BUILD_DISTANT_NEIGHBOURS],
