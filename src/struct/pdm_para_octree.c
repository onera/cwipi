--- conflicted
+++ resolved
@@ -7693,15 +7693,12 @@
   int n_ranks;
   PDM_MPI_Comm_size (octree->comm, &n_ranks);
 
-<<<<<<< HEAD
-=======
   if (VISU) {
     char filename[999];
     sprintf(filename, "octree_points_%3.3d.vtk", my_rank);
     _export_octree_points (filename, octree, 0);
   }
 
->>>>>>> d4d7cd63
   if (DEBUG) {
     if (my_rank == 0) {
       printf("octree extents = %f %f %f %f %f %f\n",
@@ -7895,12 +7892,6 @@
   int *box_pts_idx = malloc (sizeof(int) * (n_recv_boxes+1));
   box_pts_idx[0] = 0;
 
-<<<<<<< HEAD
-  //log_debug("n_recv_boxes = %i \n", n_recv_boxes);
-=======
-  log_debug("n_recv_boxes = %i \n", n_recv_boxes);
->>>>>>> d4d7cd63
-
   size_t min_intersect = 100000000;
   size_t max_intersect = 0;
   size_t mean_intersect = 0;
@@ -7986,18 +7977,6 @@
   if (recv_box_extents != box_extents) free (recv_box_extents);
   free (box_corners);
   free (intersect_nodes);
-  //log_debug("approx_size = %i | TRUE s_box_pts = %i \n", approx_size, s_box_pts);
-<<<<<<< HEAD
-=======
-
-  if (n_recv_boxes != 0) mean_intersect /= n_recv_boxes;
-  log_debug("min_intersect = %li | max_intersect = %li | mean_intersect = %li \n", min_intersect, max_intersect, mean_intersect);
-  log_debug("box_pts_idx[%i] = %li \n", n_recv_boxes, box_pts_idx[n_recv_boxes]);
->>>>>>> d4d7cd63
-
-  if (n_recv_boxes != 0) mean_intersect /= n_recv_boxes;
-  log_debug("min_intersect = %li | max_intersect = %li | mean_intersect = %li \n", min_intersect, max_intersect, mean_intersect);
-  log_debug("box_pts_idx[%i] = %li \n", n_recv_boxes, box_pts_idx[n_recv_boxes]);
 
   /* Get gnum and coords of points inside boxes */
   PDM_g_num_t *box_pts_g_num = malloc (sizeof(PDM_g_num_t) * box_pts_idx[n_recv_boxes]);
