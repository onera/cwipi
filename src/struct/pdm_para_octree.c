/*----------------------------------------------------------------------------
 *  System headers
 *----------------------------------------------------------------------------*/
#include <sys/resource.h>

#include <math.h>
#include <stdlib.h>
#include <stdio.h>
#include <assert.h>
#include <string.h>

/*----------------------------------------------------------------------------
 *  Local headers
 *----------------------------------------------------------------------------*/

#include "pdm.h"
#include "pdm_priv.h"
#include "pdm_mpi.h"
#include "pdm_printf.h"
#include "pdm_error.h"
#include "pdm_gnum.h"
#include "pdm_morton.h"
#include "pdm_handles.h"
#include "pdm_para_octree.h"
#include "pdm_timer.h"
#include "pdm_part_to_block.h"
#include "pdm_block_to_part.h"
#include "pdm_sort.h"
#include "pdm_box.h"
#include "pdm_box_tree.h"
#include "pdm_box_priv.h"
#include "pdm_array.h"
#include "pdm_logging.h"
#include "pdm_distrib.h"

#ifdef __cplusplus
extern "C"
#if 0
} /* Fake brace to force back Emacs auto-indentation back to column 0 */
#endif
#endif /* __cplusplus */

/*============================================================================
 * Local macro definitions
 *============================================================================*/

#define NTIMER 11
//#define NGB_ON_THE_FLY 1

const int NGB_ON_THE_FLY = 1;

/*============================================================================
 * Type definitions
 *============================================================================*/


/**
 * \enum _ol_timer_step_t
 *
 */

typedef enum {

  BEGIN                         = 0,
  BUILD_ORDER_POINTS            = 1,
  BUILD_BLOCK_PARTITION         = 2,
  BUILD_LOCAL_NODES             = 3,
  BUILD_LOCAL_NEIGHBOURS_STEP1  = 4,
  BUILD_LOCAL_NEIGHBOURS_STEP2  = 5,
  BUILD_LOCAL_NEIGHBOURS_STEP3  = 6,
  BUILD_LOCAL_NEIGHBOURS        = 7,
  BUILD_DISTANT_NEIGHBOURS      = 8,
  BUILD_TOTAL                   = 9,
  END                           = 10,

} _ol_timer_step_t;


/**
 * \struct _heap_t
 * \brief  Heap used to recursively subdivide nodes
 *
 */

typedef struct  {

  int   top;                  /*!< Top of head  */
  int   size;                 /*!< Size of heap */
  PDM_morton_code_t *codes;   /*!< Morton codes */
  int *range;                 /*!< Points range */
  int *n_points;              /*!< Points number */
  int   max_top;

} _heap_t;


/**
 * \struct _l_octant_t
 * \brief  Define a list of octants
 *
 */

typedef struct  {

  int   n_nodes;                 /*!< Current number of nodes in octree */
  int   n_nodes_max;             /*!< Maximum number of nodes in octree */

  PDM_morton_code_t *codes;        /*!< Morton codes */

  int  *n_points;          /*!< Number of points in octant*/
  int  *range;             /*!< Start index of point list for each octant */

  int   *neighbour_idx;
  int   *neighbours;               /*!< rank + id_node size = 2 * n_nodes */
  int   dim;

} _l_octant_t;


/**
 * \struct _octree_t
 * \brief  Define an octree
 *
 */

typedef struct  {

  double  global_extents[6];     /*!< Extents of current process */
  int     depth_max;             /*!< Maximum depth of the three */
  int     points_in_leaf_max;    /*!< Maximum number of points in a leaf */
  double      s[3];           /*!< Translation for the normalization */
  double      d[3];           /*!< Dilatation for the normalization */

  int     n_point_clouds;        /*!< Number of point cloud */

  PDM_g_num_t        t_n_points;     /*!< total number of points */
  int                n_points;       /*!< Number of points in each cloud */
  double            *points;         /*!< Point coordinates */
  int               *points_icloud;  /*!< Point cloud */
  PDM_g_num_t       *points_gnum;    /*!< Point global number */
  PDM_morton_code_t *points_code;    /*!< Morton codes */

  PDM_morton_code_t *rank_octants_index;
  _l_octant_t *octants;       /*!< list of octants */

  PDM_MPI_Comm comm;           /*!< MPI communicator */
  int   dim;                     /*!< Dimension */

  int  n_part_boundary_elt;    /*!< Number of partitioning boundary element */
  int *part_boundary_elt_idx; /*!< Index for part_boundary_elt (size=\ref n_part_boundary_elt + 1 */
  int *part_boundary_elt;     /*!< Partitioning boundary elements description (proc number + element number) */

  PDM_timer_t *timer; /*!< Timer */

  double times_elapsed[NTIMER]; /*!< Elapsed time */

  double times_cpu[NTIMER];     /*!< CPU time */

  double times_cpu_u[NTIMER];  /*!< User CPU time */

  double times_cpu_s[NTIMER];  /*!< System CPU time */

  int neighboursToBuild;

  int  n_connected;
  int *connected_idx;



  PDM_box_set_t  *rank_boxes;            /*!< Rank Boxes */
  int             n_used_rank;           /*!< Number of used ranks */
  int            *used_rank;             /*!< used ranks */
  double         *used_rank_extents;     /*!< Extents of processes */
  PDM_box_tree_t *bt_shared;             /*!< Shared Boundary box tree */
  PDM_MPI_Comm    rank_comm;             /*!< MPI communicator */



  int                 n_copied_ranks;      /*!< Number of copies from other ranks */
  int                *copied_ranks;        /*!< Copied ranks */
  _l_octant_t       **copied_octants;      /*!< Octants from copied ranks */
  int                *n_copied_points;     /*!< Number of points copied from other ranks */
  double            **copied_points;       /*!< Coordinates of copied points */
  PDM_g_num_t       **copied_points_gnum;  /*!< Global numbers of copied points  */
  PDM_morton_code_t **copied_points_code;  /*!< Morton codes of copied points */

} _octree_t;



/**
 * \struct _neighbours_tmp_t
 * \brief  Define a temporary neighbour structure
 *
 */


typedef struct  {

  int n_neighbour[6];     /*!< Number of neighbours in the arrays  */
  int s_neighbour[6];     /*!< Size of arrays */
  int *neighbours[6];     /*!< Arrays */

} _neighbours_tmp_t;



/**
 * \struct _min_heap_t
 * \brief  Binary heap used as (min-)priority queue
 *
 */


typedef struct {

  int                size;
  int                count;
  PDM_morton_code_t *code;
  int               *start;
  int               *end;
  double            *dist2;

} _min_heap_t;


/*static const int _2d_sibling_neighbours[4][4] = {{-1, 2,-1, 1},
  {-1, 3, 0,-1},
  { 0,-1,-1, 3},
  { 1,-1, 2,-1}};*/

static const int _3d_sibling_neighbours[8][6] = {{-1, 4,-1, 2,-1, 1},
                                                 {-1, 5,-1, 3, 0,-1},
                                                 {-1, 6, 0,-1,-1, 3},
                                                 {-1, 7, 1,-1, 2,-1},
                                                 { 0,-1,-1, 6,-1, 5},
                                                 { 1,-1,-1, 7, 4,-1},
                                                 { 2,-1, 4,-1,-1, 7},
                                                 { 3,-1, 5,-1, 6,-1}};

/*============================================================================
 * Global variable
 *============================================================================*/

static PDM_Handles_t *_octrees    = NULL;

//static const double _eps_default  = 1.e-12;

static const PDM_morton_int_t max_morton_level = 15;
//static const int max_morton_level = 2;

/*============================================================================
 * Private function definitions
 *============================================================================*/
static _min_heap_t *
_min_heap_create
(
 const int size
 )
{
  _min_heap_t *h = malloc (sizeof(_min_heap_t));
  h->size        = size;
  h->count       = 0;
  h->code        = malloc (sizeof(PDM_morton_code_t) * size);
  h->start       = malloc (sizeof(int) * size);
  h->end         = malloc (sizeof(int) * size);
  h->dist2       = malloc (sizeof(double) * size);

  for (int i = 0; i < h->size; i++) {
    h->dist2[i] = HUGE_VAL;
  }

  return h;
}


static void
_min_heap_reset
(
 _min_heap_t *h
 )
{
  h->count = 0;
}

static void
_min_heap_free
(
 _min_heap_t *h
 )
{
  free (h->code);
  free (h->start);
  free (h->end);
  free (h->dist2);
  free (h);
}

static void
_min_heap_swap
(
 _min_heap_t *h,
 const int    a,
 const int    b
 )
{
  PDM_morton_code_t c;
  PDM_morton_copy (h->code[a], &c);
  int s = h->start[a];
  int e = h->end[a];
  double d = h->dist2[a];

  PDM_morton_copy (h->code[b], h->code + a);
  h->start[a] = h->start[b];
  h->end[a]   = h->end[b];
  h->dist2[a] = h->dist2[b];

  PDM_morton_copy (c, h->code + b);
  h->start[b] = s;
  h->end[b]   = e;
  h->dist2[b] = d;
}


static void
_min_heap_push
(
 _min_heap_t       *h,
 PDM_morton_code_t  code,
 const int          start,
 const int          end,
 const double       dist2
 )
{
  int i = 0;
  /* make sure the heap is large enough to contain the new element */
  if (h->count >= h->size) {
    h->size  = (h->size) ? 2*h->size : 10;
    h->code  = realloc (h->code,  sizeof(PDM_morton_code_t) * h->size);
    h->start = realloc (h->start, sizeof(int)               * h->size);
    h->end   = realloc (h->end,   sizeof(int)               * h->size);
    h->dist2 = realloc (h->dist2, sizeof(double)            * h->size);

    for (i = h->count+1; i < h->size; i++) {
      h->dist2[i] = HUGE_VAL;
    }
  }

  i = h->count;
  h->count++;

  PDM_morton_copy (code, h->code + i);
  h->start[i] = start;
  h->end[i]   = end;
  h->dist2[i] = dist2;

  int parent = (i - 1)/2;
  while (i > 0 && h->dist2[parent] > dist2) {
    _min_heap_swap (h, parent, i);
    i = parent;
    parent = (i - 1)/2;
  }
}

static void
_min_heap_heapify
(
 _min_heap_t *h,
 const int    i
 )
{
  int l = 2*i+1; // left child node
  int r = 2*i+2; // right child node
  int s = i; // node with smallest priority

  if (l < h->count && h->dist2[l] < h->dist2[i])
    s = l;

  if (r < h->count && h->dist2[r] < h->dist2[s])
    s = r;

  if (s != i) {
    _min_heap_swap (h, i, s);
    _min_heap_heapify (h, s);
  }
}

static int
_min_heap_pop
(
 _min_heap_t       *h,
 PDM_morton_code_t *code,
 int               *start,
 int               *end,
 double            *dist2
 )
{
  if (h->count < 1) {
    return 0;
  }

  PDM_morton_copy (h->code[0], code);
  *start = h->start[0];
  *end   = h->end[0];
  *dist2 = h->dist2[0];

  h->count--;
  PDM_morton_copy (h->code[h->count], h->code);
  h->start[0] = h->start[h->count];
  h->end[0]   = h->end[h->count];
  h->dist2[0] = h->dist2[h->count];

  _min_heap_heapify (h, 0);

  return 1;
}

/**
 *
 * \brief Compute squared distance between a pair of points
 *
 * \param [in]   dim        Dimension
 * \param [in]   a          Coordinates of point A
 * \param [in]   b          Coordinates of point B
 *
 * \return squared euclidean distance between points A and B
 *
 */

inline static double
_pt_to_pt_dist2
(
 const int    dim,
 const double a[],
 const double b[]
 )
{
  double dist2 = 0.;
  for (int i = 0; i < dim; i++) {
    double delta = a[i] - b[i];
    dist2 += delta * delta;
  }

  return dist2;
}

/**
 *
 * \brief Compute squared distance from a point to an octant
 *
 * \param [in]   dim        Dimension
 * \param [in]   code       Morton code of octant
 * \param [in]   d          Normalization vector (dilatation)
 * \param [in]   s          Normalization vector (translation)
 * \param [in]   coords     Point coordinates
 *
 * \return square of minimal distance from the point to the octant
 *
 */

inline static double
_octant_min_dist2
(
 const int          dim,
 PDM_morton_code_t  code,
 const double      *d,
 const double      *s,
 const double      *coords
 )
{
  double min_dist2 = 0., delta = 0.;
  double side = 1./(double)(1 << code.L);

  for (int i = 0; i < dim; i++) {
    double x = coords[i];
    double xmin = s[i] + d[i] * side * code.X[i];
    double xmax = xmin + d[i] * side;

    if (x > xmax) {
      delta = x - xmax;
      min_dist2 += delta * delta;
    } else if (x < xmin) {
      delta = x - xmin;
      min_dist2 += delta * delta;
    }
  }

  return min_dist2;
}


/**
 *
 * \brief Binary search in a sorted array of doubles
 *
 * \param [in]   elem    Query element
 * \param [in]   array   Sorted array
 * \param [in]   n       Array length
 *
 * \return position of first element in array greater than or equal to query element
 *
 */

static int
_binary_search_double
(
 const double  elem,
 const double *array,
 const int     n
 )
{
  int l = 0;
  int r = n;

  if (n < 1)
    return 0;

  while (l + 1 < r) {
    int m = l + (r - l)/2;

    if (elem < array[m])
      r = m;
    else
      l = m;
  }

  if (array[l] < elem)
    return l + 1;
  else
    return l;
}


/**
 *
 * \brief Insertion sort (in order of ascending distance)
 *
 * \param [in]     dist2         Distance of element to insert
 * \param [in]     g_num         Global number of element to insert
 * \param [in]     n             Array length
 * \param [inout]  array_dist2   Distances of elements in array
 * \param [inout]  array_g_num   Global numbers  of elements in array
 *
 */

static void
_insertion_sort
(
 const double       dist2,
 const PDM_g_num_t  g_num,
 const int          n,
 double            *array_dist2,
 PDM_g_num_t       *array_g_num
 )
{
  int i = _binary_search_double (dist2,
                                 array_dist2,
                                 n);
  if (array_g_num[i] == g_num) {
    return;
  }

  for (int j = n-1; j > i; j--) {
    array_dist2[j] = array_dist2[j-1];
    array_g_num[j] = array_g_num[j-1];
  }

  array_dist2[i] = dist2;
  array_g_num[i] = g_num;
}




/**
 *
 * \brief Create a heap
 *
 * \param [in]  Size    Size of heap
 *
 * \return   a new heap
 *
 */

static _heap_t *
_heap_create
(
 const int size
 )
{
  _heap_t *heap = malloc(sizeof(_heap_t));
  heap->top = 0;
  heap->max_top = 0;
  heap->size = size;
  heap->codes = malloc(sizeof(PDM_morton_code_t) * size);
  heap->range =  malloc(sizeof(int) * size);
  heap->n_points =  malloc(sizeof(int) * size);
  return heap;
}


/**
 *
 * \brief Free a heap
 *
 * \param [in]  heap   Heap to free
 *
 * \return NULL
 *
 */

static _heap_t *
_heap_free
(
 _heap_t *heap
 )
{
  free (heap->codes);
  free (heap->range);
  free (heap->n_points);
  free (heap);
  return NULL;
}


/**
 *
 * \brief Push a new element in the heap
 *
 * \param [inout]  heap      Heap
 * \param [in]     code      Morton code
 * \param [in]     range     Range
 * \param [in]     n_points  Number of points
 *
 * \return  1 if pushed 0 otherwise
 *
 */

static int
_heap_push
(
 _heap_t *heap,
 const PDM_morton_code_t code,
 const int range,
 const int n_points
 )
{
  if (heap->top >= heap->size) {
    return 0;
  }
  int idx = heap->top;
  PDM_morton_copy (code, &(heap->codes[idx]));
  heap->range[idx] = range;
  heap->n_points[idx] = n_points;
  heap->top++;
  heap->max_top = PDM_MAX(heap->top, heap->max_top);
  return 1;
}


/**
 *
 * \brief Pull top element of the heap
 *
 * \param [inout]  heap      Heap
 * \param [out]    code      Morton code
 * \param [out]    range     Range
 * \param [out]    n_points  Number of points
 *
 * \return  1 if pulled 0 otherwise
 *
 */

static int
_heap_pull
(
 _heap_t *heap,
 PDM_morton_code_t *code,
 int *range,
 int *n_points
 )
{
  heap->top--;
  if (heap->top < 0) {
    return 0;
  }
  int idx = heap->top;
  PDM_morton_copy (heap->codes[idx], code);
  *range = heap->range[idx];
  *n_points = heap->n_points[idx];
  return 1;
}

/**
 *
 * \brief Neighbour
 *
 * \param [inout]   octants     Octants
 *
 * \return NULL
 *
 */

static PDM_para_octree_direction_t
_inv_direction
(
 PDM_para_octree_direction_t direc
 )
{
  if (direc == PDM_BOTTOM) {
    return PDM_UP;
  }
  else if (direc == PDM_UP) {
    return PDM_BOTTOM;
  }
  else if (direc == PDM_SOUTH) {
    return PDM_NORTH;
  }
  else if (direc == PDM_NORTH) {
    return PDM_SOUTH;
  }
  else if (direc == PDM_WEST) {
    return PDM_EAST;
  }
  else if (direc == PDM_EAST) {
    return PDM_WEST;
  }
  else {
    abort();
  }

}

/**
 *
 * \brief Neighbour
 *
 * \param [inout]   octants     Octants
 *
 * \return neighbour or NULL ()
 *
 */

static PDM_morton_code_t *
_neighbour
(
 PDM_morton_code_t code,
 PDM_para_octree_direction_t direction
 )
{
  const int dim = direction / 2;
  const int _direction = 2 * (direction % 2) - 1;

  PDM_morton_code_t *neighbour = NULL;

  if (((_direction > 0) && (code.X[dim] < (unsigned int) ((1 << code.L) - 1))) ||
      ((_direction < 0) && (code.X[dim] > 0))) {

    neighbour = malloc(sizeof(PDM_morton_code_t));

    neighbour->L = code.L;
    neighbour->X[0] = code.X[0];
    neighbour->X[1] = code.X[1];
    neighbour->X[2] = code.X[2];

    neighbour->X[dim] = code.X[dim] + _direction;
  }

  return neighbour;
}


/**
 *
 * \brief Free octants
 *
 * \param [inout]   octants     Octants
 *
 * \return NULL
 *
 */

static void
_octants_purge
(
 _l_octant_t *octants
 )
{
  octants->n_nodes_max = 0;
  octants->n_nodes     = 0;

  if (octants->codes != NULL) {
    free (octants->codes);
  }

  if (octants->n_points != NULL) {
    free (octants->n_points);
  }

  if (octants->range != NULL) {
    free (octants->range);
  }

  if (octants->neighbour_idx != NULL) {
    free (octants->neighbour_idx);
  }

  if (octants->neighbours != NULL) {
    free (octants->neighbours);
  }
}

/**
 *
 * \brief Free octants
 *
 * \param [inout]   octants     Octants
 *
 * \return NULL
 *
 */

static _l_octant_t *
_octants_free
(
 _l_octant_t *octants
 )
{

  _octants_purge (octants);

  free(octants);
  return NULL;
}


/**
 *
 * \brief Initialize list of octants
 *
 * \param [inout]   octants     Octants
 * \param [in]      octant_dim  Dimension of an octant
 * \param [in]      init_size   Initial size of octants
 *
 */

static void
_octants_init
(
 _l_octant_t *octants,
 const int   octant_dim,
 const int   init_size
 )
{
  octants->n_nodes_max = init_size;
  octants->n_nodes     = 0;

  octants->codes    = malloc (sizeof(PDM_morton_code_t) * octants->n_nodes_max);
  octants->n_points = malloc (sizeof(int) * octants->n_nodes_max);
  octants->range    = malloc (sizeof(int) * (octants->n_nodes_max+1));

  octants->neighbour_idx = NULL;
  octants->neighbours    = NULL;
  octants->dim = octant_dim;
}


/**
 *
 * \brief Check size of the size of a list of octants
 *
 * \param [in]   octants       Octants
 * \param [in]   n_free_node   Number of required fre nodes
 *
 */

static int
_octants_check_alloc
(
 _l_octant_t *octants,
 const int n_free_node
 )
{
  int is_realloc = 0;
  if (octants->n_nodes + n_free_node > octants->n_nodes_max) {

    octants->n_nodes_max *= 2;

    octants->codes    = realloc (octants->codes,
                                 sizeof(PDM_morton_code_t) * octants->n_nodes_max);
    octants->n_points = realloc (octants->n_points,
                                 sizeof(int) * octants->n_nodes_max);
    octants->range = realloc (octants->range,
                              sizeof(int) * (octants->n_nodes_max+1));
    octants->neighbour_idx = NULL;
    octants->neighbours    = NULL;

    is_realloc = 1;
  }
  return is_realloc;
}


/**
 *
 * \brief Push back a octant to a list of octants
 *
 * \param [in]   octants     Octants
 *
 */

static void
_octants_push_back
(
 _l_octant_t *octants,
 const PDM_morton_code_t code,
 const int n_points,
 const int range
 )
{

  _octants_check_alloc (octants, 1);

  const int idx = octants->n_nodes;

  PDM_morton_copy (code, octants->codes + idx);

  octants->n_points[idx] = n_points;

  octants->range[idx] = range;

  octants->n_nodes += 1;

}


/**
 *
 * \brief Push front a octant to a list of octants
 *
 * \param [in]   octants     Octants
 *
 */

static void
_octants_push_front
(
 _l_octant_t *octants,
 const PDM_morton_code_t code,
 const int n_points,
 const int range
 )
{

  _octants_check_alloc (octants, 1);

  for (int i = octants->n_nodes; i > 0; i--) {

    PDM_morton_copy (octants->codes[i - 1], octants->codes + i);

    octants->n_points[i] =  octants->n_points[i-1];

    octants->range[i] = octants->range[i-1];
  }

  const int idx = 0;

  PDM_morton_copy (code, octants->codes + idx);

  octants->n_points[idx] = n_points;

  octants->range[idx] = range;

  octants->n_nodes += 1;

}


/**
 *
 * \brief Return ppart object from it identifier
 *
 * \param [in]   ppartId        ppart identifier
 *
 */

static _octree_t *
_get_from_id
(
 int  id
 )
{
  _octree_t *octree = (_octree_t *) PDM_Handles_get (_octrees, id);

  if (octree == NULL) {
    PDM_error(__FILE__, __LINE__, 0, "PDM_octree error : Bad identifier\n");
  }

  return octree;
}


/**
 *
 * \brief Build minimal octree between two octants
 *
 * \param [in]     octree    Current octree
 * \param [in]     code      Morton code
 * \param [inout]  extents   Extents associated to the Morton code
 *
 */

/* static void */
/* g_extents */
/* ( */
/*  _octree_t *octree, */
/*  PDM_morton_code_t code, */
/*  double    extents[] */
/* ) */
/* { */
/*   for (int i = 0; i < octree->dim; i++) { */
/*     extents[i] = */
/*       ((double) code.X[i]/((double) pow(2,code.L)))* octree->d[i] + octree->s[i]; */
/*     extents[octree->dim + i] = */
/*       (((double) code.X[i] + 1)/((double) pow(2,code.L))) * octree->d[i] + octree->s[i]; */
/*   } */
/* } */

/**
 *
 * \brief Remove duplicates
 *
 * \param [in]  octants List of octants
 *
 * \return octants without duplicates
 *
 */

static _l_octant_t *
_remove_duplicates
(
 _l_octant_t *octants
 )
{
  PDM_morton_code_t *_codes = octants->codes;
  _l_octant_t *r_octants = malloc(sizeof(_l_octant_t));

  const int dim = 3;

  _octants_init (r_octants, dim, octants->n_nodes);

  PDM_morton_code_t prev_code;

  prev_code.L = -1;
  prev_code.X[0] = 0;
  prev_code.X[1] = 0;
  prev_code.X[2] = 0;

  for (int i = 0; i < octants->n_nodes; i++) {

    if (_codes[i].L == prev_code.L) {
      if ((prev_code.X[0] == _codes[i].X[0]) &&
          (prev_code.X[1] == _codes[i].X[1]) &&
          (prev_code.X[2] == _codes[i].X[2])) {

        break;
      }
    }

    prev_code.L    = _codes[i].L;
    prev_code.X[0] = _codes[i].X[0];
    prev_code.X[1] = _codes[i].X[1];
    prev_code.X[2] = _codes[i].X[2];

    _octants_push_back (r_octants,
                        _codes[i],
                        0,
                        0);

  }

  return r_octants;
}

/**
 *
 * \brief Removing overlaps from a sorted lis of octants
 *
 * \param [inout]  octants A lis of octants
 *
 */

static _l_octant_t *
_linearize
(
 _l_octant_t *octants
 )
{
  PDM_morton_code_t *_codes = octants->codes;
  _l_octant_t *r_octants = malloc(sizeof(_l_octant_t));

  const int dim = 3;

  _octants_init (r_octants, dim, octants->n_nodes);

  if  (octants->n_nodes > 0) {
    for (int i = 0; i < octants->n_nodes - 1; i++) {

      if (!PDM_morton_ancestor_is (_codes[i], _codes[i+1])) {
        _octants_push_back (r_octants,
                            _codes[i],
                            0,
                            0);
      }

    }

    _octants_push_back (r_octants,
                        _codes[octants->n_nodes-1],
                        0,
                        0);
  }

  return r_octants;
}


/**
 *
 * \brief Constructing a minimal linear octree between two octants
 *
 * \param [in]  a     Morton code a
 * \param [in]  b     Morton code b
 *
 * \return octants The minimal linear octree between a and b or NULL if a >= b
 *
 */

static _l_octant_t *
_complete_region
(
 PDM_morton_code_t a,
 PDM_morton_code_t b
 )
{
  const int dim = 3;

  _l_octant_t *r_octants = NULL;

  if (PDM_morton_a_gt_b (b, a)) {

    _l_octant_t *w_octants = malloc(sizeof(_l_octant_t));
    r_octants = malloc(sizeof(_l_octant_t));

    _octants_init (w_octants, dim, 4);
    _octants_init (r_octants, dim, 4);

    /* printf("_complete_region\n"); */

    /* printf("a_d\n"); */
    /* PDM_morton_dump(3, a); */
    /* printf("a_f\n"); */

    /* printf("b_d\n"); */
    /* PDM_morton_dump(3, b); */
    /* printf("b_f\n"); */

    PDM_morton_code_t nca;
    PDM_morton_nearest_common_ancestor (a, b, &nca);

    const int n_child = 8;

    int  size = PDM_morton_max_level * 8;
    _heap_t *heap = _heap_create (size);

    PDM_morton_code_t children[8];
    PDM_morton_get_children(dim,
                            nca,
                            children);

    for (int i = n_child - 1; i >= 0; i--) {
      int is_pushed = _heap_push (heap,
                                  children[i],
                                  0,
                                  0);
      if (!is_pushed) {
        printf ("Internal error PDM_para_octree 1 : heap is full\n");
        exit(1);
      }
    }

    PDM_morton_code_t code;
    int range;
    int n_points;

    while (_heap_pull (heap, &code, &range, &n_points)) {
      if (PDM_morton_a_gt_b (code, a) &&
          PDM_morton_a_gt_b (b, code) &&
          !PDM_morton_ancestor_is (code, b)) {

        _octants_push_back (r_octants,
                            code,
                            0,
                            0);
      }

      else if ((PDM_morton_ancestor_is (code, b) ||
                PDM_morton_ancestor_is (code, a)) &&
               !((code.X[0] == a.X[0]) &&
                 (code.X[1] == a.X[1]) &&
                 (code.X[2] == a.X[2]) &&
                 (code.L == a.L)) &&
               !((code.X[0] == b.X[0]) &&
                 (code.X[1] == b.X[1]) &&
                 (code.X[2] == b.X[2]) &&
                 (code.L == b.L))) {

        PDM_morton_get_children(dim,
                                code,
                                children);

        for (int i = n_child - 1; i >= 0; i--) {
          int is_pushed = _heap_push (heap,
                                      children[i],
                                      0,
                                      0);

          if (!is_pushed) {
            printf ("Internal error PDM_para_octree 2 : heap is full\n");
            exit(1);
          }
        }
      }
    }

    _octants_free (w_octants);

    _heap_free (heap);
  }

  return r_octants;
}



/**
 *
 * \brief Redistribute octants
 *
 * \param [inout]  L             Distributed list of octants
 * \param [in]     morton_index  Morton index
 * \param [in]     comm          MPI communicator
 *
 */

static void
_distribute_octants
(
 _l_octant_t       *L,
 PDM_morton_code_t *morton_index,
 PDM_MPI_Comm       comm
 )
{
  int n_ranks;
  PDM_MPI_Comm_size (comm, &n_ranks);

  int *send_count = PDM_array_zeros_int(n_ranks);
  size_t *send_shift = malloc(sizeof(size_t) * (n_ranks+1));

  int *recv_count = malloc(sizeof(int) * n_ranks);
  size_t *recv_shift = malloc(sizeof(size_t) * (n_ranks+1));


  int irank = 0;
  for (int i = 0; i < L->n_nodes; i++) {
    if (PDM_morton_a_ge_b (L->codes[i], morton_index[irank+1])) {

      irank += 1 + PDM_morton_binary_search (n_ranks - (irank + 1),
                                             L->codes[i],
                                             morton_index + irank + 1);
    }
    send_count[irank] += L->dim + 1;
  }

  /* Exchange number of coords to send to each process */

  PDM_MPI_Alltoall(send_count, 1, PDM_MPI_INT,
                   recv_count, 1, PDM_MPI_INT, comm);

  send_shift[0] = 0;
  recv_shift[0] = 0;
  for (int rank_id = 0; rank_id < n_ranks; rank_id++) {
    send_shift[rank_id + 1] = send_shift[rank_id] + send_count[rank_id];
    recv_shift[rank_id + 1] = recv_shift[rank_id] + recv_count[rank_id];
  }

  /* Build send and receive buffers */

  PDM_morton_int_t *send_codes =
    malloc (send_shift[n_ranks] * sizeof(PDM_morton_int_t));

  PDM_array_reset_int(send_count, n_ranks, 0);


  irank = 0;
  for (int i = 0; i < L->n_nodes; i++) {

    if (PDM_morton_a_ge_b (L->codes[i], morton_index[irank+1])) {

      irank += 1 + PDM_morton_binary_search(n_ranks - (irank + 1),
                                            L->codes[i],
                                            morton_index + irank + 1);
    }

    int shift = send_shift[irank] + send_count[irank];
    send_codes[shift++] = L->codes[i].L;

    for (int j = 0; j < L->dim; j++) {
      send_codes[shift++] = L->codes[i].X[j];
    }

    send_count[irank] += L->dim + 1;
  }

  PDM_morton_int_t * recv_codes = malloc (recv_shift[n_ranks] * sizeof(PDM_morton_int_t));

  /* - exchange codes between processes */

  PDM_MPI_Alltoallv_l(send_codes, send_count, send_shift, PDM_MPI_UNSIGNED,
                      recv_codes, recv_count, recv_shift, PDM_MPI_UNSIGNED,
                      comm);

  free (send_codes);
  free (send_count);
  free (send_shift);
  free (recv_count);

  /* - tri des codes recus */

  const int _dim = L->dim;
  _octants_purge (L);
  _octants_init (L, _dim, recv_shift[n_ranks]/(_dim + 1));

  size_t idx = 0;
  for (size_t i = 0; i < recv_shift[n_ranks]/4; i++) {
    PDM_morton_code_t _code;
    _code.L = recv_codes[idx++];
    for (int j = 0; j < L->dim; j++) {
      _code.X[j] = recv_codes[idx++];
    }
    _octants_push_back (L,
                        _code,
                        0,
                        0);
  }

  free (recv_shift);
  free (recv_codes);

  PDM_morton_local_sort (L->n_nodes, L->codes);

}


/**
 *
 * \brief Constructing a complete linear octree from partial set of octants
 *
 * \param [in]  L     Distributed list of octants
 * \param [in]  comm  MPI Communicator
 *
 * \return octants The complete linear octree
 *
 */

static _l_octant_t *
_complete_octree
(
 _l_octant_t *L,
 PDM_MPI_Comm comm
 )
{
  const int dim = 3;

  int n_ranks;
  PDM_MPI_Comm_size (comm, &n_ranks);

  int rank;
  PDM_MPI_Comm_rank (comm, &rank);

  /* Remove duplicates */

  _l_octant_t *L1 = _remove_duplicates (L);

  /* Linearize */

  _l_octant_t *L2 = _linearize (L1);

  _octants_free (L1);

  PDM_g_num_t _n_nodes_global = 0;
  PDM_g_num_t _n_nodes_local =  L2->n_nodes;

  PDM_MPI_Allreduce (&_n_nodes_local, &_n_nodes_global, 1, PDM__PDM_MPI_G_NUM, PDM_MPI_SUM, comm);

  _l_octant_t *R = malloc(sizeof(_l_octant_t));
  _octants_init (R, dim, PDM_MAX(L2->n_nodes, 1));

  if (_n_nodes_global > 0) {

    PDM_morton_code_t *L2_morton_index = malloc(sizeof(PDM_morton_code_t) * (n_ranks + 1));

    int *order = malloc (sizeof(int) * L2->n_nodes);
    int *weight = malloc (sizeof(int) * L2->n_nodes);

    for (int i = 0; i < L2->n_nodes; i++) {
      weight[i] = 1;
      order[i] = i;
    }

    PDM_morton_int_t max_level = 0;
    for (int i = 0; i < L2->n_nodes; i++) {
      max_level = PDM_MAX (L2->codes[i].L, max_level);
    }

    PDM_morton_int_t max_max_level;
    PDM_MPI_Allreduce(&max_level, &max_max_level, 1,
                      PDM_MPI_UNSIGNED, PDM_MPI_MAX, comm);

    /* printf("n L2 : %d %d\n" , rank, L2->n_nodes); */
    /* printf("\n-------------\nL2 avant d\n"); */
    /* for (int i = 0; i < L2->n_nodes; i++) { */
    /*   PDM_morton_dump (3, L2->codes[i]); */
    /* } */
    PDM_morton_ordered_build_rank_index (dim,
                                         max_max_level,
                                         L2->n_nodes,
                                         L2->codes,
                                         weight,
                                         L2_morton_index,
                                         comm);

    /* printf("\nL2 morton index d\n"); */
    /* for (int i = 0; i < n_ranks + 1; i++) { */
    /*   PDM_morton_dump (3,  L2_morton_index[i]); */
    /* } */
    /* printf("L2 morton, index f\n"); */

    free(weight);
    free(order);

    _distribute_octants (L2, L2_morton_index, comm);

    free (L2_morton_index);

    /* printf("n L2 : %d %d\n" , rank, L2->n_nodes); */
    /* printf("\nL2 d\n"); */
    /* for (int i = 0; i < L2->n_nodes; i++) { */
    /*   PDM_morton_dump (3, L2->codes[i]); */
    /* } */
    /* printf("L2 f\n--------------\n"); */

    /* PDM_MPI_Barrier(comm); */
    /* exit(1); */

    int *rank_n_nodes = malloc (sizeof(int) * n_ranks);

    PDM_MPI_Allgather(&L2->n_nodes, 1, PDM_MPI_INT,
                      rank_n_nodes, 1, PDM_MPI_INT,
                      comm);

    int first_rank = 0;
    while (first_rank < n_ranks-1
           && rank_n_nodes[first_rank] == 0) {
      first_rank++;
    }

    int last_rank = n_ranks-1;
    while (last_rank > 0
           && rank_n_nodes[last_rank] == 0) {
      last_rank--;
    }

    int next_rank = rank + 1;
    while (next_rank < n_ranks-1
           && rank_n_nodes[next_rank] == 0) {
      next_rank++;
    }

    int prev_rank = rank - 1;
    while (prev_rank > 0
           && rank_n_nodes[prev_rank] == 0) {
      prev_rank--;
    }

    /* printf ("[%d] first last next prev : %d %d %d %d\n", rank, */
    /*         first_rank, last_rank, next_rank, prev_rank); */

    if (rank == first_rank && rank_n_nodes[rank] > 0) {
      PDM_morton_code_t root_DFD;

      root_DFD.L = max_morton_level;
      root_DFD.X[0] = 0;
      root_DFD.X[1] = 0;
      root_DFD.X[2] = 0;

      PDM_morton_code_t FINA;

      PDM_morton_nearest_common_ancestor (root_DFD,
                                          L2->codes[0],
                                          &FINA);

      PDM_morton_code_t child[8];
      PDM_morton_get_children(dim,
                              FINA,
                              child);

      _octants_push_front (L2,
                           child[0],
                           0,
                           0);
    }


    if (rank == last_rank && rank_n_nodes[rank] > 0) {
      PDM_morton_code_t root_DLD;

      root_DLD.L = max_morton_level;
      root_DLD.X[0] = (1u << max_morton_level) - 1u;
      root_DLD.X[1] = (1u << max_morton_level) - 1u;
      root_DLD.X[2] = (1u << max_morton_level) - 1u;

      PDM_morton_code_t FINA;
      PDM_morton_nearest_common_ancestor (root_DLD,
                                          L2->codes[L2->n_nodes -1],
                                          &FINA);

      PDM_morton_code_t child[8];
      PDM_morton_get_children(dim,
                              FINA,
                              child);

      _octants_push_back (L2,
                          child[7],
                          0,
                          0);

    }

    unsigned int sbuff[4];
    unsigned int rbuff[4];
    PDM_MPI_Request srequest;
    PDM_MPI_Request rrequest;

    if (rank < last_rank && rank_n_nodes[rank] > 0) {

      PDM_MPI_Irecv ((void *) rbuff,
                     4,
                     PDM_MPI_UNSIGNED,
                     next_rank,
                     0,
                     comm,
                     &rrequest);

    }

    if (rank > first_rank && rank_n_nodes[rank] > 0) {

      assert (L2->n_nodes > 0);
      sbuff[0] = L2->codes[0].L;
      sbuff[1] = L2->codes[0].X[0];
      sbuff[2] = L2->codes[0].X[1];
      sbuff[3] = L2->codes[0].X[2];

      PDM_MPI_Issend ((void *) sbuff,
                      4,
                      PDM_MPI_UNSIGNED,
                      prev_rank,
                      0,
                      comm,
                      &srequest);


    }

    if (rank < last_rank && rank_n_nodes[rank] > 0) {

      PDM_MPI_Wait (&rrequest);
      PDM_morton_code_t code;

      code.L = rbuff[0];
      code.X[0] = rbuff[1];
      code.X[1] = rbuff[2];
      code.X[2] = rbuff[3];

      _octants_push_back (L2,
                          code,
                          0,
                          0);

    }

    if (rank > first_rank && rank_n_nodes[rank] > 0) {

      PDM_MPI_Wait (&srequest);

    }

    for (int i = 0; i < L2->n_nodes - 1; i++) {
      _l_octant_t *A = _complete_region (L2->codes[i], L2->codes[i+1]);

      _octants_push_back (R,
                          L2->codes[i],
                          0,
                          0);

      if (A != NULL) {
        for (int j = 0; j < A->n_nodes; j++) {
          _octants_push_back (R,
                              A->codes[j],
                              0,
                              0);
        }
        _octants_free (A);
      }
    }

    if (rank == last_rank  && rank_n_nodes[rank] > 0) {
      _octants_push_back (R,
                          L2->codes[L2->n_nodes-1],
                          0,
                          0);
    }

    _octants_free (L2);

    free (rank_n_nodes);
  }

  else {
    if (rank == n_ranks - 1) {

      PDM_morton_code_t _code;
      _code.L = 0;
      _code.X[0] = 0;
      _code.X[1] = 0;
      _code.X[2] = 0;

      _octants_push_back (R,
                          _code,
                          0,
                          0);

    }

  }

  /* printf("fin complete_octree\n"); */
  /* fflush(stdout); */

  return R;
}



/**
 *
 * \brief Distribute points
 *
 * \param [in]   id                 Identifier
 *
 */

static void
_distribute_points
(
 int *n_points,
 double **points,
 int **points_icloud,
 PDM_g_num_t **points_gnum,
 PDM_morton_code_t **points_code,
 PDM_morton_code_t *morton_index,
 const PDM_MPI_Comm comm,
 const int dim,
 const PDM_morton_int_t max_level,
 const double *global_extents
 )
{
  int n_ranks;
  PDM_MPI_Comm_size (comm, &n_ranks);

  int _n_points = *n_points;

  double *__points = *points;
  int *__points_icloud = *points_icloud;
  PDM_g_num_t *__points_gnum = *points_gnum;
  PDM_morton_code_t *__points_code = *points_code;

  int *c_rank = malloc (_n_points * sizeof(int));

  for (int i = 0; i < _n_points; i++) {
    size_t _c_rank = PDM_morton_quantile_search((size_t) n_ranks,
                                                __points_code[i],
                                                morton_index);
    c_rank[i] = (int) _c_rank;
  }

  int *send_count = malloc (n_ranks * sizeof (int));
  int *recv_count = malloc (n_ranks * sizeof (int));
  int *send_shift = malloc ((n_ranks + 1) * sizeof (int));
  int *recv_shift = malloc ((n_ranks + 1) * sizeof (int));

  PDM_array_reset_int(send_count, n_ranks, 0);

  for (int i = 0; i < _n_points; i++) {
    send_count[c_rank[i]] += dim;
  }

  /* Exchange number of coords to send to each process */

  PDM_MPI_Alltoall(send_count, 1, PDM_MPI_INT,
                   recv_count, 1, PDM_MPI_INT, comm);

  send_shift[0] = 0;
  recv_shift[0] = 0;
  for (int rank_id = 0; rank_id < n_ranks; rank_id++) {
    send_shift[rank_id + 1] = send_shift[rank_id] + send_count[rank_id];
    recv_shift[rank_id + 1] = recv_shift[rank_id] + recv_count[rank_id];
  }

  /* Build send and receive buffers */

  double *send_coords = malloc (send_shift[n_ranks] * sizeof(double));

  PDM_array_reset_int(send_count, n_ranks, 0);

  for (int i = 0; i < _n_points; i++) {
    int rank_id = c_rank[i];
    int shift = send_shift[rank_id] + send_count[rank_id];
    for (int j = 0; j < dim; j++)
      send_coords[shift + j] = __points[i*dim + j];
    send_count[rank_id] += dim;
  }

  double *recv_coords = malloc (recv_shift[n_ranks] * sizeof(double));

  /* Exchange coords between processes */

  PDM_MPI_Alltoallv(send_coords, send_count, send_shift, PDM_MPI_DOUBLE,
                    recv_coords, recv_count, recv_shift, PDM_MPI_DOUBLE,
                    comm);

  free(send_coords);

  /* Build send and receive buffers */

  for (int rank_id = 0; rank_id < n_ranks + 1; rank_id++) {
    send_shift[rank_id] = send_shift[rank_id]/dim;
    recv_shift[rank_id] = recv_shift[rank_id]/dim;
  }

  int *send_points_icloud = malloc (send_shift[n_ranks] * sizeof(int));

  for (int rank_id = 0; rank_id < n_ranks; rank_id++) {
    recv_count[rank_id] = recv_count[rank_id]/dim;
    send_count[rank_id] = 0;
  }

  for (int i = 0; i < _n_points; i++) {
    int rank_id = c_rank[i];
    int shift = send_shift[rank_id] + send_count[rank_id];
    send_points_icloud[shift] = __points_icloud[i];
    send_count[rank_id] += 1;
  }

  int *recv_points_icloud = malloc (recv_shift[n_ranks] * sizeof(int));

  /* Exchange points_icloud between processes */

  PDM_MPI_Alltoallv(send_points_icloud, send_count, send_shift, PDM_MPI_INT,
                    recv_points_icloud, recv_count, recv_shift, PDM_MPI_INT,
                    comm);

  free(send_points_icloud);


  /* Build send and receive buffers : points_gnum*/

  PDM_g_num_t *send_points_gnum =
    malloc (send_shift[n_ranks] * sizeof(PDM_g_num_t));

  PDM_array_reset_int(send_count, n_ranks, 0);

  for (int i = 0; i < _n_points; i++) {
    int rank_id = c_rank[i];
    int shift = send_shift[rank_id] + send_count[rank_id];
    send_points_gnum[shift] = __points_gnum[i];
    send_count[rank_id] += 1;
  }

  free (c_rank);

  PDM_g_num_t *recv_points_gnum =
    malloc (recv_shift[n_ranks] * sizeof(PDM_g_num_t));

  /* Exchange points_gnum between processes */

  PDM_MPI_Alltoallv(send_points_gnum, send_count, send_shift, PDM__PDM_MPI_G_NUM,
                    recv_points_gnum, recv_count, recv_shift, PDM__PDM_MPI_G_NUM,
                    comm);

  free(send_points_gnum);

  _n_points = recv_shift[n_ranks];

  free (send_count);
  free (recv_count);
  free (send_shift);
  free (recv_shift);

  __points = realloc (__points, sizeof(double)  * 3 * _n_points);

  __points_icloud =
    realloc (__points_icloud, sizeof(int) * _n_points);

  __points_gnum =
    realloc (__points_gnum, sizeof(PDM_g_num_t) * _n_points);

  /* Re-encode points */

  __points_code = realloc (__points_code,
                           sizeof(PDM_morton_code_t) * _n_points);

  double d[3];
  double s[3];

  PDM_morton_encode_coords(dim,
                           max_level,
                           global_extents,
                           _n_points,
                           recv_coords,
                           __points_code,
                           d,
                           s);

  int *order = malloc (sizeof(int) * _n_points);

  for (int i = 0; i < _n_points; i++) {
    order[i] = i;
  }

  PDM_morton_local_order(_n_points, __points_code, order);

  for (int i = 0; i < _n_points; i++) {
    __points_icloud[i] = recv_points_icloud[order[i]];
    __points_gnum[i] = recv_points_gnum[order[i]];
    for (int j = 0; j < dim; j++) {
      __points[dim*i+j] = recv_coords[dim*order[i]+j];
    }
  }

  free (recv_points_icloud);
  free (recv_points_gnum);
  free (recv_coords);

  PDM_morton_code_t *_points_code =
    malloc (sizeof(PDM_morton_code_t) * _n_points);

  for (int i = 0; i < _n_points; i++) {
    _points_code[i].L = __points_code[order[i]].L;
    _points_code[i].X[0] = __points_code[order[i]].X[0];
    _points_code[i].X[1] = __points_code[order[i]].X[1];
    _points_code[i].X[2] = __points_code[order[i]].X[2];
  }

  free (__points_code);
  free (order);

  *points_code = _points_code;

  *points = __points;
  *points_icloud = __points_icloud;
  *points_gnum = __points_gnum;

  *n_points = _n_points;
}


/**
 *
 * \brief Partitioning octants into large contiguous blocks. The list of octants
 *        is redistributed
 *
 * \param [in]  octant_list  a list of distributed octants,
 *                           octant_list is not redistributed at the end
 *
 * \return block_octants  A list of distributed blocks
 *
 */

static _l_octant_t *
_block_partition
(
 _l_octant_t *octant_list,
 const PDM_MPI_Comm comm,
 PDM_morton_code_t **G_morton_index
 )
{

  /* Complete region */

  _l_octant_t *T = NULL;

  int max_level = -1;
  int min_level = 32;

  int comm_rank;
  PDM_MPI_Comm_rank(comm, &comm_rank);

  /* printf("\n_block_partition : octant_list %d : d\n", comm_rank); */
  /* if (octant_list!=NULL) { */
  /*   printf("\n_nodes : %d\n", octant_list->n_nodes); */
  /*   for (int i = 0; i < octant_list->n_nodes; i++) { */
  /*     PDM_morton_dump (3, octant_list->codes[i]); */
  /*   } */
  /* } */
  /* else { */
  /*   printf ("octant_list NULL\n"); */
  /* } */

  /* printf("_block_partition :octant_list f\n\n"); */

  if (octant_list->n_nodes > 1 ) {

    T = _complete_region (octant_list->codes[0],
                          octant_list->codes[octant_list->n_nodes-1]);

    if (T !=NULL) {
      for (int i = 0; i < T->n_nodes; i++) {
        max_level = PDM_MAX ((int) T->codes[i].L, max_level);
        min_level = PDM_MIN ((int) T->codes[i].L, min_level);
      }
    }
  }

  /* printf("\n_block_partition : complete_region %d :d\n", comm_rank); */
  /* if (T!=NULL) { */
  /*   printf("\n_nodes : %d\n", T->n_nodes); */
  /*   for (int i = 0; i < T->n_nodes; i++) { */
  /*     PDM_morton_dump (3, T->codes[i]); */
  /*   } */
  /* } */
  /* else { */
  /*   printf ("T NULL\n"); */
  /* } */
  /* printf("_block_partition : complete_region f\n\n"); */

  int max_max_level;
  PDM_MPI_Allreduce(&max_level, &max_max_level, 1,
                    PDM_MPI_INT, PDM_MPI_MAX, comm);

  /* Intialize C with coarse octants */

  _l_octant_t *C = malloc(sizeof(_l_octant_t));

  if (T != NULL) {

    _octants_init (C, T->dim, T->n_nodes);

    for (int i = 0; i < T->n_nodes; i++) {

      if ( (int) T->codes[i].L <= min_level) {
        _octants_push_back (C,
                            T->codes[i],
                            T->n_points[i],
                            T->range[i]);
      }
    }
  }

  else {
    _octants_init (C, octant_list->dim, 1);
  }

  /* Complete octree */

  /* printf("\n_block_partition : before complete_octree %d %d : d\n", comm_rank, C->n_nodes); */
  /* for (int i = 0; i < C->n_nodes; i++) { */
  /*   PDM_morton_dump (3, C->codes[i]); */
  /* } */
  /* printf("_block_partition : before complete_octree f\n\n"); */

  _l_octant_t *G = _complete_octree (C, comm);


  double vol = 0;
  for (int i = 0; i < G->n_nodes; i++) {
    double _side = 1. / (double) (1 << G->codes[i].L);
    vol += _side*_side*_side;
    G->range[i+1] =
      G->range[i] +
      G->n_points[i];
  }
  double total_vol;
  PDM_MPI_Allreduce(&vol, &total_vol, 1, PDM_MPI_DOUBLE, PDM_MPI_SUM, comm);

  if ( (PDM_ABS(total_vol - 1.)>= 1e-15)) {
    printf("Erreur volume different de 1 apres complete_octree : %12.5e\n", total_vol);
    for (int i = 0; i < G->n_nodes; i++) {
      PDM_morton_dump (3, G->codes[i]);
    }
  }

  assert (PDM_ABS(total_vol - 1.) < 1e-15);


  /* printf("\n_block_partition : after complete_octree %d %d : d\n", comm_rank, C->n_nodes); */
  /* for (int i = 0; i < G->n_nodes; i++) { */
  /*   PDM_morton_dump (3, G->codes[i]); */
  /* } */
  /* printf("_block_partition : after complete_octree f\n\n"); */

  /* PDM_MPI_Barrier (comm); */
  /* exit(1); */
  _octants_free (C);

  if (T != NULL) {
    _octants_free (T);
  }

  /*
   * Compute weight
   */

  /* - exchange codes to ranks (weight per rank)*/

  int n_ranks;
  PDM_MPI_Comm_size(comm, &n_ranks);

  int rank;
  PDM_MPI_Comm_rank(comm, &rank);

  PDM_morton_int_t *code_buff = malloc (sizeof(PDM_morton_int_t) * (G->dim + 1));
  PDM_morton_int_t *rank_buff = malloc (sizeof(PDM_morton_int_t) * n_ranks * (G->dim + 1));
  int *n_nodes_rank = malloc (sizeof(int) * n_ranks);

  for (int i = 0; i < G->dim + 1; i++) {
    code_buff[i] = 0;
  }

  if ( G->n_nodes > 0) {
    code_buff[0] = G->codes[0].L;
    for (int i = 0; i < G->dim; i++) {
      code_buff[i+1] =  G->codes[0].X[i];
    }
  }

  PDM_MPI_Allgather (&(G->n_nodes), 1, PDM_MPI_INT,
                     n_nodes_rank,  1, PDM_MPI_INT,
                     comm);

  PDM_MPI_Allgather (code_buff, G->dim + 1, PDM_MPI_UNSIGNED,
                     rank_buff, G->dim + 1, PDM_MPI_UNSIGNED,
                     comm);

  int n_active_ranks = 0;
  for (int i = 0; i < n_ranks; i++) {
    if (n_nodes_rank[i] > 0) {
      n_active_ranks++;
    }
  }

  //assert (n_active_ranks > 0);

  PDM_morton_code_t *rank_codes = malloc (sizeof(PDM_morton_code_t) * n_active_ranks);
  int *active_ranks = malloc (sizeof(int) * n_active_ranks);

  n_active_ranks = 0;
  for (int i = 0; i < n_ranks; i++) {
    if (n_nodes_rank[i] > 0) {
      active_ranks[n_active_ranks] = i;
      rank_codes[n_active_ranks].L = rank_buff[(G->dim + 1) * i];
      for (int j = 0; j < G->dim; j++) {
        rank_codes[n_active_ranks].X[j] = rank_buff[(G->dim + 1) * i + j + 1];
      }
      n_active_ranks++;
    }
  }

  free (code_buff);
  free (rank_buff);

  int *send_count = PDM_array_zeros_int(n_ranks);
  int *send_shift = malloc(sizeof(int) * (n_ranks+1));

  int *recv_count = malloc(sizeof(int) * n_ranks);
  int *recv_shift = malloc(sizeof(int) * (n_ranks+1));

  int irank = 0;

  /* printf("rank codes deb\n"); */
  /* for (int i = 0; i < n_active_ranks; i++) { */
  /*   PDM_morton_dump(3, rank_codes[i]); */
  /* } */
  /* printf("rank codes fin\n"); */

  for (int i = 0; i < octant_list->n_nodes; i++) {

    if (irank < (n_active_ranks - 1)) {
      if (PDM_morton_a_ge_b (octant_list->codes[i], rank_codes[irank+1])) {

        irank += 1 + PDM_morton_binary_search(n_active_ranks - (irank + 1),
                                              octant_list->codes[i],
                                              rank_codes + irank + 1);
      }
    }
    send_count[active_ranks[irank]] += octant_list->dim + 2;
  }

  /* Exchange number of coords to send to each process */

  PDM_MPI_Alltoall(send_count, 1, PDM_MPI_INT,
                   recv_count, 1, PDM_MPI_INT, comm);

  send_shift[0] = 0;
  recv_shift[0] = 0;

  for (int rank_id = 0; rank_id < n_ranks; rank_id++) {
    send_shift[rank_id + 1] = send_shift[rank_id] + send_count[rank_id];
    recv_shift[rank_id + 1] = recv_shift[rank_id] + recv_count[rank_id];
  }

  /* Build send and receive buffers */

  PDM_morton_int_t *send_codes =
    malloc (send_shift[n_ranks] * sizeof(PDM_morton_int_t));

  PDM_array_reset_int(send_count, n_ranks, 0);

  irank = 0;
  for (int i = 0; i < octant_list->n_nodes; i++) {

    if (irank < (n_active_ranks - 1)) {
      if (PDM_morton_a_ge_b (octant_list->codes[i], rank_codes[irank+1])) {

        irank += 1 + PDM_morton_binary_search(n_active_ranks - (irank + 1),
                                              octant_list->codes[i],
                                              rank_codes + irank + 1);
      }
    }

    int shift = send_shift[active_ranks[irank]] + send_count[active_ranks[irank]];

    assert(octant_list->n_points[i] >= 0);

    send_codes[shift++] = octant_list->codes[i].L;

    for (int j = 0; j < octant_list->dim; j++) {
      send_codes[shift++] = octant_list->codes[i].X[j];
    }

    send_codes[shift++] = (PDM_morton_int_t) octant_list->n_points[i];

    send_count[active_ranks[irank]] += octant_list->dim + 2;
  }

  free (rank_codes);

  PDM_morton_int_t *recv_codes =
    malloc (recv_shift[n_ranks] * sizeof(PDM_morton_int_t));

  /* - exchange codes between processes */

  PDM_MPI_Alltoallv(send_codes, send_count, send_shift, PDM_MPI_UNSIGNED,
                    recv_codes, recv_count, recv_shift, PDM_MPI_UNSIGNED,
                    comm);


  free (send_codes);
  free (send_count);
  free (send_shift);
  free (recv_count);

  const int _stride = octant_list->dim + 2;
  const int n_recv_codes = recv_shift[n_ranks] / _stride;

  free (recv_shift);

  int *weight = PDM_array_zeros_int(G->n_nodes);

  /* - compute weight of each cell */

  for (int i = 0; i < n_recv_codes; i++) {

    PDM_morton_code_t code;

    code.L = recv_codes[i*_stride];

    for (int j = 0; j < octant_list->dim; j++) {
      code.X[j] = recv_codes[i*_stride+j+1];
    }

    int G_node =  PDM_morton_binary_search(G->n_nodes,
                                           code,
                                           G->codes);

    weight[G_node] +=  recv_codes[i*_stride + 1 + octant_list->dim];
  }

  free (recv_codes);

  /*
   * Load balancing G from weight
   */

  int *order = malloc (sizeof(int) * G->n_nodes);

  for (int i = 0; i <  G->n_nodes; i++) {
    order[i] = i;
  }

  *G_morton_index = malloc(sizeof(PDM_morton_code_t) * (n_ranks + 1));
  PDM_morton_code_t *_G_morton_index = *G_morton_index;

  PDM_morton_ordered_build_rank_index (octant_list->dim,
                                       max_max_level,
                                       G->n_nodes,
                                       G->codes,
                                       weight,
                                       _G_morton_index,
                                       comm);

  free (order);
  free (weight);

  /* printf("\nblock_partition avant d\n"); */
  /* for (int i = 0; i <  G->n_nodes; i++) { */
  /*   PDM_morton_dump (3, G->codes[i]); */
  /* } */
  /* printf("block_partition avant f\n\n"); */

  _distribute_octants (G, _G_morton_index, comm);

  /*
   * Redistribute octant list from coarse load balancing
   */

  _distribute_octants (octant_list, _G_morton_index, comm);

  free (active_ranks);
  free (n_nodes_rank);
  return G;

}


/**
 *
 * \brief Compute the connected parts of an octree
 *
 * \param [inout]   octree
 * \param [in]      neighbours
 *
 */

static void
_compute_connected_parts
(
 _octree_t         *octree,
 _neighbours_tmp_t *neighbours
 )
{
  const int n_direction = (int) PDM_N_DIRECTION;

  int s_connected = 3;
  octree->connected_idx = malloc (sizeof(int) * s_connected);
  octree->connected_idx[0] = 0;

  int *visited = PDM_array_zeros_int(octree->octants->n_nodes);

  int *stack = malloc (sizeof(int) * octree->octants->n_nodes);
  int pos_stack = 0;

  int max = 0;
  while (max < octree->octants->n_nodes) {

    stack[pos_stack++] = max;
    visited[max] = 1;

    while (pos_stack > 0) {
      int i_node = stack[--pos_stack];

      for (int j = 0; j < n_direction; j++) {
        for (int k = 0; k < neighbours[i_node].n_neighbour[j]; k++) {
          int i_ngb = neighbours[i_node].neighbours[j][k];
          if (i_ngb >= 0) {
            if (!visited[i_ngb]) {
              stack[pos_stack++] = i_ngb;
              visited[i_ngb] = 1;
              max = PDM_MAX (max, i_ngb);
            }
          }
        }
      }

    }

    max++;
    if (s_connected <= octree->n_connected) {
      s_connected *= 2;
      octree->connected_idx = realloc (octree->connected_idx, sizeof(int) * s_connected);
    }
    octree->connected_idx[++octree->n_connected] = max;
  }
  free (visited);
  free (stack);

  octree->connected_idx = realloc (octree->connected_idx,
                                   sizeof(int) * (octree->n_connected+1));
}


/**
 *
 * \brief Compute neighbours
 *
 * \param [inout]   octree
 * \param [in]      b_t_elapsed
 * \param [in]      b_t_cpu
 * \param [in]      b_t_cpu_u
 * \param [in]      b_t_cpu_s
 *
 */

static void
_compute_neighbours
(
 _octree_t *octree,
 double   b_t_elapsed,
 double   b_t_cpu,
 double   b_t_cpu_u,
 double   b_t_cpu_s
 )
{
  double   e_t_elapsed;
  double   e_t_cpu;
  double   e_t_cpu_u;
  double   e_t_cpu_s;

  const int n_direction = (int) PDM_N_DIRECTION;

  int n_ranks;
  PDM_MPI_Comm_size (octree->comm, &n_ranks);

  int rank;
  PDM_MPI_Comm_rank (octree->comm, &rank);

  _neighbours_tmp_t *neighbours_tmp = malloc (sizeof(_neighbours_tmp_t) * octree->octants->n_nodes);
  for (int i = 0; i < octree->octants->n_nodes; i++) {
    for (int j =  0; j < n_direction; j++) {
      neighbours_tmp[i].n_neighbour[j] = 0;
      neighbours_tmp[i].s_neighbour[j] = 1;
      neighbours_tmp[i].neighbours[j] = malloc (sizeof(int) * neighbours_tmp[i].s_neighbour[j]);
      neighbours_tmp[i].neighbours[j][0] = 0;
    }
  }

  /* Boucle sur les noeuds : */
  size_t start_intersect, end_intersect;
  size_t start_intersect_quantile, end_intersect_quantile;

  for (int i = 0; i < octree->octants->n_nodes; i++) {
    for (int j = 1; j < n_direction; j+=2) {
      PDM_morton_code_t *neighbour_code =
        _neighbour (octree->octants->codes[i], (PDM_para_octree_direction_t)j);
      PDM_para_octree_direction_t inv_j =
        _inv_direction((PDM_para_octree_direction_t) j);

      if (neighbour_code != NULL) {

        if (octree->rank_octants_index != NULL) {

          PDM_morton_quantile_intersect (n_ranks,
                                         *neighbour_code,
                                         octree->rank_octants_index,
                                         &start_intersect_quantile,
                                         &end_intersect_quantile);
        }
        else {
          start_intersect_quantile = 0;
          end_intersect_quantile = 1;
        }

        for (int neighbour_rank = start_intersect_quantile;
             neighbour_rank < (int) end_intersect_quantile; neighbour_rank++) {

          if (neighbour_rank == rank) {

            PDM_morton_list_intersect (octree->octants->n_nodes - (i+1),
                                       *neighbour_code,
                                       octree->octants->codes + i + 1,
                                       &start_intersect,
                                       &end_intersect);

            for (int k = start_intersect; k < (int) end_intersect; k++) {
              int idx = k + i + 1;
              PDM_morton_code_t *neighbour_neighbour_code =
                _neighbour (octree->octants->codes[idx], inv_j);

              assert (neighbour_neighbour_code != NULL);

              if (PDM_morton_ancestor_is (octree->octants->codes[i], *neighbour_neighbour_code) ||
                  PDM_morton_ancestor_is (*neighbour_neighbour_code, octree->octants->codes[i])) {

                if (neighbours_tmp[i].n_neighbour[j] >= neighbours_tmp[i].s_neighbour[j]) {
                  neighbours_tmp[i].s_neighbour[j] *= 2;
                  neighbours_tmp[i].neighbours[j] =
                    realloc (neighbours_tmp[i].neighbours[j],
                             sizeof(int) * neighbours_tmp[i].s_neighbour[j]);
                }
                neighbours_tmp[i].neighbours[j][neighbours_tmp[i].n_neighbour[j]++] = idx;

                if (neighbours_tmp[idx].n_neighbour[inv_j] >= neighbours_tmp[idx].s_neighbour[inv_j]) {
                  neighbours_tmp[idx].s_neighbour[inv_j] *= 2;
                  neighbours_tmp[idx].neighbours[inv_j] =
                    realloc (neighbours_tmp[idx].neighbours[inv_j],
                             sizeof(int) * neighbours_tmp[idx].s_neighbour[inv_j]);
                }
                neighbours_tmp[idx].neighbours[inv_j][neighbours_tmp[idx].n_neighbour[inv_j]++] = i;
              }

              free (neighbour_neighbour_code);
            }

          }

          else {
            if (neighbours_tmp[i].n_neighbour[j] >= neighbours_tmp[i].s_neighbour[j]) {
              neighbours_tmp[i].s_neighbour[j] *= 2;
              neighbours_tmp[i].neighbours[j] = realloc (neighbours_tmp[i].neighbours[j],
                                                         sizeof(int) * neighbours_tmp[i].s_neighbour[j]);
            }
            neighbours_tmp[i].neighbours[j][neighbours_tmp[i].n_neighbour[j]++] = - (neighbour_rank + 1);
          }
        }
        free (neighbour_code);
      }
    }
  }

  PDM_timer_hang_on(octree->timer);
  e_t_elapsed = PDM_timer_elapsed(octree->timer);
  e_t_cpu     = PDM_timer_cpu(octree->timer);
  e_t_cpu_u   = PDM_timer_cpu_user(octree->timer);
  e_t_cpu_s   = PDM_timer_cpu_sys(octree->timer);

  octree->times_elapsed[BUILD_LOCAL_NEIGHBOURS_STEP1] += e_t_elapsed - b_t_elapsed;
  octree->times_cpu[BUILD_LOCAL_NEIGHBOURS_STEP1]     += e_t_cpu - b_t_cpu;
  octree->times_cpu_u[BUILD_LOCAL_NEIGHBOURS_STEP1]   += e_t_cpu_u - b_t_cpu_u;
  octree->times_cpu_s[BUILD_LOCAL_NEIGHBOURS_STEP1]   += e_t_cpu_s - b_t_cpu_s;

  PDM_timer_resume(octree->timer);

  PDM_timer_hang_on(octree->timer);
  b_t_elapsed = PDM_timer_elapsed(octree->timer);
  b_t_cpu     = PDM_timer_cpu(octree->timer);
  b_t_cpu_u   = PDM_timer_cpu_user(octree->timer);
  b_t_cpu_s   = PDM_timer_cpu_sys(octree->timer);
  PDM_timer_resume(octree->timer);

  for (int i = 0; i < octree->octants->n_nodes; i++) {
    for (int j = 0; j < n_direction; j+=2) {
      PDM_morton_code_t *neighbour_code =
        _neighbour (octree->octants->codes[i], (PDM_para_octree_direction_t) j);

      if (neighbour_code != NULL) {

        if (octree->rank_octants_index != NULL) {

          PDM_morton_quantile_intersect (n_ranks,
                                         *neighbour_code,
                                         octree->rank_octants_index,
                                         &start_intersect_quantile,
                                         &end_intersect_quantile);
        }
        else {
          start_intersect_quantile = 0;
          end_intersect_quantile = 1;
        }

        for (int neighbour_rank = start_intersect_quantile;
             neighbour_rank < (int) end_intersect_quantile; neighbour_rank++) {

          if (neighbour_rank != rank) {
            if (neighbours_tmp[i].n_neighbour[j] >= neighbours_tmp[i].s_neighbour[j]) {
              neighbours_tmp[i].s_neighbour[j] *= 2;
              neighbours_tmp[i].neighbours[j] = realloc (neighbours_tmp[i].neighbours[j],
                                                         sizeof(int) * neighbours_tmp[i].s_neighbour[j]);
            }
            neighbours_tmp[i].neighbours[j][neighbours_tmp[i].n_neighbour[j]++] = - (neighbour_rank + 1);
          }
        }
        free (neighbour_code);
      }
    }
  }


  /*************************************************************************
   *
   * Compute connected parts
   *
   *************************************************************************/
  _compute_connected_parts (octree, neighbours_tmp);


  PDM_timer_hang_on(octree->timer);
  e_t_elapsed = PDM_timer_elapsed(octree->timer);
  e_t_cpu     = PDM_timer_cpu(octree->timer);
  e_t_cpu_u   = PDM_timer_cpu_user(octree->timer);
  e_t_cpu_s   = PDM_timer_cpu_sys(octree->timer);

  octree->times_elapsed[BUILD_LOCAL_NEIGHBOURS_STEP2] += e_t_elapsed - b_t_elapsed;
  octree->times_cpu[BUILD_LOCAL_NEIGHBOURS_STEP2]     += e_t_cpu - b_t_cpu;
  octree->times_cpu_u[BUILD_LOCAL_NEIGHBOURS_STEP2]   += e_t_cpu_u - b_t_cpu_u;
  octree->times_cpu_s[BUILD_LOCAL_NEIGHBOURS_STEP2]   += e_t_cpu_s - b_t_cpu_s;

  PDM_timer_resume(octree->timer);

  PDM_timer_hang_on(octree->timer);
  b_t_elapsed = PDM_timer_elapsed(octree->timer);
  b_t_cpu     = PDM_timer_cpu(octree->timer);
  b_t_cpu_u   = PDM_timer_cpu_user(octree->timer);
  b_t_cpu_s   = PDM_timer_cpu_sys(octree->timer);
  PDM_timer_resume(octree->timer);

  /*************************************************************************
   *
   * Build parallel partition boundary
   *
   *************************************************************************/

  int FALSE_NEIGHBOUR = -1;
  if (n_ranks > 1) {
    const int n_quantile =  n_ranks * n_direction;

    int *neighbour_rank_n = PDM_array_zeros_int(n_quantile);
    int *neighbour_rank_idx = malloc (sizeof(int) * (n_quantile + 1));


    /* Premiere boucle pour compter */

    for (int i = 0; i < octree->octants->n_nodes; i++) {
      for (int j = 0; j < n_direction; j++) {
        for (int k = 0; k < neighbours_tmp[i].n_neighbour[j]; k++) {
          if (neighbours_tmp[i].neighbours[j][k] < 0) {
            neighbour_rank_n[-(neighbours_tmp[i].neighbours[j][k] + 1)*n_direction +j]++;
          }
        }
      }
    }

    int max_node_dir = -1;
    neighbour_rank_idx[0] = 0;
    for (int i = 0; i < n_quantile; i++) {
      neighbour_rank_idx[i+1] = neighbour_rank_idx[i] + neighbour_rank_n[i];
      max_node_dir = PDM_MAX (max_node_dir, neighbour_rank_n[i]);
      neighbour_rank_n[i] = 0;
    }

    /* Allocation */

    int *neighbour_rank_node_id = malloc (sizeof(int) * neighbour_rank_idx[n_quantile]);
    PDM_morton_code_t *neighbour_rank_code = malloc (sizeof(PDM_morton_code_t) *
                                                     neighbour_rank_idx[n_quantile]);
    int *neighbour_rank_node_k = malloc (sizeof(int) * neighbour_rank_idx[n_quantile]);
    int *neighbour_rank_node_part = malloc (sizeof(int) * neighbour_rank_idx[n_quantile]);//

    /* Deuxieme boucle pour stocker avec tri suivant la direction */

    for (int i_part = 0; i_part < octree->n_connected; i_part++) {
      for (int i = octree->connected_idx[i_part]; i < octree->connected_idx[i_part+1]; i++) {
        for (int j = 0; j < n_direction; j++) {
          for (int k = 0; k < neighbours_tmp[i].n_neighbour[j]; k++) {
            if (neighbours_tmp[i].neighbours[j][k] < 0) {
              int index = -(neighbours_tmp[i].neighbours[j][k] + 1)*n_direction +j;
              int index2 = neighbour_rank_idx[index] + neighbour_rank_n[index];

              neighbour_rank_node_id[index2] = i;
              PDM_morton_copy (octree->octants->codes[i],
                               neighbour_rank_code + index2);
              neighbour_rank_node_k[index2] = k;
              neighbour_rank_node_part[index2] = i_part;

              neighbour_rank_n[index]++;
            }
          }
        }
      }
    }


    /* Tri des codes pour chaque direction de chaque rang */
    int *order = malloc (sizeof(int) * max_node_dir);
    int *tmp_node_id = malloc (sizeof(int) * max_node_dir);
    PDM_morton_code_t *tmp_code = malloc (sizeof(PDM_morton_code_t) * max_node_dir);
    int *tmp_node_k = malloc (sizeof(int) * max_node_dir);
    int *tmp_node_part = malloc (sizeof(int) * max_node_dir);

    for (int i = 0; i < n_ranks; i++) {
      for (int j = 0; j < n_direction; j++) {
        PDM_morton_local_order (neighbour_rank_n[n_direction * i + j],
                                neighbour_rank_code + neighbour_rank_idx[n_direction * i + j],
                                order);
        int idx1 = 0;
        for (int k = neighbour_rank_idx[n_direction * i + j];
             k < neighbour_rank_idx[n_direction * i + j + 1];
             k++) {
          PDM_morton_copy (neighbour_rank_code[k], tmp_code + idx1);
          tmp_node_id[idx1]   = neighbour_rank_node_id[k];
          tmp_node_k[idx1]    = neighbour_rank_node_k[k];
          tmp_node_part[idx1] = neighbour_rank_node_part[k];
          idx1 += 1;
        }

        idx1 = 0;
        for (int k = neighbour_rank_idx[n_direction * i + j];
             k < neighbour_rank_idx[n_direction * i + j + 1];
             k++) {
          PDM_morton_copy (tmp_code[order[idx1]], neighbour_rank_code + k );
          neighbour_rank_node_id[k]   = tmp_node_id[order[idx1]];
          neighbour_rank_node_k[k]    = tmp_node_k[order[idx1]];
          neighbour_rank_node_part[k] = tmp_node_part[order[idx1]];
          idx1 += 1;
        }
      }
    }

    free (tmp_code);
    free (order);
    free (tmp_node_id);
    free (tmp_node_k);
    free (tmp_node_part);


    /* Envoi / reception (Les donnees recues sont triees) */

    int *recv_neighbour_rank_n = PDM_array_zeros_int(n_quantile);


    PDM_MPI_Request *recv_request = malloc (sizeof(PDM_MPI_Request) * n_ranks);
    PDM_MPI_Request *send_request = malloc (sizeof(PDM_MPI_Request) * n_ranks);

    int *used_ranks = malloc (sizeof(int) * n_ranks);

    PDM_MPI_Alltoall (neighbour_rank_n, n_direction, PDM_MPI_INT,
                      recv_neighbour_rank_n, n_direction, PDM_MPI_INT,
                      octree->comm);

    int *recv_neighbour_rank_idx = PDM_array_new_idx_from_sizes_int(recv_neighbour_rank_n, n_direction * n_ranks);


    int *recv_neighbour_rank_node_id   = malloc (sizeof(int) * recv_neighbour_rank_idx[n_quantile]);
    int *recv_neighbour_rank_node_part = malloc (sizeof(int) * recv_neighbour_rank_idx[n_quantile]);
    PDM_morton_code_t *recv_neighbour_rank_code =
      malloc (sizeof(PDM_morton_code_t) * recv_neighbour_rank_idx[n_quantile]);


    unsigned int *_neighbour_rank_code =
      malloc (sizeof(unsigned int) * 4 * neighbour_rank_idx[n_quantile]);
    unsigned int *_recv_neighbour_rank_code =
      malloc (sizeof(unsigned int) * 4 * recv_neighbour_rank_idx[n_quantile]);

    int idx = 0;
    for (int i = 0; i < neighbour_rank_idx[n_quantile]; i++) {
      _neighbour_rank_code[idx++] = neighbour_rank_code[i].L;
      for (int j = 0; j < 3; j++) {
        _neighbour_rank_code[idx++] = neighbour_rank_code[i].X[j];
      }
    }

    int *rank_neighbour_rank_n = malloc (sizeof(int) * n_ranks);
    int *rank_neighbour_rank_idx = malloc (sizeof(int) * (n_ranks + 1));
    int *rank_recv_neighbour_rank_n = malloc (sizeof(int) * n_ranks);
    int *rank_recv_neighbour_rank_idx = malloc (sizeof(int) * (n_ranks + 1));

    rank_neighbour_rank_idx[0] = 0;
    rank_recv_neighbour_rank_idx[0] = 0;

    for (int i = 0; i < n_ranks; i++) {
      rank_neighbour_rank_n[i] = 0;
      rank_recv_neighbour_rank_n[i] = 0;
    }

    for (int i = 0; i < n_ranks; i++) {
      for (int j = 0; j < n_direction; j++) {
        rank_neighbour_rank_n[i] += neighbour_rank_n[i*n_direction+j];
        rank_recv_neighbour_rank_n[i] += recv_neighbour_rank_n[i*n_direction+j];
      }
      rank_neighbour_rank_idx[i+1] = rank_neighbour_rank_n[i] + rank_neighbour_rank_idx[i];
      rank_recv_neighbour_rank_idx[i+1] = rank_recv_neighbour_rank_n[i] + rank_recv_neighbour_rank_idx[i];
    }

    PDM_MPI_Alltoallv (neighbour_rank_node_id,
                       rank_neighbour_rank_n,
                       rank_neighbour_rank_idx,
                       PDM_MPI_INT,
                       recv_neighbour_rank_node_id,
                       rank_recv_neighbour_rank_n,
                       rank_recv_neighbour_rank_idx,
                       PDM_MPI_INT,
                       octree->comm);

    PDM_MPI_Alltoallv (neighbour_rank_node_part,
                       rank_neighbour_rank_n,
                       rank_neighbour_rank_idx,
                       PDM_MPI_INT,
                       recv_neighbour_rank_node_part,
                       rank_recv_neighbour_rank_n,
                       rank_recv_neighbour_rank_idx,
                       PDM_MPI_INT,
                       octree->comm);

    for (int i = 0; i < n_ranks; i++) {
      rank_neighbour_rank_n[i] *= 4;
      rank_recv_neighbour_rank_n[i] *= 4;
      rank_neighbour_rank_idx[i+1] *= 4;
      rank_recv_neighbour_rank_idx[i+1] *= 4;
    }


    PDM_MPI_Alltoallv (_neighbour_rank_code,
                       rank_neighbour_rank_n,
                       rank_neighbour_rank_idx,
                       PDM_MPI_UNSIGNED,
                       _recv_neighbour_rank_code,
                       rank_recv_neighbour_rank_n,
                       rank_recv_neighbour_rank_idx,
                       PDM_MPI_UNSIGNED,
                       octree->comm);


    free (_neighbour_rank_code);

    free (rank_neighbour_rank_n);
    free (rank_neighbour_rank_idx);
    free (rank_recv_neighbour_rank_n);
    free (rank_recv_neighbour_rank_idx);

    idx = 0;
    for (int i = 0; i < recv_neighbour_rank_idx[n_quantile]; i++) {
      recv_neighbour_rank_code[i].L = _recv_neighbour_rank_code[idx++];
      for (int j = 0; j < 3; j++) {
        recv_neighbour_rank_code[i].X[j] = _recv_neighbour_rank_code[idx++];
      }
    }
    free (_recv_neighbour_rank_code);

    free (recv_request);
    free (send_request);

    free (used_ranks);


    octree->n_part_boundary_elt = neighbour_rank_idx[n_quantile];
    octree->part_boundary_elt_idx = malloc (sizeof(int) * (octree->n_part_boundary_elt + 1));

    int s_part_boundary_elt = 2 * 3 * neighbour_rank_idx[n_quantile];
    octree->part_boundary_elt = malloc (sizeof(int) * s_part_boundary_elt);

    int n_part_boundary_elt = 0;

    idx = 0;
    int idx_part_boundary_elt = 0;
    for (int i = 0; i <= octree->n_part_boundary_elt; i++)
      octree->part_boundary_elt_idx[i] = 0;


    FALSE_NEIGHBOUR = -(octree->n_part_boundary_elt + 1);

    for (int i = 0; i < octree->octants->n_nodes; i++) {
      for (int j = 0; j < n_direction; j++) {
        for (int k = 0; k < neighbours_tmp[i].n_neighbour[j]; k++) {
          if (neighbours_tmp[i].neighbours[j][k] < 0)
            neighbours_tmp[i].neighbours[j][k] = FALSE_NEIGHBOUR;
        }
      }
    }



    for (int i = 0; i < n_ranks; i++ ) {
      for (PDM_para_octree_direction_t j = PDM_BOTTOM; j < PDM_N_DIRECTION; j++) {
        PDM_para_octree_direction_t inv_j = _inv_direction(j);

        int idx_recv = n_direction * i + inv_j;

        int idx_candidate = recv_neighbour_rank_idx[idx_recv];
        int n_candidate = recv_neighbour_rank_idx[idx_recv+1] - idx_candidate;

        if (n_candidate > 0) {

          for (int k = neighbour_rank_idx[i * n_direction + j];
               k < neighbour_rank_idx[i * n_direction + j + 1]; k++) {
            PDM_morton_code_t *neighbour_code = _neighbour (neighbour_rank_code[k], j);

            PDM_morton_list_intersect (n_candidate,
                                       *neighbour_code,
                                       recv_neighbour_rank_code + idx_candidate,
                                       &start_intersect,
                                       &end_intersect);

            int n_intersect_neighbours = 0;

            if (end_intersect > start_intersect) {
              for (int k1 = start_intersect; k1 < (int) end_intersect; k1++) {
                int k2 = idx_candidate + k1;

                PDM_morton_code_t *neighbour_neighbour_code =
                  _neighbour (recv_neighbour_rank_code[k2], inv_j);

                assert (neighbour_neighbour_code != NULL);

                if (PDM_morton_ancestor_is (neighbour_rank_code[k], *neighbour_neighbour_code) ||
                    PDM_morton_ancestor_is (*neighbour_neighbour_code, neighbour_rank_code[k])) {
                  n_intersect_neighbours++;

                  if ((s_part_boundary_elt - idx_part_boundary_elt) <= 3) {
                    s_part_boundary_elt *= 2;
                    octree->part_boundary_elt = realloc (octree->part_boundary_elt,
                                                         sizeof(int) * s_part_boundary_elt);
                  }
                  octree->part_boundary_elt_idx[n_part_boundary_elt+1]++;
                  octree->part_boundary_elt[idx_part_boundary_elt++] = i; // rank
                  octree->part_boundary_elt[idx_part_boundary_elt++] = recv_neighbour_rank_node_id[k2]; // neighbour's local number in rank i
                  octree->part_boundary_elt[idx_part_boundary_elt++] = recv_neighbour_rank_node_part[k2]; // neighbour's part number in rank i
                }

                free (neighbour_neighbour_code);
              }
            }

            int k3 = neighbour_rank_node_k[k];
            int i2 = neighbour_rank_node_id[k];

            if (n_intersect_neighbours > 0) {
              neighbours_tmp[i2].neighbours[j][k3] = -(n_part_boundary_elt+1);

              assert (neighbours_tmp[i2].neighbours[j][k3] != FALSE_NEIGHBOUR);

              n_part_boundary_elt++;
            }
            else {
              neighbours_tmp[i2].neighbours[j][k3] = FALSE_NEIGHBOUR;
            }

            free (neighbour_code);
          }
        }
      }
    }


    free (neighbour_rank_n);
    free (neighbour_rank_idx);
    free (neighbour_rank_node_id);
    free (neighbour_rank_node_k);
    free (neighbour_rank_node_part);
    free (neighbour_rank_code);

    free (recv_neighbour_rank_n);
    free (recv_neighbour_rank_idx);

    free (recv_neighbour_rank_node_id);
    free (recv_neighbour_rank_node_part);
    free (recv_neighbour_rank_code);

    octree->n_part_boundary_elt = n_part_boundary_elt;
  }

  for (int i = 0; i < octree->n_part_boundary_elt; i++) {
    octree->part_boundary_elt_idx[i+1] += octree->part_boundary_elt_idx[i];
  }


  PDM_timer_hang_on(octree->timer);
  e_t_elapsed = PDM_timer_elapsed(octree->timer);
  e_t_cpu     = PDM_timer_cpu(octree->timer);
  e_t_cpu_u   = PDM_timer_cpu_user(octree->timer);
  e_t_cpu_s   = PDM_timer_cpu_sys(octree->timer);

  octree->times_elapsed[BUILD_DISTANT_NEIGHBOURS] += e_t_elapsed - b_t_elapsed;
  octree->times_cpu[BUILD_DISTANT_NEIGHBOURS]     += e_t_cpu - b_t_cpu;
  octree->times_cpu_u[BUILD_DISTANT_NEIGHBOURS]   += e_t_cpu_u - b_t_cpu_u;
  octree->times_cpu_s[BUILD_DISTANT_NEIGHBOURS]   += e_t_cpu_s - b_t_cpu_s;

  PDM_timer_resume(octree->timer);

  PDM_timer_hang_on(octree->timer);
  b_t_elapsed = PDM_timer_elapsed(octree->timer);
  b_t_cpu     = PDM_timer_cpu(octree->timer);
  b_t_cpu_u   = PDM_timer_cpu_user(octree->timer);
  b_t_cpu_s   = PDM_timer_cpu_sys(octree->timer);
  PDM_timer_resume(octree->timer);



  /*************************************************************************
   *
   * Copy temporary neighbours in the neighbour structure
   *
   *************************************************************************/
  octree->octants->neighbour_idx =
    malloc(sizeof(int) * (n_direction * octree->octants->n_nodes + 1));

  int idx = 0;
  octree->octants->neighbour_idx[0] = 0;
  for (int i = 0; i < octree->octants->n_nodes; i++) {
    for (int j = 0; j < n_direction; j++) {
      octree->octants->neighbour_idx[idx+1] =
        octree->octants->neighbour_idx[idx] + neighbours_tmp[i].n_neighbour[j];

      /* account for false distant neighbours */
      for (int k = 0; k < neighbours_tmp[i].n_neighbour[j]; k++) {
        if (neighbours_tmp[i].neighbours[j][k] == FALSE_NEIGHBOUR)
          octree->octants->neighbour_idx[idx+1]--;
      }

      idx += 1;
    }
  }

  octree->octants->neighbours =
    malloc(sizeof(int) *
           octree->octants->neighbour_idx[n_direction * octree->octants->n_nodes]);

  idx = 0;
  for (int i = 0; i < octree->octants->n_nodes; i++) {
    for (int j = 0; j < n_direction; j++) {
      for (int k = 0; k < neighbours_tmp[i].n_neighbour[j]; k++) {

        if (neighbours_tmp[i].neighbours[j][k] != FALSE_NEIGHBOUR)
          octree->octants->neighbours[idx++] = neighbours_tmp[i].neighbours[j][k];

      }
    }
  }

  /* Free temporary arrays */
  /* printf("sortie 2 neighbours_tmp debut\n"); */
  for (int i = 0; i < octree->octants->n_nodes; i++) {
    for (int j = 0; j < n_direction; j++) {
      if (neighbours_tmp[i].neighbours[j] != NULL) {
        free (neighbours_tmp[i].neighbours[j]);
      }
    }
  }
  /* printf("sortie 2 neighbours_tmp fin\n"); */

  free (neighbours_tmp);




  PDM_timer_hang_on(octree->timer);
  e_t_elapsed = PDM_timer_elapsed(octree->timer);
  e_t_cpu     = PDM_timer_cpu(octree->timer);
  e_t_cpu_u   = PDM_timer_cpu_user(octree->timer);
  e_t_cpu_s   = PDM_timer_cpu_sys(octree->timer);

  octree->times_elapsed[BUILD_LOCAL_NEIGHBOURS_STEP3] += e_t_elapsed - b_t_elapsed;
  octree->times_cpu[BUILD_LOCAL_NEIGHBOURS_STEP3]     += e_t_cpu - b_t_cpu;
  octree->times_cpu_u[BUILD_LOCAL_NEIGHBOURS_STEP3]   += e_t_cpu_u - b_t_cpu_u;
  octree->times_cpu_s[BUILD_LOCAL_NEIGHBOURS_STEP3]   += e_t_cpu_s - b_t_cpu_s;


  octree->times_elapsed[BUILD_LOCAL_NEIGHBOURS] += octree->times_elapsed[BUILD_LOCAL_NEIGHBOURS_STEP1]
    + octree->times_elapsed[BUILD_LOCAL_NEIGHBOURS_STEP2]
    + octree->times_elapsed[BUILD_LOCAL_NEIGHBOURS_STEP3];

  octree->times_cpu[BUILD_LOCAL_NEIGHBOURS] += octree->times_cpu[BUILD_LOCAL_NEIGHBOURS_STEP1]
    + octree->times_cpu[BUILD_LOCAL_NEIGHBOURS_STEP2]
    + octree->times_cpu[BUILD_LOCAL_NEIGHBOURS_STEP3];

  octree->times_cpu_u[BUILD_LOCAL_NEIGHBOURS] += octree->times_cpu_u[BUILD_LOCAL_NEIGHBOURS_STEP1]
    + octree->times_cpu_u[BUILD_LOCAL_NEIGHBOURS_STEP2]
    + octree->times_cpu_u[BUILD_LOCAL_NEIGHBOURS_STEP3];

  octree->times_cpu_s[BUILD_LOCAL_NEIGHBOURS] += octree->times_cpu_s[BUILD_LOCAL_NEIGHBOURS_STEP1]
    + octree->times_cpu_s[BUILD_LOCAL_NEIGHBOURS_STEP2]
    + octree->times_cpu_s[BUILD_LOCAL_NEIGHBOURS_STEP3];

  PDM_timer_resume(octree->timer);
}




static void
_finalize_neighbours
(
 _octree_t          *octree,
 _neighbours_tmp_t **ngb_octree,
 double              b_t_elapsed,
 double              b_t_cpu,
 double              b_t_cpu_u,
 double              b_t_cpu_s
 )
{
  double   e_t_elapsed;
  double   e_t_cpu;
  double   e_t_cpu_u;
  double   e_t_cpu_s;

  const int n_direction = (int) PDM_N_DIRECTION;

  int n_ranks;
  PDM_MPI_Comm_size (octree->comm, &n_ranks);

  int rank;
  PDM_MPI_Comm_rank (octree->comm, &rank);

  _neighbours_tmp_t *neighbours_tmp = *ngb_octree;

  /*************************************************************************
   *
   * Compute connected parts
   *
   *************************************************************************/
  _compute_connected_parts (octree,
                            neighbours_tmp);

  PDM_timer_hang_on(octree->timer);
  e_t_elapsed = PDM_timer_elapsed(octree->timer);
  e_t_cpu     = PDM_timer_cpu(octree->timer);
  e_t_cpu_u   = PDM_timer_cpu_user(octree->timer);
  e_t_cpu_s   = PDM_timer_cpu_sys(octree->timer);

  octree->times_elapsed[BUILD_LOCAL_NEIGHBOURS_STEP1] += e_t_elapsed - b_t_elapsed;
  octree->times_cpu[BUILD_LOCAL_NEIGHBOURS_STEP1]     += e_t_cpu - b_t_cpu;
  octree->times_cpu_u[BUILD_LOCAL_NEIGHBOURS_STEP1]   += e_t_cpu_u - b_t_cpu_u;
  octree->times_cpu_s[BUILD_LOCAL_NEIGHBOURS_STEP1]   += e_t_cpu_s - b_t_cpu_s;

  PDM_timer_resume(octree->timer);


  PDM_timer_hang_on(octree->timer);
  b_t_elapsed = PDM_timer_elapsed(octree->timer);
  b_t_cpu     = PDM_timer_cpu(octree->timer);
  b_t_cpu_u   = PDM_timer_cpu_user(octree->timer);
  b_t_cpu_s   = PDM_timer_cpu_sys(octree->timer);
  PDM_timer_resume(octree->timer);


  /*************************************************************************
   *
   * Build parallel partition boundary
   *
   *************************************************************************/
  int FALSE_NEIGHBOUR = -1;
  if (n_ranks > 1) {
    const int n_quantile = n_ranks * n_direction;

    int *neighbour_rank_n   = PDM_array_zeros_int(n_quantile);
    int *neighbour_rank_idx = malloc (sizeof(int) * (n_quantile + 1));


    /* Premiere boucle pour compter */
    for (int i = 0; i < octree->octants->n_nodes; i++) {
      for (PDM_para_octree_direction_t dir = PDM_BOTTOM; dir < PDM_N_DIRECTION; dir++) {

        PDM_morton_code_t *neighbour_code = _neighbour (octree->octants->codes[i], dir);
        if (neighbour_code == NULL) {
          continue;
        }

        // single neighbour with inferior or equal level?...

        size_t start, end;
        PDM_morton_quantile_intersect (n_ranks,
                                       *neighbour_code,
                                       octree->rank_octants_index,
                                       &start,
                                       &end);

        for (int neighbour_rank = start; neighbour_rank < (int) end; neighbour_rank++) {

          if (neighbour_rank == rank) {
            continue;
          }

          if (neighbours_tmp[i].n_neighbour[dir] >= neighbours_tmp[i].s_neighbour[dir]) {
            neighbours_tmp[i].s_neighbour[dir] *= 2;
            neighbours_tmp[i].neighbours[dir] = realloc (neighbours_tmp[i].neighbours[dir],
                                                         sizeof(int) * neighbours_tmp[i].s_neighbour[dir]);
          }
          neighbours_tmp[i].neighbours[dir][neighbours_tmp[i].n_neighbour[dir]++] = - (neighbour_rank + 1);
          neighbour_rank_n[neighbour_rank*n_direction + dir]++;
        }
        free (neighbour_code);
      }
    }

    int max_node_dir = -1;
    neighbour_rank_idx[0] = 0;
    for (int i = 0; i < n_quantile; i++) {
      neighbour_rank_idx[i+1] = neighbour_rank_idx[i] + neighbour_rank_n[i];
      max_node_dir = PDM_MAX (max_node_dir, neighbour_rank_n[i]);
      neighbour_rank_n[i] = 0;
    }



    /* Allocation */
    int *neighbour_rank_node_id = malloc (sizeof(int) * neighbour_rank_idx[n_quantile]);
    PDM_morton_code_t *neighbour_rank_code = malloc (sizeof(PDM_morton_code_t) *
                                                     neighbour_rank_idx[n_quantile]);
    int *neighbour_rank_node_k = malloc (sizeof(int) * neighbour_rank_idx[n_quantile]);
    int *neighbour_rank_node_part = malloc (sizeof(int) * neighbour_rank_idx[n_quantile]);


    /* Deuxieme boucle pour stocker avec tri suivant la direction */
    for (int i_part = 0; i_part < octree->n_connected; i_part++) {
      for (int i = octree->connected_idx[i_part]; i < octree->connected_idx[i_part+1]; i++) {
        for (int j = 0; j < n_direction; j++) {
          for (int k = 0; k < neighbours_tmp[i].n_neighbour[j]; k++) {
            if (neighbours_tmp[i].neighbours[j][k] < 0) {
              int index = -(neighbours_tmp[i].neighbours[j][k] + 1)*n_direction +j;
              int index2 = neighbour_rank_idx[index] + neighbour_rank_n[index];

              neighbour_rank_node_id[index2] = i;
              PDM_morton_copy (octree->octants->codes[i],
                               neighbour_rank_code + index2);
              neighbour_rank_node_k[index2] = k;
              neighbour_rank_node_part[index2] = i_part;

              neighbour_rank_n[index]++;
            }
          }
        }
      }
    }


    /* Tri des codes pour chaque direction de chaque rang */
    int *order = malloc (sizeof(int) * max_node_dir);
    int *tmp_node_id = malloc (sizeof(int) * max_node_dir);
    PDM_morton_code_t *tmp_code = malloc (sizeof(PDM_morton_code_t) * max_node_dir);
    int *tmp_node_k = malloc (sizeof(int) * max_node_dir);
    int *tmp_node_part = malloc (sizeof(int) * max_node_dir);

    for (int i = 0; i < n_ranks; i++) {
      for (int j = 0; j < n_direction; j++) {
        PDM_morton_local_order (neighbour_rank_n[n_direction * i + j],
                                neighbour_rank_code + neighbour_rank_idx[n_direction * i + j],
                                order);
        int idx1 = 0;
        for (int k = neighbour_rank_idx[n_direction * i + j];
             k < neighbour_rank_idx[n_direction * i + j + 1];
             k++) {
          PDM_morton_copy (neighbour_rank_code[k], tmp_code + idx1);
          tmp_node_id[idx1]   = neighbour_rank_node_id[k];
          tmp_node_k[idx1]    = neighbour_rank_node_k[k];
          tmp_node_part[idx1] = neighbour_rank_node_part[k];
          idx1 += 1;
        }

        idx1 = 0;
        for (int k = neighbour_rank_idx[n_direction * i + j];
             k < neighbour_rank_idx[n_direction * i + j + 1];
             k++) {
          PDM_morton_copy (tmp_code[order[idx1]], neighbour_rank_code + k );
          neighbour_rank_node_id[k]   = tmp_node_id[order[idx1]];
          neighbour_rank_node_k[k]    = tmp_node_k[order[idx1]];
          neighbour_rank_node_part[k] = tmp_node_part[order[idx1]];
          idx1 += 1;
        }
      }
    }

    free (tmp_code);
    free (order);
    free (tmp_node_id);
    free (tmp_node_k);
    free (tmp_node_part);

    /* Envoi / reception (Les donnees recues sont triees) */

    int *recv_neighbour_rank_n = PDM_array_zeros_int(n_quantile);


    PDM_MPI_Request *recv_request = malloc (sizeof(PDM_MPI_Request) * n_ranks);
    PDM_MPI_Request *send_request = malloc (sizeof(PDM_MPI_Request) * n_ranks);

    int *used_ranks = malloc (sizeof(int) * n_ranks);

    PDM_MPI_Alltoall (neighbour_rank_n, n_direction, PDM_MPI_INT,
                      recv_neighbour_rank_n, n_direction, PDM_MPI_INT,
                      octree->comm);

    int *recv_neighbour_rank_idx = PDM_array_new_idx_from_sizes_int(recv_neighbour_rank_n, n_direction * n_ranks);


    int *recv_neighbour_rank_node_id   = malloc (sizeof(int) * recv_neighbour_rank_idx[n_quantile]);
    int *recv_neighbour_rank_node_part = malloc (sizeof(int) * recv_neighbour_rank_idx[n_quantile]);
    PDM_morton_code_t *recv_neighbour_rank_code =
      malloc (sizeof(PDM_morton_code_t) * recv_neighbour_rank_idx[n_quantile]);


    unsigned int *_neighbour_rank_code =
      malloc (sizeof(unsigned int) * 4 * neighbour_rank_idx[n_quantile]);
    unsigned int *_recv_neighbour_rank_code =
      malloc (sizeof(unsigned int) * 4 * recv_neighbour_rank_idx[n_quantile]);

    int idx = 0;
    for (int i = 0; i < neighbour_rank_idx[n_quantile]; i++) {
      _neighbour_rank_code[idx++] = neighbour_rank_code[i].L;
      for (int j = 0; j < 3; j++) {
        _neighbour_rank_code[idx++] = neighbour_rank_code[i].X[j];
      }
    }

    int *rank_neighbour_rank_n = malloc (sizeof(int) * n_ranks);
    int *rank_neighbour_rank_idx = malloc (sizeof(int) * (n_ranks + 1));
    int *rank_recv_neighbour_rank_n = malloc (sizeof(int) * n_ranks);
    int *rank_recv_neighbour_rank_idx = malloc (sizeof(int) * (n_ranks + 1));

    rank_neighbour_rank_idx[0] = 0;
    rank_recv_neighbour_rank_idx[0] = 0;

    for (int i = 0; i < n_ranks; i++) {
      rank_neighbour_rank_n[i] = 0;
      rank_recv_neighbour_rank_n[i] = 0;
    }

    for (int i = 0; i < n_ranks; i++) {
      for (int j = 0; j < n_direction; j++) {
        rank_neighbour_rank_n[i] += neighbour_rank_n[i*n_direction+j];
        rank_recv_neighbour_rank_n[i] += recv_neighbour_rank_n[i*n_direction+j];
      }
      rank_neighbour_rank_idx[i+1] = rank_neighbour_rank_n[i] + rank_neighbour_rank_idx[i];
      rank_recv_neighbour_rank_idx[i+1] = rank_recv_neighbour_rank_n[i] + rank_recv_neighbour_rank_idx[i];
    }

    PDM_MPI_Alltoallv (neighbour_rank_node_id,
                       rank_neighbour_rank_n,
                       rank_neighbour_rank_idx,
                       PDM_MPI_INT,
                       recv_neighbour_rank_node_id,
                       rank_recv_neighbour_rank_n,
                       rank_recv_neighbour_rank_idx,
                       PDM_MPI_INT,
                       octree->comm);

    PDM_MPI_Alltoallv (neighbour_rank_node_part,
                       rank_neighbour_rank_n,
                       rank_neighbour_rank_idx,
                       PDM_MPI_INT,
                       recv_neighbour_rank_node_part,
                       rank_recv_neighbour_rank_n,
                       rank_recv_neighbour_rank_idx,
                       PDM_MPI_INT,
                       octree->comm);

    for (int i = 0; i < n_ranks; i++) {
      rank_neighbour_rank_n[i] *= 4;
      rank_recv_neighbour_rank_n[i] *= 4;
      rank_neighbour_rank_idx[i+1] *= 4;
      rank_recv_neighbour_rank_idx[i+1] *= 4;
    }


    PDM_MPI_Alltoallv (_neighbour_rank_code,
                       rank_neighbour_rank_n,
                       rank_neighbour_rank_idx,
                       PDM_MPI_UNSIGNED,
                       _recv_neighbour_rank_code,
                       rank_recv_neighbour_rank_n,
                       rank_recv_neighbour_rank_idx,
                       PDM_MPI_UNSIGNED,
                       octree->comm);


    free (_neighbour_rank_code);

    free (rank_neighbour_rank_n);
    free (rank_neighbour_rank_idx);
    free (rank_recv_neighbour_rank_n);
    free (rank_recv_neighbour_rank_idx);

    idx = 0;
    for (int i = 0; i < recv_neighbour_rank_idx[n_quantile]; i++) {
      recv_neighbour_rank_code[i].L = _recv_neighbour_rank_code[idx++];
      for (int j = 0; j < 3; j++) {
        recv_neighbour_rank_code[i].X[j] = _recv_neighbour_rank_code[idx++];
      }
    }
    free (_recv_neighbour_rank_code);

    free (recv_request);
    free (send_request);

    free (used_ranks);


    octree->n_part_boundary_elt = neighbour_rank_idx[n_quantile];
    octree->part_boundary_elt_idx = malloc (sizeof(int) * (octree->n_part_boundary_elt + 1));

    int s_part_boundary_elt = 2 * 3 * neighbour_rank_idx[n_quantile];
    octree->part_boundary_elt = malloc (sizeof(int) * s_part_boundary_elt);

    int n_part_boundary_elt = 0;

    idx = 0;
    int idx_part_boundary_elt = 0;
    for (int i = 0; i <= octree->n_part_boundary_elt; i++)
      octree->part_boundary_elt_idx[i] = 0;


    FALSE_NEIGHBOUR = -(octree->n_part_boundary_elt + 1);

    for (int i = 0; i < octree->octants->n_nodes; i++) {
      for (int j = 0; j < n_direction; j++) {
        for (int k = 0; k < neighbours_tmp[i].n_neighbour[j]; k++) {
          if (neighbours_tmp[i].neighbours[j][k] < 0)
            neighbours_tmp[i].neighbours[j][k] = FALSE_NEIGHBOUR;
        }
      }
    }



    for (int i = 0; i < n_ranks; i++ ) {
      for (PDM_para_octree_direction_t j = PDM_BOTTOM; j < PDM_N_DIRECTION; j++) {
        PDM_para_octree_direction_t inv_j = _inv_direction(j);

        int idx_recv = n_direction * i + inv_j;

        int idx_candidate = recv_neighbour_rank_idx[idx_recv];
        int n_candidate = recv_neighbour_rank_idx[idx_recv+1] - idx_candidate;

        if (n_candidate > 0) {

          for (int k = neighbour_rank_idx[i * n_direction + j];
               k < neighbour_rank_idx[i * n_direction + j + 1]; k++) {
            PDM_morton_code_t *neighbour_code = _neighbour (neighbour_rank_code[k], j);

            size_t start_intersect, end_intersect;
            PDM_morton_list_intersect (n_candidate,
                                       *neighbour_code,
                                       recv_neighbour_rank_code + idx_candidate,
                                       &start_intersect,
                                       &end_intersect);

            int n_intersect_neighbours = 0;

            if (end_intersect > start_intersect) {
              for (int k1 = start_intersect; k1 < (int )end_intersect; k1++) {
                int k2 = idx_candidate + k1;

                PDM_morton_code_t *neighbour_neighbour_code =
                  _neighbour (recv_neighbour_rank_code[k2], inv_j);

                assert (neighbour_neighbour_code != NULL);

                if (PDM_morton_ancestor_is (neighbour_rank_code[k], *neighbour_neighbour_code) ||
                    PDM_morton_ancestor_is (*neighbour_neighbour_code, neighbour_rank_code[k])) {
                  n_intersect_neighbours++;

                  if ((s_part_boundary_elt - idx_part_boundary_elt) <= 3) {
                    s_part_boundary_elt *= 2;
                    octree->part_boundary_elt = realloc (octree->part_boundary_elt,
                                                         sizeof(int) * s_part_boundary_elt);
                  }
                  octree->part_boundary_elt_idx[n_part_boundary_elt+1]++;
                  octree->part_boundary_elt[idx_part_boundary_elt++] = i; // rank
                  octree->part_boundary_elt[idx_part_boundary_elt++] = recv_neighbour_rank_node_id[k2]; // neighbour's local number in rank i
                  octree->part_boundary_elt[idx_part_boundary_elt++] = recv_neighbour_rank_node_part[k2]; // neighbour's part number in rank i
                }

                free (neighbour_neighbour_code);
              }
            }

            int k3 = neighbour_rank_node_k[k];
            int i2 = neighbour_rank_node_id[k];

            if (n_intersect_neighbours > 0) {
              neighbours_tmp[i2].neighbours[j][k3] = -(n_part_boundary_elt+1);

              assert (neighbours_tmp[i2].neighbours[j][k3] != FALSE_NEIGHBOUR);

              n_part_boundary_elt++;
            }
            else {
              neighbours_tmp[i2].neighbours[j][k3] = FALSE_NEIGHBOUR;
            }

            free (neighbour_code);
          }
        }
      }
    }

    free (neighbour_rank_n);
    free (neighbour_rank_idx);
    free (neighbour_rank_node_id);
    free (neighbour_rank_node_k);
    free (neighbour_rank_node_part);
    free (neighbour_rank_code);

    free (recv_neighbour_rank_n);
    free (recv_neighbour_rank_idx);

    free (recv_neighbour_rank_node_id);
    free (recv_neighbour_rank_node_part);
    free (recv_neighbour_rank_code);

    octree->n_part_boundary_elt = n_part_boundary_elt;
  }

  for (int i = 0; i < octree->n_part_boundary_elt; i++) {
    octree->part_boundary_elt_idx[i+1] += octree->part_boundary_elt_idx[i];
  }


  PDM_timer_hang_on(octree->timer);
  e_t_elapsed = PDM_timer_elapsed(octree->timer);
  e_t_cpu     = PDM_timer_cpu(octree->timer);
  e_t_cpu_u   = PDM_timer_cpu_user(octree->timer);
  e_t_cpu_s   = PDM_timer_cpu_sys(octree->timer);

  octree->times_elapsed[BUILD_DISTANT_NEIGHBOURS] += e_t_elapsed - b_t_elapsed;
  octree->times_cpu[BUILD_DISTANT_NEIGHBOURS]     += e_t_cpu - b_t_cpu;
  octree->times_cpu_u[BUILD_DISTANT_NEIGHBOURS]   += e_t_cpu_u - b_t_cpu_u;
  octree->times_cpu_s[BUILD_DISTANT_NEIGHBOURS]   += e_t_cpu_s - b_t_cpu_s;

  b_t_elapsed = e_t_elapsed;
  b_t_cpu     = e_t_cpu;
  b_t_cpu_u   = e_t_cpu_u;
  b_t_cpu_s   = e_t_cpu_s;

  PDM_timer_resume(octree->timer);



  /*************************************************************************
   *
   * Copy temporary neighbours in the neighbour structure
   *
   *************************************************************************/
  octree->octants->neighbour_idx = malloc(sizeof(int) * (n_direction * octree->octants->n_nodes + 1));

  int idx = 0;
  octree->octants->neighbour_idx[0] = 0;
  for (int i = 0; i < octree->octants->n_nodes; i++) {
    for (int j = 0; j < n_direction; j++) {
      octree->octants->neighbour_idx[idx+1] =
        octree->octants->neighbour_idx[idx] + neighbours_tmp[i].n_neighbour[j];

      /* account for false distant neighbours */
      for (int k = 0; k < neighbours_tmp[i].n_neighbour[j]; k++) {
        if (neighbours_tmp[i].neighbours[j][k] == FALSE_NEIGHBOUR)
          octree->octants->neighbour_idx[idx+1]--;
      }

      idx += 1;
    }
  }

  octree->octants->neighbours =
    malloc(sizeof(int) *
           octree->octants->neighbour_idx[n_direction * octree->octants->n_nodes]);

  idx = 0;
  for (int i = 0; i < octree->octants->n_nodes; i++) {
    for (int j = 0; j < n_direction; j++) {
      for (int k = 0; k < neighbours_tmp[i].n_neighbour[j]; k++) {

        if (neighbours_tmp[i].neighbours[j][k] != FALSE_NEIGHBOUR)
          octree->octants->neighbours[idx++] = neighbours_tmp[i].neighbours[j][k];

      }
    }
  }

  /* Free temporary arrays */
  /* printf("sortie 2 neighbours_tmp debut\n"); */
  for (int i = 0; i < octree->octants->n_nodes; i++) {
    for (int j = 0; j < n_direction; j++) {
      if (neighbours_tmp[i].neighbours[j] != NULL) {
        free (neighbours_tmp[i].neighbours[j]);
      }
    }
  }
  /* printf("sortie 2 neighbours_tmp fin\n"); */

  free (neighbours_tmp);




  PDM_timer_hang_on(octree->timer);
  e_t_elapsed = PDM_timer_elapsed(octree->timer);
  e_t_cpu     = PDM_timer_cpu(octree->timer);
  e_t_cpu_u   = PDM_timer_cpu_user(octree->timer);
  e_t_cpu_s   = PDM_timer_cpu_sys(octree->timer);

  octree->times_elapsed[BUILD_LOCAL_NEIGHBOURS_STEP3] += e_t_elapsed - b_t_elapsed;
  octree->times_cpu[BUILD_LOCAL_NEIGHBOURS_STEP3]     += e_t_cpu - b_t_cpu;
  octree->times_cpu_u[BUILD_LOCAL_NEIGHBOURS_STEP3]   += e_t_cpu_u - b_t_cpu_u;
  octree->times_cpu_s[BUILD_LOCAL_NEIGHBOURS_STEP3]   += e_t_cpu_s - b_t_cpu_s;


  octree->times_elapsed[BUILD_LOCAL_NEIGHBOURS] += octree->times_elapsed[BUILD_LOCAL_NEIGHBOURS_STEP1]
    + octree->times_elapsed[BUILD_LOCAL_NEIGHBOURS_STEP2]
    + octree->times_elapsed[BUILD_LOCAL_NEIGHBOURS_STEP3];

  octree->times_cpu[BUILD_LOCAL_NEIGHBOURS] += octree->times_cpu[BUILD_LOCAL_NEIGHBOURS_STEP1]
    + octree->times_cpu[BUILD_LOCAL_NEIGHBOURS_STEP2]
    + octree->times_cpu[BUILD_LOCAL_NEIGHBOURS_STEP3];

  octree->times_cpu_u[BUILD_LOCAL_NEIGHBOURS] += octree->times_cpu_u[BUILD_LOCAL_NEIGHBOURS_STEP1]
    + octree->times_cpu_u[BUILD_LOCAL_NEIGHBOURS_STEP2]
    + octree->times_cpu_u[BUILD_LOCAL_NEIGHBOURS_STEP3];

  octree->times_cpu_s[BUILD_LOCAL_NEIGHBOURS] += octree->times_cpu_s[BUILD_LOCAL_NEIGHBOURS_STEP1]
    + octree->times_cpu_s[BUILD_LOCAL_NEIGHBOURS_STEP2]
    + octree->times_cpu_s[BUILD_LOCAL_NEIGHBOURS_STEP3];

  b_t_elapsed = e_t_elapsed;
  b_t_cpu     = e_t_cpu;
  b_t_cpu_u   = e_t_cpu_u;
  b_t_cpu_s   = e_t_cpu_s;

  PDM_timer_resume(octree->timer);
}


static void
_check_neighbours_area
(
 const _octree_t *octree
 )
{
  int my_rank, n_ranks;
  PDM_MPI_Comm_rank (octree->comm, &my_rank);
  PDM_MPI_Comm_size (octree->comm, &n_ranks);

  if (my_rank == 0) {
    printf("-- Check neighbours\n");
  }

  _l_octant_t *octants = octree->octants;
  double *area = malloc (sizeof(double) * octants->n_nodes);

  int *rank_ngb_n = malloc (sizeof(double) * n_ranks);
  for (int i = 0; i < n_ranks; i++)
    rank_ngb_n[i] = 0;

  for (int i = 0; i < octants->n_nodes; i++) {
    PDM_morton_code_t code = octants->codes[i];

    /* check neighbours of current octant */
    area[i] = 0;
    for (int j = 0; j < 6; j++) {
      for (int k = octants->neighbour_idx[6*i+j];
           k < octants->neighbour_idx[6*i+j+1]; k++) {
        int ingb = octants->neighbours[k];

        if (ingb < 0) {
          // distant neighbour
          ingb = -(ingb + 1);
          for (int l = octree->part_boundary_elt_idx[ingb];
               l < octree->part_boundary_elt_idx[ingb+1]; l++) {
            int ngb_rank = octree->part_boundary_elt[3*l];
            rank_ngb_n[ngb_rank]++;
          }

        } else {
          // local neighbour
          PDM_morton_code_t ngb_code = octants->codes[ingb];
          //          double side = 1./pow(2, PDM_MAX(code.L, ngb_code.L));
          double side = 1./(double)(1 << PDM_MAX(code.L, ngb_code.L));
          area[i] += side * side;
        }
      }
    }
  }

  // MPI communications to check distant neighbours
  int *rank_ngb_idx = NULL;
  int *rank_ngb_id_level = NULL;
  int *recv_rank_ngb_n = NULL;
  int *recv_rank_ngb_idx = NULL;
  int *recv_rank_ngb_id_level = NULL;

  if (n_ranks > 1) {
    rank_ngb_idx = malloc (sizeof(int) * (n_ranks + 1));
    rank_ngb_idx[0] = 0;
    for (int i = 0; i < n_ranks; i++) {
      rank_ngb_idx[i+1] = rank_ngb_idx[i] + 2*rank_ngb_n[i];
      rank_ngb_n[i] = 0;
    }
    rank_ngb_id_level = malloc (sizeof(int) * rank_ngb_idx[n_ranks]);

    for (int i = 0; i < octants->n_nodes; i++) {
      for (int j = 0; j < 6; j++) {
        for (int k = octants->neighbour_idx[6*i+j];
             k < octants->neighbour_idx[6*i+j+1]; k++) {
          int ingb = octants->neighbours[k];

          if (ingb < 0) {
            ingb = -(ingb + 1);

            for (int l = octree->part_boundary_elt_idx[ingb];
                 l < octree->part_boundary_elt_idx[ingb+1]; l++) {
              int ngb_rank = octree->part_boundary_elt[3*l];
              int ngb_id = octree->part_boundary_elt[3*l+1];
              int idx = rank_ngb_idx[ngb_rank] + rank_ngb_n[ngb_rank];
              rank_ngb_id_level[idx++] = ngb_id;
              rank_ngb_id_level[idx++] = (int) octants->codes[i].L;
              rank_ngb_n[ngb_rank] += 2;
            }
          }
        }
      }
    }

    recv_rank_ngb_n = malloc (sizeof(int) * n_ranks);
    PDM_MPI_Alltoall (rank_ngb_n, 1, PDM_MPI_INT,
                      recv_rank_ngb_n, 1, PDM_MPI_INT,
                      octree->comm);

    recv_rank_ngb_idx = PDM_array_new_idx_from_sizes_int(recv_rank_ngb_n, n_ranks);


    recv_rank_ngb_id_level = malloc (sizeof(int) * recv_rank_ngb_idx[n_ranks]);
    PDM_MPI_Alltoallv (rank_ngb_id_level, rank_ngb_n, rank_ngb_idx, PDM_MPI_INT,
                       recv_rank_ngb_id_level, recv_rank_ngb_n, recv_rank_ngb_idx, PDM_MPI_INT,
                       octree->comm);

    free (rank_ngb_id_level);
    free (rank_ngb_n);
    free (rank_ngb_idx);


    for (int i = 0; i < n_ranks; i++) {
      recv_rank_ngb_n[i] /= 2;
      recv_rank_ngb_idx[i+1] /= 2;
    }
    for (int i = 0; i < n_ranks; i++) {
      for (int j = recv_rank_ngb_idx[i]; j < recv_rank_ngb_idx[i+1]; j++) {
        int id = recv_rank_ngb_id_level[2*j];
        PDM_morton_int_t level = (PDM_morton_int_t) recv_rank_ngb_id_level[2*j+1];
        double side = 1./(double) (1 << PDM_MAX (level, octants->codes[id].L));

        area[id] += side * side;
      }
    }

    free (recv_rank_ngb_id_level);
    free (recv_rank_ngb_n);
    free (recv_rank_ngb_idx);
  }



  for (int i = 0; i < octants->n_nodes; i++) {
    /* compute exact interior surface area of current octant */
    PDM_morton_code_t code = octants->codes[i];
    double side = 1./ (double) (1 << code.L);
    int ndir = 0;
    for (int j = 0; j < 6; j++) {
      PDM_morton_code_t *ngb_code = _neighbour (code, (PDM_para_octree_direction_t) j);
      if (ngb_code != NULL) {
        ndir++;
        free (ngb_code);
      }
    }
    double exact_area = ndir * side * side;
    assert (PDM_ABS(area[i] - exact_area) <= 1e-15 * exact_area);
  }

  free (area);
}



/**
 *
 * \brief Encode an array of coordinates (truncated to extents)
 *
 * \param [in]   dim       Dimension
 * \param [in]   level     Level in the grid
 * \param [in]   extents   Coordinate extents for normalization (size: dim*2)
 * \param [in]   coords    Coordinates in the grid (interlaced, not normalized)
 * \param [out]  m_code    Array of corresponding Morton codes
 * \param [out]  d         Normalization (dilatation component)
 * \param [out]  s         Normalization (translation component)
 *
 */

static void
_morton_encode_coords
(
 const int          dim,
 PDM_morton_int_t   level,
 const double       extents[],
 size_t             n_coords,
 const double       coords[],
 PDM_morton_code_t  m_code[],
 double             d[3],
 double             s[3]
 )
{
  size_t i, j;
  double n[3];
  double d_max = 0.0;

  PDM_morton_int_t  refinement = 1u << level;

  for (i = 0; i < (size_t)dim; i++) {
    s[i] = extents[i];
    d[i] = extents[i+dim] - extents[i];
    d_max = PDM_MAX(d_max, d[i]);
  }

  for (i = 0; i < (size_t)dim; i++) { /* Reduce effective dimension */
    if (d[i] < d_max * 1e-10)
      d[i] = d_max * 1e-10;
  }

  switch(dim) {

  case 3:
    for (i = 0; i < n_coords; i++) {
      m_code[i].L = level;
      for (j = 0; j < 3; j++) {
        n[j] = PDM_MAX (0., (coords[i*dim + j] - s[j]) / d[j]);//
        m_code[i].X[j] = (PDM_morton_int_t) PDM_MIN(floor(n[j]*refinement), refinement - 1);
      }
    }
    break;

  case 2:
    for (i = 0; i < n_coords; i++) {
      m_code[i].L = level;
      for (j = 0; j < 2; j++) {
        n[j] = PDM_MAX (0., (coords[i*dim + j] - s[j]) / d[j]);//
        m_code[i].X[j] = (PDM_morton_int_t) PDM_MIN(floor(n[j]*refinement), refinement - 1);
      }
      m_code[i].X[2] = 0;
    }
    break;

  case 1:
    for (i = 0; i < n_coords; i++) {
      m_code[i].L = level;
      n[0] = PDM_MAX (0., (coords[i] - s[0]) / d[0]);//
      m_code[i].X[0] = (PDM_morton_int_t) PDM_MIN(floor(n[0]*refinement), refinement - 1);
      m_code[i].X[1] = 0;
      m_code[i].X[2] = 0;
    }
    break;

  default:
    assert(dim > 0 && dim < 4);
    break;
  }
}



static void
_closest_points
(
 const int          n_closest_points,
 const int          dim,
 const double       d[],
 const double       s[],
 const _l_octant_t *octants,
 const PDM_g_num_t *src_g_num,
 const double      *src_coord,
 const int          n_tgt,
 const double      *tgt_coord,
 PDM_g_num_t       *closest_points_g_num,
 double            *closest_points_dist2
 )
{
  if (n_tgt < 1) {
    return;
  }

  /* Deepest common ancestor of all local octants */
  PDM_morton_code_t ancestor;
  PDM_morton_nearest_common_ancestor (octants->codes[0],
                                      octants->codes[octants->n_nodes-1],
                                      &ancestor);

  _min_heap_t *heap = _min_heap_create (octants->n_nodes);

  /* Loop over target points */
  double node_dist2;
  PDM_morton_code_t node_code;
  int node_start, node_end;

  const int n_child = 1 << dim;
  PDM_morton_code_t child_code[8];
  int new_start, new_end, prev_end;
  double child_dist2;

  for (int i_tgt = 0; i_tgt < n_tgt; i_tgt++) {

    const double *point = tgt_coord + dim*i_tgt;
    double *last_closest_pt_dist2 = closest_points_dist2 + (n_closest_points*(i_tgt+1) - 1);

    _min_heap_reset (heap);
    _min_heap_push (heap, ancestor, 0, octants->n_nodes, 0.);

    while (_min_heap_pop (heap, &node_code, &node_start, &node_end, &node_dist2)) {

      if (node_dist2 >= *last_closest_pt_dist2) {
        /* All the nodes in the heap are now farther than the provisional closest point */
        break;
      }

      /* Internal node */
      if (node_end > node_start + 1) {
        /* Carry on with children of popped node */
        PDM_morton_get_children (dim,
                                 node_code,
                                 child_code);
        prev_end = node_start;
        for (int i_child = 0; i_child < n_child; i_child++) {
          /* get start and end of range in list of nodes covered by current child */
          /* new_start <-- first descendant of child in list */
          new_start = prev_end; // end of previous child's range

          while (new_start < node_end) {
            if (PDM_morton_ancestor_is (child_code[i_child],
                                        octants->codes[new_start])) {
              break;
            } else if (PDM_morton_a_gt_b(octants->codes[new_start],
                                         child_code[i_child])) {
              /* all the following nodes are clearly not descendants of current child */
              new_start = node_end + 1;
              break;
            }
            new_start++;
          }

          if (new_start > node_end) {
            /* no need to go further for that child
               because it has no descendants in the node list */
            continue;
          }

          /* new_end <-- next of last descendant of child in list */
          int l = new_start;
          new_end = node_end;
          while (new_end > l + 1) {
            int m = l + (new_end - l) / 2;
            if (PDM_morton_ancestor_is (child_code[i_child],
                                        octants->codes[m])) {
              l = m;
            } else {
              new_end = m;
            }
          }

          prev_end = new_end;
          if (new_end <= new_start) {
            continue;
          }

          child_dist2 = _octant_min_dist2 (dim,
                                           child_code[i_child],
                                           d,
                                           s,
                                           point);
          /* Push child in heap */
          if (child_dist2 < *last_closest_pt_dist2) {
            _min_heap_push (heap, child_code[i_child], new_start, new_end, child_dist2);
          }

        } // End of loop on children
      }

      /* Leaf node */
      else {
        /* inspect source points inside popped leaf */
        for (int i = 0; i < octants->n_points[node_start]; i++) {
          int j = octants->range[node_start] + i;
          double point_dist2 = _pt_to_pt_dist2 (dim,
                                                point,
                                                src_coord + dim*j);
          if (point_dist2 < *last_closest_pt_dist2) {
            _insertion_sort (point_dist2,
                             src_g_num[j],
                             n_closest_points,
                             closest_points_dist2 + n_closest_points*i_tgt,
                             closest_points_g_num + n_closest_points*i_tgt);
          }
        } // End of loop on source points inside popped leaf
      } // End if internal/leaf node

    } // End while heap not empty

  } // End of loop on target points

  _min_heap_free (heap);
}




static void
_single_closest_point_recursive
(
 const int                dim,
 const double             d[],
 const double             s[],
 const PDM_morton_code_t  node,
 const _l_octant_t       *octants,
 const PDM_g_num_t       *src_g_num,
 const double            *src_coord,
 const double             point[],
 const int                start,
 const int                end,
 PDM_g_num_t             *closest_point_g_num,
 double                  *closest_point_dist2
 )
{
  /* Single octant */
  if (start == end-1) {
    for (int i = 0; i < octants->n_points[start]; i++) {
      int j = octants->range[start] + i;
      double dist2 = _pt_to_pt_dist2 (dim,
                                      point,
                                      src_coord + dim*j);
      if (dist2 < *closest_point_dist2) {
        *closest_point_dist2 = dist2;
        *closest_point_g_num = src_g_num[j];
      }
    }
    return;
  }

  /* Multiple octants */
  else {
    const int n_child = 1 << dim;
    PDM_morton_code_t child_code[8];
    PDM_morton_get_children (dim,
                             node,
                             child_code);

    double child_dist2[8];
    int child_start[8], child_end[8];
    int prev_end = start;
    for (int i = 0; i < n_child; i++) {

      /* get start and end of range in list of nodes covered by current child */
      /* _start <-- first descendant of child in list */
      int new_start = prev_end;
      while (new_start < end) {
        if (PDM_morton_ancestor_is (child_code[i], octants->codes[new_start])) {
          break;
        } else if (PDM_morton_a_gt_b (octants->codes[new_start], child_code[i])) {
          /* all the following nodes are clearly not descendants of current child */
          new_start = end+1;
          break;
        }
        new_start++;
      }

      if (new_start > end) {
        /* no need to go further for that child
           because it has no descendants in the node list */
        child_dist2[i] = HUGE_VAL;
        continue;
      }

      child_start[i] = new_start;

      /* e <-- next of last descendant of child in list */
      int new_end = end;
      while (new_end > new_start + 1) {
        int m = new_start + (new_end - new_start) / 2;
        if (PDM_morton_ancestor_is (child_code[i], octants->codes[m])) {
          new_start = m;
        } else {
          new_end = m;
        }
      }

      prev_end = new_end;
      child_end[i] = new_end;

      if (child_end[i] > child_start[i]) {
        child_dist2[i] = _octant_min_dist2 (dim,
                                            child_code[i],
                                            d,
                                            s,
                                            point);
      } else {
        child_dist2[i] = HUGE_VAL;
      }
    }

    // Carry on recursion on children
    int child_order[8] = {0, 1, 2, 3, 4, 5, 6, 7};
    PDM_sort_double (child_dist2,
                     child_order,
                     n_child);

    for (int i = 0; i < n_child; i++) {
      if (child_dist2[i] >= *closest_point_dist2) return;
      int i_child = child_order[i];
      _single_closest_point_recursive (dim,
                                       d,
                                       s,
                                       child_code[i_child],
                                       octants,
                                       src_g_num,
                                       src_coord,
                                       point,
                                       child_start[i_child],
                                       child_end[i_child],
                                       closest_point_g_num,
                                       closest_point_dist2);
    }
  }

}


static void
_single_closest_point
(
 const int          dim,
 const double       d[],
 const double       s[],
 const _l_octant_t *octants,
 const PDM_g_num_t *src_g_num,
 const double      *src_coord,
 const int          n_tgt,
 const double      *tgt_coord,
 PDM_g_num_t       *closest_point_g_num,
 double            *closest_point_dist2
 )
{
  if (n_tgt < 1) {
    return;
  }

  PDM_morton_code_t ancestor;
  PDM_morton_nearest_common_ancestor (octants->codes[0],
                                      octants->codes[octants->n_nodes-1],
                                      &ancestor);

  /* Loop over target points */
  for (int i = 0; i < n_tgt; i++) {
    _single_closest_point_recursive (dim,
                                     d,
                                     s,
                                     ancestor,
                                     octants,
                                     src_g_num,
                                     src_coord,
                                     tgt_coord + dim*i,
                                     0,
                                     octants->n_nodes,
                                     closest_point_g_num + i,
                                     closest_point_dist2 + i);
  }
}




static void
_compute_rank_extents
(
 _octree_t *octree
 )
{
  int i_rank, n_rank;
  PDM_MPI_Comm_rank (octree->comm, &i_rank);
  PDM_MPI_Comm_size (octree->comm, &n_rank);

  int dim = octree->dim;
  int dim2 = 2*dim;
  double *local_extents = (double *) malloc (sizeof(double) * dim2);
  for (int j = 0; j < dim; j++) {
    local_extents[j]       =  HUGE_VAL;
    local_extents[dim + j] = -HUGE_VAL;
  }
  for (int i = 0; i < octree->n_points; i++) {
    for (int j = 0; j < dim; j++) {
      local_extents[j]       = PDM_MIN (local_extents[j],       octree->points[dim*i + j]);
      local_extents[dim + j] = PDM_MAX (local_extents[dim + j], octree->points[dim*i + j]);
    }
  }

  double *all_extents = (double *) malloc (sizeof(double) * dim2 * n_rank);
  PDM_MPI_Allgather (local_extents, 2*dim, PDM_MPI_DOUBLE,
                     all_extents,   2*dim, PDM_MPI_DOUBLE,
                     octree->comm);

  free (local_extents);


  int _n_pts = octree->n_points;
  int *n_pts_rank = (int *) malloc (sizeof(int) * n_rank);
  PDM_MPI_Allgather (&_n_pts,     1, PDM_MPI_INT,
                     n_pts_rank,  1, PDM_MPI_INT,
                     octree->comm);

  int n_used_rank = 0;
  for (int i = 0; i < n_rank; i++) {
    if (n_pts_rank[i] > 0) {
      n_used_rank++;
    }
  }

  octree->n_used_rank = n_used_rank;
  octree->used_rank = (int *) malloc (sizeof(int) * n_used_rank);
  octree->used_rank_extents = (double *) malloc (sizeof(double) * dim2 * n_used_rank);
  PDM_g_num_t *gnum_proc = (PDM_g_num_t *) malloc (sizeof(PDM_g_num_t) * octree->n_used_rank);

  n_used_rank = 0;
  for (int i = 0; i < n_rank; i++) {
    if (n_pts_rank[i] > 0) {
      octree->used_rank[n_used_rank] = i;
      gnum_proc[n_used_rank] = n_used_rank + 1;
      memcpy (octree->used_rank_extents + dim2*n_used_rank,
              all_extents + dim2*i,
              sizeof(double)*dim2);
      n_used_rank++;
    }
  }
  free (n_pts_rank);
  free (all_extents);


  // Box tree...
  const int n_info_location = 3;
  int *init_location_proc = PDM_array_zeros_int(n_info_location * octree->n_used_rank);

  PDM_MPI_Comm_split (octree->comm, i_rank, 0, &(octree->rank_comm));

  octree->rank_boxes = PDM_box_set_create (3,
                                           1,
                                           0,
                                           octree->n_used_rank,
                                           gnum_proc,
                                           octree->used_rank_extents,
                                           1,
                                           &n_used_rank,
                                           init_location_proc,
                                           octree->rank_comm);

  int   max_boxes_leaf_shared = 10; // Max number of boxes in a leaf for coarse shared BBTree

  int   max_tree_depth_shared = 6; // Max tree depth for coarse shared BBTree

  float max_box_ratio_shared = 5; // Max ratio for local BBTree (nConnectedBoxe < ratio * nBoxes)
  octree->bt_shared = PDM_box_tree_create (max_tree_depth_shared,
                                           max_boxes_leaf_shared,
                                           max_box_ratio_shared);

  PDM_box_tree_set_boxes (octree->bt_shared,
                          octree->rank_boxes,
                          PDM_BOX_TREE_ASYNC_LEVEL);
  free (gnum_proc);
  free (init_location_proc);
}


/**
 *
 * \brief Assess load imbalance and identify ranks to copy
 *
 * \param [in]   comm                    MPI Communicator
 * \param [in]   f_threshold             Copy threshold (relative to mean nb of request)
 * \param [in]   f_max_copy              Maximum fraction of copied ranks
 * \param [out]  n_copied_ranks          Number of copied ranks
 * \param [out]  copied_ranks            Array of copied ranks
 * \param [out]  n_request_copied_ranks  Initial number or requests of copied ranks
 * \param [out]  mean_n_request          Mean number of requests
 *
 */

static void
_prepare_copies
(
 PDM_MPI_Comm   comm,
 const float    f_threshold,
 const float    f_max_copy,
 int            n_request,
 int           *n_copied_ranks,
 int          **copied_ranks,
 int          **n_request_copied_ranks,
 int           *mean_n_request
 )
{
  *n_copied_ranks = 0;

  int i_rank, n_rank;
  PDM_MPI_Comm_rank (comm, &i_rank);
  PDM_MPI_Comm_size (comm, &n_rank);

  int n_max_copy = (int) (f_max_copy * n_rank);
  if (n_max_copy < 1) {
    return;
  }

  int *all_n_request = malloc (sizeof(int) * n_rank);
  PDM_MPI_Allgather (&n_request,    1, PDM_MPI_INT,
                     all_n_request, 1, PDM_MPI_INT,
                     comm);

  // Mean number of requests
  long l_mean_n_request = 0;
  for (int i = 0; i < n_rank; i++) {
    l_mean_n_request += all_n_request[i];
  }
  *mean_n_request = (int) (l_mean_n_request / n_rank);

  float n_threshold = f_threshold * (*mean_n_request);

  // Sort ranks
  int *order = malloc (sizeof(int) * n_rank);
  for (int i = 0; i < n_rank; i++) {
    order[i] = i;
  }

  PDM_sort_int (all_n_request,
                order,
                n_rank);

  if (i_rank == 0) {
    printf("copy threshold = %d (%g), max copy = %d (%g)\n", (int) n_threshold, f_threshold, n_max_copy, f_max_copy);
    printf("avant: min = %d, max = %d (%g times mean), max-min = %d\n",
           all_n_request[0],
           all_n_request[n_rank-1],
           (float) all_n_request[n_rank-1] / (float) (*mean_n_request),
           all_n_request[n_rank-1] - all_n_request[0]);
  }

  // Identify ranks to copy
  *copied_ranks = malloc (sizeof(int) * n_max_copy);
  *n_request_copied_ranks = malloc (sizeof(int) * n_max_copy);
  for (int i = 0; i < n_max_copy; i++) {
    int j = n_rank - i - 1;

    if (all_n_request[j] > n_threshold) {
      (*copied_ranks)[*n_copied_ranks] = order[j];
      (*n_request_copied_ranks)[*n_copied_ranks] = all_n_request[j];
      (*n_copied_ranks)++;
    }
    else {
      break;
    }
  }
  free (all_n_request);
  free (order);

  if (*n_copied_ranks > 0) {
    *copied_ranks = realloc (*copied_ranks, sizeof(int) * (*n_copied_ranks));
    *n_request_copied_ranks = realloc (*n_request_copied_ranks,
                                       sizeof(int) * (*n_copied_ranks));
  }
}



/*=============================================================================
 * Public function definitions
 *============================================================================*/


/**
 *
 * \brief Create an octree structure
 *
 * \param [in]   n_point_cloud          Number of point cloud
 * \param [in]   depth_max              Maximum depth
 * \param [in]   points_in_leaf_max     Maximum points in a leaf
 * \param [in]   build_leaf_neighbours  Build leaf nieghbours (1 = true)
 * \param [in]   comm                   MPI communicator
 *
 * \return     Identifier
 */

int
PDM_para_octree_create
(
 const int n_point_cloud,
 const int depth_max,
 const int points_in_leaf_max,
 const int build_leaf_neighbours,
 const PDM_MPI_Comm comm
 )
{

  if (_octrees == NULL) {
    _octrees = PDM_Handles_create (4);
  }

  _octree_t *octree = (_octree_t *) malloc(sizeof(_octree_t));

  int id = PDM_Handles_store (_octrees, octree);

  octree->dim = 3;

  for (int i = 0; i < octree->dim; i++) {
    octree->global_extents[i]   = -HUGE_VAL;
    octree->global_extents[octree->dim+i] =  HUGE_VAL;
    octree->s[i]         = 0.;
    octree->d[i]         = 0.;
  }

  octree->depth_max = depth_max;
  octree->points_in_leaf_max = points_in_leaf_max;

  octree->n_point_clouds = n_point_cloud;
  octree->t_n_points = 0;
  octree->n_points = 0;
  octree->points = NULL;
  octree->points_icloud = NULL;
  octree->points_gnum = NULL;
  octree->points_code = NULL;

  octree->rank_octants_index = NULL;
  octree->octants = NULL;

  octree->n_part_boundary_elt = 0;
  octree->part_boundary_elt_idx = NULL;
  octree->part_boundary_elt = NULL;

  octree->neighboursToBuild = build_leaf_neighbours;

  octree->comm = comm;

  octree->n_connected = 0;
  octree->connected_idx = NULL;

  octree->rank_comm = PDM_MPI_COMM_NULL;
  octree->used_rank = NULL;
  octree->used_rank_extents = NULL;
  octree->rank_boxes = NULL;
  octree->bt_shared = NULL;

  octree->n_copied_ranks     = 0;
  octree->copied_ranks       = NULL;
  octree->copied_octants     = NULL;
  octree->n_copied_points    = NULL;
  octree->copied_points      = NULL;
  octree->copied_points_gnum = NULL;
  octree->copied_points_code = NULL;

  octree->timer = PDM_timer_create ();

  for (int i = 0; i < NTIMER; i++) {
    octree->times_elapsed[i] = 0.;
    octree->times_cpu[i] = 0.;
    octree->times_cpu_u[i] = 0.;
    octree->times_cpu_s[i] = 0.;
  }

  return id;

}


/**
 *
 * \brief Free an octree structure
 *
 * \param [in]   id                 Identifier
 *
 */

void
PDM_para_octree_free
(
 const int          id
 )
{
  _octree_t *octree = _get_from_id (id);

  if (octree->points != NULL) {
    free (octree->points);
  }

  if (octree->points_icloud != NULL) {
    free (octree->points_icloud);
  }

  if (octree->points_gnum != NULL) {
    free (octree->points_gnum);
  }

  if (octree->points_code != NULL) {
    free (octree->points_code);
  }

  if (octree->part_boundary_elt_idx != NULL) {
    free (octree->part_boundary_elt_idx);
  }

  if (octree->part_boundary_elt != NULL) {
    free (octree->part_boundary_elt);
  }

  if (octree->rank_octants_index != NULL) {
    free (octree->rank_octants_index);
  }

  if (octree->octants != NULL) {

    if (octree->octants->codes != NULL) {
      free (octree->octants->codes);
    }

    if (octree->octants->range != NULL) {
      free (octree->octants->range);
    }

    if (octree->octants->n_points != NULL) {
      free (octree->octants->n_points);
    }

    if (octree->octants->neighbour_idx != NULL) {
      free (octree->octants->neighbour_idx);
    }

    if (octree->octants->neighbours != NULL) {
      free (octree->octants->neighbours);
    }

    free (octree->octants);
  }

  if (octree->connected_idx != NULL) {
    free (octree->connected_idx);
  }

  if (octree->used_rank != NULL) {
    free (octree->used_rank);
  }

  if (octree->used_rank_extents != NULL) {
    free (octree->used_rank_extents);
  }

  PDM_box_set_destroy (&octree->rank_boxes);

  if (octree->rank_comm != PDM_MPI_COMM_NULL) {
    PDM_MPI_Comm_free (&(octree->rank_comm));
  }
  PDM_box_tree_destroy (&octree->bt_shared);

  PDM_para_octree_free_copies (id);

  PDM_timer_free (octree->timer);

  free (octree);

  PDM_Handles_handle_free (_octrees, id, PDM_FALSE);

  const int n_octrees = PDM_Handles_n_get (_octrees);

  if (n_octrees == 0) {
    _octrees = PDM_Handles_free (_octrees);
  }
}


/**
 *
 * \brief Set a point cloud
 *
 * \param [in]   id                 Identifier
 * \param [in]   i_point_cloud      Number of point cloud
 * \param [in]   n_points           Maximum depth
 * \param [in]   coords             Point coordinates
 * \param [in]   g_num              Point global number or NULL
 *
 */


void
PDM_para_octree_point_cloud_set
(
 const int          id,
 const int          i_point_cloud,
 const int          n_points,
 const double      *coords,
 const PDM_g_num_t *g_num
 )
{
  _octree_t *octree = _get_from_id (id);

  const int idx = octree->n_points;

  octree->n_points += n_points;
  octree->points =
    realloc (octree->points, octree->n_points * sizeof(double) * octree->dim);
  octree->points_icloud =
    realloc (octree->points_icloud, octree->n_points * sizeof(int));
  octree->points_gnum =
    realloc (octree->points_gnum, octree->n_points * sizeof(PDM_g_num_t));
  octree->points_code =
    realloc (octree->points_code, octree->n_points * sizeof(PDM_morton_code_t));

  for (int i = 0; i < octree->dim * n_points; i++) {
    octree->points[octree->dim*idx + i] = coords[i];
  }

  for (int i = 0; i < n_points; i++) {
    octree->points_gnum[idx + i] = g_num[i];
  }

  for (int i = 0; i < n_points; i++) {
    octree->points_icloud[idx + i] = i_point_cloud;
  }

}


/**
 *
 * \brief Build octree
 *
 * \param [in]   id                 Identifier
 *
 */

void
PDM_para_octree_build
(
 const int  id,
 double    *global_extents
 )
{
  _octree_t *octree = _get_from_id (id);

  const int dim = octree->dim;
  const PDM_morton_int_t max_level = PDM_morton_max_level;

  int n_ranks;
  PDM_MPI_Comm_size (octree->comm, &n_ranks);

  int rank;
  PDM_MPI_Comm_rank (octree->comm, &rank);

  double b_t_elapsed;
  double b_t_cpu;
  double b_t_cpu_u;
  double b_t_cpu_s;

  double e_t_elapsed;
  double e_t_cpu;
  double e_t_cpu_u;
  double e_t_cpu_s;

  octree->times_elapsed[BEGIN] = PDM_timer_elapsed(octree->timer);
  octree->times_cpu[BEGIN]     = PDM_timer_cpu(octree->timer);
  octree->times_cpu_u[BEGIN]   = PDM_timer_cpu_user(octree->timer);
  octree->times_cpu_s[BEGIN]   = PDM_timer_cpu_sys(octree->timer);

  b_t_elapsed = octree->times_elapsed[BEGIN];
  b_t_cpu     = octree->times_cpu[BEGIN];
  b_t_cpu_u   = octree->times_cpu_u[BEGIN];
  b_t_cpu_s   = octree->times_cpu_s[BEGIN];
  PDM_timer_resume(octree->timer);

  /*
   * Get coord extents
   */
  if (global_extents != NULL) {
    memcpy (octree->global_extents, global_extents, sizeof(double) * dim * 2);
  }

  else {
    PDM_morton_get_coord_extents(dim,
                                 octree->n_points,
                                 octree->points,
                                 octree->global_extents,
                                 octree->comm);

    /*
     * Dilate extents
     */
    double max_range = 0.;
    for (int i = 0; i < dim; i++) {
      max_range = PDM_MAX (max_range,
                           octree->global_extents[i+dim] - octree->global_extents[i]);
    }

    const double epsilon = 1.e-3 * max_range;

    for (int i = 0; i < dim; i++) {
      octree->global_extents[i]     -= 1.1 * epsilon; // On casse la symetrie !
      octree->global_extents[i+dim] +=       epsilon;
    }
  }

  /*
   * Encode coords
   */

  PDM_morton_encode_coords(dim,
                           max_level,
                           octree->global_extents,
                           octree->n_points,
                           octree->points,
                           octree->points_code,
                           octree->d,
                           octree->s);

  int *order = malloc (sizeof(int) * octree->n_points);

  for (int i = 0; i < octree->n_points; i++) {
    order[i] = i;
  }

  /**************************************
   *
   * Global order of codes and balancing
   *
   **************************************/

  PDM_morton_local_order (octree->n_points,
                          octree->points_code,
                          order);

  if (n_ranks > 1) {

    int *weight = PDM_array_const_int(octree->n_points, 1);

    PDM_morton_code_t *morton_index =
      malloc (sizeof(PDM_morton_code_t) * (n_ranks + 1));

    PDM_morton_build_rank_index(dim,
                                max_level,
                                octree->n_points,
                                octree->points_code,
                                weight,
                                order,
                                morton_index,
                                octree->comm);

    free (weight);
    free (order);

    /* distribute point from morton_index */

    _distribute_points (&octree->n_points,
                        &octree->points,
                        &octree->points_icloud,
                        &octree->points_gnum,
                        &octree->points_code,
                        morton_index,
                        octree->comm,
                        octree->dim,
                        max_level,
                        octree->global_extents);

    free(morton_index);

  }

  else {

    int *_points_icloud = malloc (sizeof(int) * octree->n_points);

    for (int i = 0; i < octree->n_points; i++) {
      _points_icloud[i] =  octree->points_icloud[order[i]];
    }

    free (octree->points_icloud);
    octree->points_icloud = _points_icloud;

    PDM_g_num_t *_points_gnum = malloc (sizeof(PDM_g_num_t) * octree->n_points);

    for (int i = 0; i < octree->n_points; i++) {
      _points_gnum[i] =  octree->points_gnum[order[i]];
    }

    free (octree->points_gnum);
    octree->points_gnum = _points_gnum;

    PDM_morton_code_t *_points_code =
      malloc (sizeof(PDM_morton_code_t) * octree->n_points);

    for (int i = 0; i < octree->n_points; i++) {
      _points_code[i].L = octree->points_code[order[i]].L;
      _points_code[i].X[0] = octree->points_code[order[i]].X[0];
      _points_code[i].X[1] = octree->points_code[order[i]].X[1];
      _points_code[i].X[2] = octree->points_code[order[i]].X[2];
    }

    free (octree->points_code);
    octree->points_code = _points_code;

    double *_points = malloc (sizeof(double) * dim * octree->n_points);
    for (int i = 0; i < octree->n_points; i++) {
      for (int j = 0; j < dim; j++) {
        _points[dim*i+j] = octree->points[dim*order[i]+j];
      }
    }

    free (octree->points);
    octree->points = _points;

    free (order);
  }


  PDM_timer_hang_on(octree->timer);
  e_t_elapsed = PDM_timer_elapsed(octree->timer);
  e_t_cpu     = PDM_timer_cpu(octree->timer);
  e_t_cpu_u   = PDM_timer_cpu_user(octree->timer);
  e_t_cpu_s   = PDM_timer_cpu_sys(octree->timer);

  octree->times_elapsed[BUILD_ORDER_POINTS] += e_t_elapsed - b_t_elapsed;
  octree->times_cpu[BUILD_ORDER_POINTS]     += e_t_cpu - b_t_cpu;
  octree->times_cpu_u[BUILD_ORDER_POINTS]   += e_t_cpu_u - b_t_cpu_u;
  octree->times_cpu_s[BUILD_ORDER_POINTS]   += e_t_cpu_s - b_t_cpu_s;

  b_t_elapsed = e_t_elapsed;
  b_t_cpu     = e_t_cpu;
  b_t_cpu_u   = e_t_cpu_u;
  b_t_cpu_s   = e_t_cpu_s;

  PDM_timer_resume(octree->timer);

  if (n_ranks > 1) {

    /*************************************************************************
     *
     * Store points in the octants (leaves) at the maximum depth of the octree
     * to build
     *
     *************************************************************************/

    int chg_code = 1;
    _l_octant_t *point_octants = malloc(sizeof(_l_octant_t));

    int curr_node = -1;

    _octants_init (point_octants, octree->dim, octree->n_points);

    for (int i = 0; i < octree->n_points; i++) {

      PDM_morton_code_t _point_code;
      PDM_morton_copy (octree->points_code[i], &_point_code);

      PDM_morton_assign_level (&_point_code, octree->depth_max);

      if (curr_node != -1) {
        chg_code = !(PDM_morton_a_eq_b (point_octants->codes[curr_node],
                                        _point_code));
      }

      if (chg_code) {

        _octants_check_alloc (point_octants, 1);

        int idx = point_octants->n_nodes;

        curr_node = idx;

        PDM_morton_copy (octree->points_code[i], &(point_octants->codes[idx]));

        point_octants->n_points[idx] = 1;
        point_octants->range[idx] = i;

        point_octants->n_nodes += 1;
      }

      else {
        point_octants->n_points[curr_node] += 1;
      }

    }

    /*************************************************************************
     *
     * Block partition (algo 2 sundar)
     *
     *************************************************************************/

    octree->octants = _block_partition (point_octants,
                                        octree->comm,
                                        &octree->rank_octants_index);

    _octants_free (point_octants);

    /*************************************************************************
     *
     * Redistribute points
     *
     *************************************************************************/

    _distribute_points (&octree->n_points,
                        &octree->points,
                        &octree->points_icloud,
                        &octree->points_gnum,
                        &octree->points_code,
                        octree->rank_octants_index,
                        octree->comm,
                        octree->dim,
                        max_level,
                        octree->global_extents);

    int iblock = 0;
    for (int i = 0; i < octree->n_points; i++) {
      while (!PDM_morton_ancestor_is (octree->octants->codes[iblock],
                                      octree->points_code[i])) {
        iblock++;
      }
      assert (iblock < octree->octants->n_nodes);
      octree->octants->n_points[iblock] += 1;
    }

    octree->octants->range[0] = 0;

    double vol = 0;
    for (int i = 0; i < octree->octants->n_nodes; i++) {
      double side = 1./(double) (1 << octree->octants->codes[i].L);
      vol += (side * side * side);
      octree->octants->range[i+1] =
        octree->octants->range[i] +
        octree->octants->n_points[i];
    }
    double total_vol;
    PDM_MPI_Allreduce(&vol, &total_vol, 1, PDM_MPI_DOUBLE, PDM_MPI_SUM, octree->comm);

    if ( (PDM_ABS(total_vol - 1.)>= 1e-15)) {
      printf("Erreur volume different de 1 : %12.5e\n", total_vol);
    }

    assert (PDM_ABS(total_vol - 1.) < 1e-15);

  }

  else {

    octree->octants = malloc(sizeof(_l_octant_t));

    _octants_init (octree->octants, octree->dim, octree->n_points);

    PDM_morton_code_t code;

    code.L = 0;
    code.X[0] = 0;
    code.X[1] = 0;
    code.X[2] = 0;

    _octants_push_back (octree->octants,
                        code,
                        octree->n_points,
                        0);

    octree->octants->range[0] = 0;
    octree->octants->range[1] = octree->n_points;
    octree->octants->n_points[0] = octree->n_points;

  }

  PDM_timer_hang_on(octree->timer);
  e_t_elapsed = PDM_timer_elapsed(octree->timer);
  e_t_cpu     = PDM_timer_cpu(octree->timer);
  e_t_cpu_u   = PDM_timer_cpu_user(octree->timer);
  e_t_cpu_s   = PDM_timer_cpu_sys(octree->timer);

  octree->times_elapsed[BUILD_BLOCK_PARTITION] += e_t_elapsed - b_t_elapsed;
  octree->times_cpu[BUILD_BLOCK_PARTITION]     += e_t_cpu - b_t_cpu;
  octree->times_cpu_u[BUILD_BLOCK_PARTITION]   += e_t_cpu_u - b_t_cpu_u;
  octree->times_cpu_s[BUILD_BLOCK_PARTITION]   += e_t_cpu_s - b_t_cpu_s;

  b_t_elapsed = e_t_elapsed;
  b_t_cpu     = e_t_cpu;
  b_t_cpu_u   = e_t_cpu_u;
  b_t_cpu_s   = e_t_cpu_s;

  PDM_timer_resume(octree->timer);

  /*************************************************************************
   *
   * Build local octree
   *
   *************************************************************************/
  const int n_child = 8;
  //const int n_direction = (int) PDM_N_DIRECTION;

  int  size = octree->depth_max * 8;

  //long mem = 0;
  _neighbours_tmp_t *ngb_octree = NULL;
  _neighbours_tmp_t *ngb_heap   = NULL;
  const int n_coarse = octree->octants->n_nodes;
  const int init_s = 1;
  _neighbours_tmp_t parent_ngb;

  size_t s_ngb_octree;
  if (NGB_ON_THE_FLY) {

    if (octree->neighboursToBuild) {
      for (PDM_para_octree_direction_t dir = PDM_BOTTOM; dir < 6; dir++) {
        parent_ngb.n_neighbour[dir] = 0;
        parent_ngb.s_neighbour[dir] = init_s;
        parent_ngb.neighbours[dir] = malloc (sizeof(int) * parent_ngb.s_neighbour[dir]);
      }

      ngb_heap = malloc (sizeof(_neighbours_tmp_t) * size);
      for (int i = 0; i < size; i++) {
        for (PDM_para_octree_direction_t dir = PDM_BOTTOM; dir < 6; dir++) {
          ngb_heap[i].neighbours[dir] = NULL;
        }
      }

      s_ngb_octree = octree->octants->n_nodes_max;
      ngb_octree = malloc (sizeof(_neighbours_tmp_t) * s_ngb_octree);
    }
  }

  _heap_t *heap = _heap_create (size);
  for (int i = octree->octants->n_nodes - 1; i >= 0; i--) {
    int is_pushed = _heap_push (heap,
                                octree->octants->codes[i],
                                octree->octants->range[i],
                                octree->octants->n_points[i]);
    if (!is_pushed) {
      printf ("Internal error PDM_para_octree 3 : heap is full\n");
      exit(1);
    }

    if (NGB_ON_THE_FLY) {
      if (octree->neighboursToBuild) {
        int h = heap->top - 1;

        /* init ngb_heap[h] */
        for (PDM_para_octree_direction_t dir = PDM_BOTTOM; dir < 6; dir++) {
          ngb_heap[h].n_neighbour[dir] = 0;
          ngb_heap[h].s_neighbour[dir] = init_s;
          ngb_heap[h].neighbours[dir] = malloc (sizeof(int) * ngb_heap[h].s_neighbour[dir]);
        }

        if (h == 0) {
          continue;
        }

        for (PDM_para_octree_direction_t dir = PDM_UP; dir < 6; dir+= (PDM_para_octree_direction_t)2) {
          PDM_para_octree_direction_t inv_dir = _inv_direction (dir);

          PDM_morton_code_t *ngb_code = _neighbour (heap->codes[h],
                                                    dir);
          if (ngb_code == NULL) {
            continue;
          }

          size_t start, end;
          PDM_morton_list_intersect (n_coarse - (i+1),
                                     *ngb_code,
                                     octree->octants->codes + (i+1),
                                     &start,
                                     &end);
          free (ngb_code);

          if (start >= end) {
            continue;
          }

          start += i+1;
          end   += i+1;

          size_t tmp = start;
          start = n_coarse - end;
          end = n_coarse - tmp;

          for (int j = start; j < (int) end; j++) {
            PDM_morton_code_t *ngb_ngb_code = _neighbour (heap->codes[j], inv_dir);
            assert (ngb_ngb_code != NULL);

            if (PDM_morton_ancestor_is (heap->codes[h], *ngb_ngb_code) ||
                PDM_morton_ancestor_is (*ngb_ngb_code, heap->codes[h])) {
              /* add -(j+1) to ngb_heap[h].neighbours[dir] */
              if (ngb_heap[h].n_neighbour[dir] >= ngb_heap[h].s_neighbour[dir]) {
                ngb_heap[h].s_neighbour[dir] = PDM_MAX (2*ngb_heap[h].s_neighbour[dir],
                                                        ngb_heap[h].n_neighbour[dir] + 1);
                ngb_heap[h].neighbours[dir] = realloc (ngb_heap[h].neighbours[dir],
                                                       sizeof(int) * ngb_heap[h].s_neighbour[dir]);
              }
              ngb_heap[h].neighbours[dir][ngb_heap[h].n_neighbour[dir]++] = -(j+1);

              /* add -(h+1) to ngb_heap[j].neighbours[inv_dir] */
              if (ngb_heap[j].n_neighbour[inv_dir] >= ngb_heap[j].s_neighbour[inv_dir]) {
                ngb_heap[j].s_neighbour[inv_dir] = PDM_MAX (2*ngb_heap[j].s_neighbour[inv_dir],
                                                            ngb_heap[j].n_neighbour[inv_dir] + 1);
                ngb_heap[j].neighbours[inv_dir] = realloc (ngb_heap[j].neighbours[inv_dir],
                                                           sizeof(int) * ngb_heap[j].s_neighbour[inv_dir]);
              }
              ngb_heap[j].neighbours[inv_dir][ngb_heap[j].n_neighbour[inv_dir]++] = -(h+1);
            }
            free (ngb_ngb_code);
          }
        }
      }
    }
  }


  PDM_morton_code_t code;
  int range;
  int n_points;

  octree->octants->n_nodes = 0;

  while (_heap_pull (heap, &code, &range, &n_points)) {

    /* Add children into the heap*/

    if ((code.L < max_morton_level) && (code.L < max_level) &&
        (n_points > octree->points_in_leaf_max)) {

      if (NGB_ON_THE_FLY) {
        if (octree->neighboursToBuild) {
          int h_parent = heap->top;

          /* copy ngb_heap[h_parent] into parent_ngb
             and remove references to -(h_parent+1) from all neighbours of parent */
          for (PDM_para_octree_direction_t dir = PDM_BOTTOM; dir < 6; dir++) {
            /* copy ngb_heap[h_parent].neighbours[dir] into parent_ngb.neighbours[dir] */
            parent_ngb.n_neighbour[dir] = ngb_heap[h_parent].n_neighbour[dir];
            if (parent_ngb.n_neighbour[dir] >= parent_ngb.s_neighbour[dir]) {
              /*parent_ngb.s_neighbour[dir] = PDM_MAX (2*parent_ngb.s_neighbour[dir],
                parent_ngb.n_neighbour[dir]);*/
              parent_ngb.s_neighbour[dir] = parent_ngb.n_neighbour[dir];

              parent_ngb.neighbours[dir] = realloc (parent_ngb.neighbours[dir],
                                                    sizeof(int) * parent_ngb.s_neighbour[dir]);
            }
            for (int j = 0; j < parent_ngb.n_neighbour[dir]; j++) {
              parent_ngb.neighbours[dir][j] = ngb_heap[h_parent].neighbours[dir][j];
            }

            /* remove all references to -(h_parent+1) from all neighbours of parent */
            PDM_para_octree_direction_t inv_dir = _inv_direction (dir);
            _neighbours_tmp_t *ngb = NULL;
            for (int j = 0; j < parent_ngb.n_neighbour[dir]; j++) {
              int ingb = parent_ngb.neighbours[dir][j];

              if (ingb < 0) {
                // neighbour in heap
                ngb = ngb_heap - (ingb+1);
              } else {
                // neighbour in octree
                ngb = ngb_octree + ingb;
              }

              int found = 0;
              int pos;
              for (pos = 0; pos < ngb->n_neighbour[inv_dir]; pos++) {
                if (ngb->neighbours[inv_dir][pos] == -(h_parent+1)) {
                  found = 1;
                  break;
                }
              }

              assert (found);

              ngb->n_neighbour[inv_dir]--;
              if (pos != ngb->n_neighbour[inv_dir]) {
                ngb->neighbours[inv_dir][pos] = ngb->neighbours[inv_dir][ngb->n_neighbour[inv_dir]];
              }

            }
          }
        }
      }

      PDM_morton_code_t children[n_child];
      PDM_morton_get_children(dim,
                              code,
                              children);

      int range_children[n_child];
      int n_points_children[n_child];

      PDM_array_reset_int(n_points_children, n_child, 0);

      int ichild = 0;
      for (int i = 0; i < n_points; i++) {
        assert ((range + i) < octree->n_points);
        if (!PDM_morton_ancestor_is(code, octree->points_code[range + i])) {
          printf("Erreur : n'est pas un ancetre !!!!!\n");

        }
        assert (PDM_morton_ancestor_is(code, octree->points_code[range + i]));
        while (!PDM_morton_ancestor_is (children[ichild], octree->points_code[range + i])) {
          ichild += 1;
        }
        assert (ichild < n_child);
        n_points_children[ichild] += 1;
      }

      PDM_array_idx_from_sizes_int(n_points_children, n_child - 1, range_children);

      for (int i = n_child - 1; i >= 0; i--) {
        int is_pushed = _heap_push (heap,
                                    children[i],
                                    range + range_children[i],
                                    n_points_children[i]);
        if (!is_pushed) {
          printf ("Internal error PDM_para_octree 4 : heap is full\n");
          exit(1);
        }

        if (NGB_ON_THE_FLY) {
          if (octree->neighboursToBuild) {
            int h_child = heap->top - 1;

            for (PDM_para_octree_direction_t dir = PDM_BOTTOM; dir < 6; dir++) {
              /* reset ngb_heap[h_child].neighbours[dir] */
              ngb_heap[h_child].n_neighbour[dir] = 0;
              if (ngb_heap[h_child].neighbours[dir] == NULL) {
                ngb_heap[h_child].s_neighbour[dir] = PDM_MAX (init_s,
                                                              parent_ngb.n_neighbour[dir]);
                ngb_heap[h_child].neighbours[dir] = malloc (sizeof(int) * ngb_heap[h_child].s_neighbour[dir]);
              } else {
                if (parent_ngb.n_neighbour[dir] >= ngb_heap[h_child].s_neighbour[dir]) {
                  /*ngb_heap[h_child].s_neighbour[dir] = PDM_MAX (2*ngb_heap[h_child].s_neighbour[dir],
                    parent_ngb.n_neighbour[dir]);*/
                  ngb_heap[h_child].s_neighbour[dir] = parent_ngb.n_neighbour[dir];

                  ngb_heap[h_child].neighbours[dir] = realloc (ngb_heap[h_child].neighbours[dir],
                                                               sizeof(int) * ngb_heap[h_child].s_neighbour[dir]);
                }
              }


              /* set neighbours */
              int i_sibling = _3d_sibling_neighbours[i][dir];

              if (i_sibling < 0) {
                /* inherit neighbours from parent */
                PDM_para_octree_direction_t inv_dir = _inv_direction (dir);
                _neighbours_tmp_t *ngb = NULL;
                PDM_morton_code_t *ngb_code = NULL;
                for (int j = 0; j < parent_ngb.n_neighbour[dir]; j++) {
                  int ingb = parent_ngb.neighbours[dir][j];

                  if (ingb < 0) {
                    // neighbour in heap
                    ngb = ngb_heap - (ingb+1);
                    ngb_code = heap->codes - (ingb+1);
                  } else {
                    // neighbour in octree
                    ngb = ngb_octree + ingb;
                    ngb_code = octree->octants->codes + ingb;
                  }

                  /* check if current neighbour of parent is also a neighbour of current child */
                  PDM_morton_code_t *ngb_ngb_code = _neighbour (*ngb_code, inv_dir);
                  assert (ngb_ngb_code != NULL);

                  if (PDM_morton_ancestor_is (children[i], *ngb_ngb_code) ||
                      PDM_morton_ancestor_is (*ngb_ngb_code, children[i])) {
                    /* add ingb to ngb_heap[h_child].neighbours[dir] */
                    ngb_heap[h_child].neighbours[dir][ngb_heap[h_child].n_neighbour[dir]++] = ingb;
                    //printf("[%d] append %d to ngb_heap[%d].neighbours[%d] (neighbour of parent)\n", rank, ingb, h_child, dir);

                    /* add -(h_child+1) to ngb->neighbours[inv_dir] */
                    if (ngb->n_neighbour[inv_dir] >= ngb->s_neighbour[inv_dir]) {
                      /*ngb->s_neighbour[inv_dir] = PDM_MAX (2*ngb->s_neighbour[inv_dir],
                        ngb->n_neighbour[inv_dir]);*/
                      ngb->s_neighbour[inv_dir] = ngb->n_neighbour[inv_dir] + 1;

                      ngb->neighbours[inv_dir] = realloc (ngb->neighbours[inv_dir],
                                                          sizeof(int) * ngb->s_neighbour[inv_dir]);
                    }
                    ngb->neighbours[inv_dir][ngb->n_neighbour[inv_dir]++] = -(h_child+1);
                  }
                  free (ngb_ngb_code);
                }
              }
              else {
                /* add sibling neighbour */
                int h_sibling = h_child + i - i_sibling;
                ngb_heap[h_child].neighbours[dir][ngb_heap[h_child].n_neighbour[dir]++] = -(h_sibling+1);
              }

            }
          }
        }
      }
    }

    /* Store the leaf */

    else {
      _octants_push_back (octree->octants, code, n_points, range);

      if (NGB_ON_THE_FLY) {
        if (octree->neighboursToBuild) {
          int i = octree->octants->n_nodes - 1;
          int h = heap->top;

          if (i >= (int) s_ngb_octree) {
            s_ngb_octree = PDM_MAX (2*s_ngb_octree,
                                    (size_t) octree->octants->n_nodes_max);
            ngb_octree = realloc (ngb_octree, sizeof(_neighbours_tmp_t) * s_ngb_octree);
          }

          /* copy ngb_heap[h] into ngb_octree[i],
             and change references to -(h+1) into i for all neighbours */
          for (PDM_para_octree_direction_t dir = PDM_BOTTOM; dir < 6; dir++) {
            /* copy ngb_heap[h].neighbours[dir] into ngb_octree[i].neighbours[dir] */
            ngb_octree[i].n_neighbour[dir] = ngb_heap[h].n_neighbour[dir];
            //ngb_octree[i].s_neighbour[dir] = ngb_heap[h].s_neighbour[dir];
            ngb_octree[i].s_neighbour[dir] = PDM_MAX (init_s,
                                                      ngb_heap[h].n_neighbour[dir]);

            ngb_octree[i].neighbours[dir] = malloc (sizeof(int) * ngb_octree[i].s_neighbour[dir]);
            for (int j = 0; j < ngb_heap[h].n_neighbour[dir]; j++) {
              ngb_octree[i].neighbours[dir][j] = ngb_heap[h].neighbours[dir][j];
            }

            /* change references to -(h+1) into i for all neighbours */
            PDM_para_octree_direction_t inv_dir = _inv_direction (dir);
            _neighbours_tmp_t *ngb = NULL;
            for (int j = 0; j < ngb_octree[i].n_neighbour[dir]; j++) {
              int ingb = ngb_octree[i].neighbours[dir][j];

              if (ingb < 0) {
                // neighbour in heap
                ngb = ngb_heap - (ingb+1);
              } else {
                // neighbour in octree
                ngb = ngb_octree + ingb;
              }

              int found = 0;
              int pos;
              for (pos = 0; pos < ngb->n_neighbour[inv_dir]; pos++) {
                if (ngb->neighbours[inv_dir][pos] == -(h+1)) {
                  found = 1;
                  break;
                }
              }

              assert (found);

              ngb->neighbours[inv_dir][pos] = i;
            }
          }
        }
      }
    }
  }

  if (NGB_ON_THE_FLY) {
    if (octree->neighboursToBuild) {
      ngb_octree = realloc (ngb_octree, sizeof(_neighbours_tmp_t) * octree->octants->n_nodes);

      for (PDM_para_octree_direction_t dir = PDM_BOTTOM; dir < 6; dir++) {
        free (parent_ngb.neighbours[dir]);
      }

      for (int i = 0; i < heap->max_top; i++) {
        for (PDM_para_octree_direction_t dir = PDM_BOTTOM; dir < 6; dir++) {
          if (ngb_heap[i].neighbours[dir] != NULL) {
            free (ngb_heap[i].neighbours[dir]);
          }
        }
      }
      free (ngb_heap);
    }
  }

  double vol = 0;
  for (int i = 0; i < octree->octants->n_nodes; i++) {
    double _side = 1./ (double) (1 << octree->octants->codes[i].L);
    vol += (_side * _side * _side);
  }
  double total_vol;
  PDM_MPI_Allreduce(&vol, &total_vol, 1, PDM_MPI_DOUBLE, PDM_MPI_SUM, octree->comm);

  assert (PDM_ABS(total_vol - 1.) < 1e-15);

  heap = _heap_free (heap);

  PDM_timer_hang_on(octree->timer);
  e_t_elapsed = PDM_timer_elapsed(octree->timer);
  e_t_cpu     = PDM_timer_cpu(octree->timer);
  e_t_cpu_u   = PDM_timer_cpu_user(octree->timer);
  e_t_cpu_s   = PDM_timer_cpu_sys(octree->timer);

  octree->times_elapsed[BUILD_LOCAL_NODES] += e_t_elapsed - b_t_elapsed;
  octree->times_cpu[BUILD_LOCAL_NODES]     += e_t_cpu - b_t_cpu;
  octree->times_cpu_u[BUILD_LOCAL_NODES]   += e_t_cpu_u - b_t_cpu_u;
  octree->times_cpu_s[BUILD_LOCAL_NODES]   += e_t_cpu_s - b_t_cpu_s;

  PDM_timer_resume(octree->timer);

  PDM_timer_hang_on(octree->timer);
  b_t_elapsed = PDM_timer_elapsed(octree->timer);
  b_t_cpu     = PDM_timer_cpu(octree->timer);
  b_t_cpu_u   = PDM_timer_cpu_user(octree->timer);
  b_t_cpu_s   = PDM_timer_cpu_sys(octree->timer);
  PDM_timer_resume(octree->timer);

  /*************************************************************************
   *
   * Neighbours
   *
   *************************************************************************/
  if (octree->neighboursToBuild) {
    if (NGB_ON_THE_FLY) {
      _finalize_neighbours (octree,
                            &ngb_octree,
                            b_t_elapsed,
                            b_t_cpu,
                            b_t_cpu_u,
                            b_t_cpu_s);
    }
    else {
      _compute_neighbours (octree,
                           b_t_elapsed,
                           b_t_cpu,
                           b_t_cpu_u,
                           b_t_cpu_s);
    }

    if (1 == 0) {
      _check_neighbours_area (octree);
    }
  }

  PDM_timer_hang_on(octree->timer);
  octree->times_elapsed[BUILD_TOTAL] = PDM_timer_elapsed(octree->timer);
  octree->times_cpu[BUILD_TOTAL]     = PDM_timer_cpu(octree->timer);
  octree->times_cpu_u[BUILD_TOTAL]   = PDM_timer_cpu_user(octree->timer);
  octree->times_cpu_s[BUILD_TOTAL]   = PDM_timer_cpu_sys(octree->timer);
  PDM_timer_resume(octree->timer);

  octree->times_elapsed[END] = octree->times_elapsed[BUILD_TOTAL];
  octree->times_cpu[END]     = octree->times_cpu[BUILD_TOTAL];
  octree->times_cpu_u[END]   = octree->times_cpu_u[BUILD_TOTAL];
  octree->times_cpu_s[END]   = octree->times_cpu_s[BUILD_TOTAL];

}


/**
 *
 * \brief Get extents
 *
 * \param [in]   id                 Identifier
 *
 * \return     Extents
 *
 */

double *
PDM_para_octree_extents_get
(
 const int  id
 )
{
  _octree_t *octree = _get_from_id (id);

  return octree->global_extents;
}

/**
 *
 * \brief Dump octree
 *
 * \param [in]   id                 Identifier
 *
 */

void
PDM_para_octree_dump
(
 const int          id
 )
{
  _octree_t *octree = _get_from_id (id);
  PDM_printf("PDM_dump_para_octree : %d\n",id);

  PDM_printf("  - n_nodes : %d\n", octree->octants->n_nodes);
  printf("  - global_extents :");
  for (int i = 0; i < 2*octree->dim; i++) {
    printf(" %12.5e", octree->global_extents[i]);
  }
  PDM_printf("\n");
  PDM_printf("  - depth_max : %d\n", octree->depth_max);
  PDM_printf("  - points_in_leaf_max : %d\n", octree->points_in_leaf_max);

  PDM_printf("  - s : %12.5e %12.5e %12.5e\n", octree->s[0], octree->s[1], octree->s[2]);
  PDM_printf("  - d : %12.5e %12.5e %12.5e\n", octree->d[0], octree->d[1], octree->d[2]);

  PDM_printf("  - n_point_clouds : %d\n", octree->n_point_clouds);
  PDM_printf("  - t_n_points : "PDM_FMT_G_NUM"\n", octree->t_n_points);
  PDM_printf("  - n_points : %d\n", octree->n_points);
  for (int i = 0; i < octree->n_points; i++) {
    PDM_printf("  %d "PDM_FMT_G_NUM" : %12.5e %12.5e %12.5e / level %u code [%u, %u, %u]\n",
               i, octree->points_gnum[i],
               octree->points[3*i], octree->points[3*i+1], octree->points[3*i+2],
               octree->points_code[i].L,
               octree->points_code[i].X[0],
               octree->points_code[i].X[1],
               octree->points_code[i].X[2]);
  }
  PDM_printf("  - n_nodes : %d\n", octree->octants->n_nodes);
  for (int i = 0; i < octree->octants->n_nodes; i++) {
    PDM_printf("  %d : level %u code [%u, %u, %u], range %d, n_points %d\n",
               i,
               octree->octants->codes[i].L,
               octree->octants->codes[i].X[0],
               octree->octants->codes[i].X[1],
               octree->octants->codes[i].X[2],
               octree->octants->range[i],
               octree->octants->n_points[i]
               );
  }
  if (octree->neighboursToBuild) {
    for (int i = 0; i < octree->octants->n_nodes; i++) {
      PDM_printf("  %d : neighbors\n", i);
      for (int j = 0; j < 6; j++) {
        PDM_printf("    - direction %d : ", j);
        for (int k = octree->octants->neighbour_idx[6*i+j];
             k < octree->octants->neighbour_idx[6*i+j+1]; k++) {
          PDM_printf(" %d",octree->octants->neighbours[k]);
        }
        PDM_printf("\n");
      }
    }
  }
}



/**
 *
 * Look for closest points stored inside an octree
 *
 * \param [in]   id                     Identifier
 * \param [in]   n_closest_points       Number of closest points to find
 * \param [in]   n_pts                  Number of points
 * \param [in]   pts                    Point Coordinates
 * \param [in]   pts_g_num              Point global numbers
 * \param [out]  closest_octree_pt_id   Closest points in octree global number
 * \param [out]  closest_octree_pt_dist Closest points in octree distance
 *
 */

void
PDM_para_octree_closest_points
(
 const int    id,
 const int    n_closest_points,
 const int    n_pts,
 double      *pts_coord,
 PDM_g_num_t *pts_g_num,
 PDM_g_num_t *closest_octree_pts_g_num,
 double      *closest_octree_pts_dist2
 )
{
  _octree_t *octree = _get_from_id (id);
  const int dim = octree->dim;

  float f_copy_threshold = 1.15;
  float f_max_copy = 0.1;

  char *env_var = NULL;
  env_var = getenv ("OCTREE_COPY_THRESHOLD");
  if (env_var != NULL) {
    f_copy_threshold = (float) atof(env_var);
  }

  env_var = getenv ("OCTREE_MAX_COPY");
  if (env_var != NULL) {
    f_max_copy = (float) atof(env_var);
  }


  /* Compute rank extents and build shared bounding-box tree */
  if (octree->used_rank_extents == NULL) {
    _compute_rank_extents (octree);
  }



  int i_rank, n_rank;
  PDM_MPI_Comm_rank (octree->comm, &i_rank);
  PDM_MPI_Comm_size (octree->comm, &n_rank);


  /* Part-to-block create (only to get block distribution) */
  int _n_pts = n_pts;
  PDM_part_to_block_t *ptb = NULL;

  if (n_rank > 1) {
    ptb = PDM_part_to_block_create (PDM_PART_TO_BLOCK_DISTRIB_ALL_PROC,
                                    PDM_PART_TO_BLOCK_POST_MERGE,
                                    1.,
                                    &pts_g_num,
                                    NULL,
                                    &_n_pts,
                                    1,
                                    octree->comm);
  }

  /********************************************
   * Distribute target points
   ********************************************/
  int *send_count = NULL;
  int *recv_count = NULL;
  int *send_shift = NULL;
  int *recv_shift = NULL;

  PDM_g_num_t *send_g_num = NULL;
  PDM_g_num_t *recv_g_num = NULL;
  double      *send_coord = NULL;
  double      *recv_coord = NULL;

  int n_recv_pts;
  double d[3], s[3];
  PDM_morton_code_t *pts_code = NULL;


  int n_copied_ranks1 = 0;
  int *copied_ranks1 = NULL;


  int *copied_shift1 = NULL;
  int n_pts_local1 = 0;
  int n_pts_copied1 = 0;
  int n_pts_recv1 = 0;
  int n_pts1;
  int idx_pts1[4];
  idx_pts1[0] = 0;

  PDM_g_num_t *pts_g_num1 = NULL;
  double      *pts_coord1 = NULL;

  if (n_rank > 1) {
    /*   1) Encode the coordinates of every target point */
    pts_code = malloc (sizeof(PDM_morton_code_t) * n_pts);
    _morton_encode_coords (dim,
                           PDM_morton_max_level,
                           octree->global_extents,
                           (size_t) n_pts,
                           pts_coord,
                           pts_code,
                           d,
                           s);

    /*   2) Use binary search to associate each target point to the appropriate process */
    send_count = PDM_array_zeros_int(n_rank);
    recv_count = malloc (sizeof(int) * n_rank);

    int *rank_pt = malloc (sizeof(int) * n_pts);
    for (int i = 0; i < n_pts; i++) {
      rank_pt[i] = PDM_morton_binary_search (n_rank,
                                             pts_code[i],
                                             octree->rank_octants_index);
      send_count[rank_pt[i]]++;
    }
    free (pts_code);

    /*   3) Exchange send/recv counts */
    PDM_MPI_Alltoall (send_count, 1, PDM_MPI_INT,
                      recv_count, 1, PDM_MPI_INT,
                      octree->comm);

    send_shift = malloc (sizeof(int) * (n_rank + 1));
    recv_shift = malloc (sizeof(int) * (n_rank + 1));
    send_shift[0] = 0;
    recv_shift[0] = 0;
    for (int i = 0; i < n_rank; i++) {
      send_shift[i+1] = send_shift[i] + send_count[i];
      recv_shift[i+1] = recv_shift[i] + recv_count[i];
    }

    n_recv_pts = recv_shift[n_rank];

    int *n_recv_pts_copied_ranks = NULL;
    int mean_n_recv_pts;
    _prepare_copies (octree->comm,
                     f_copy_threshold,
                     f_max_copy,
                     n_recv_pts,
                     &n_copied_ranks1,
                     &copied_ranks1,
                     &n_recv_pts_copied_ranks,
                     &mean_n_recv_pts);
    if (n_recv_pts_copied_ranks != NULL) {
      free (n_recv_pts_copied_ranks);
    }

    if (n_copied_ranks1 > 0) {
      if (i_rank == 0) {
        if (n_copied_ranks1 == 1) {
          printf("phase 1: 1 copied rank: %d\n", copied_ranks1[0]);
        }
        else {
          printf("phase 1: %d copied ranks:", n_copied_ranks1);
          for (int i = 0; i < n_copied_ranks1; i++) {
            printf(" %d", copied_ranks1[i]);
          }
          printf("\n");
        }
      }

      PDM_para_octree_copy_ranks (id,
                                  n_copied_ranks1,
                                  copied_ranks1);
    } else {
      if (i_rank == 0) printf("phase 1: 0 copied ranks\n");
    }

    int *i_copied_rank1 = PDM_array_const_int(n_rank, -1);
    int *copied_count = malloc (sizeof(int) * octree->n_copied_ranks);

    for (int i = 0; i < octree->n_copied_ranks; i++) {
      i_copied_rank1[octree->copied_ranks[i]] = i;
      copied_count[i] = 0;
    }



    n_pts_local1 = 0;
    for (int i = 0; i < n_rank; i++) {
      send_shift[i+1] = send_shift[i];

      if (i == i_rank) {
        n_pts_local1 += send_count[i];
        send_count[i] = 0;
      } else if (i_copied_rank1[i] >= 0) {
        copied_count[i_copied_rank1[i]] = send_count[i];
        send_count[i] = 0;
      } else {
        send_shift[i+1] += send_count[i];
      }
    }

    copied_shift1 = malloc (sizeof(int) * (octree->n_copied_ranks + 1));
    copied_shift1[0] = 0;
    for (int i = 0; i < octree->n_copied_ranks; i++) {
      copied_shift1[i+1] = copied_shift1[i] + copied_count[i];
      copied_count[i] = 0;
    }
    n_pts_copied1 = copied_shift1[octree->n_copied_ranks];

    /*   3bis) Exchange new send/recv counts */
    PDM_MPI_Alltoall (send_count, 1, PDM_MPI_INT,
                      recv_count, 1, PDM_MPI_INT,
                      octree->comm);
    for (int i = 0; i < n_rank; i++) {
      recv_shift[i+1] = recv_shift[i] + recv_count[i];
      send_count[i] = 0;
    }
    n_pts_recv1 = recv_shift[n_rank];


    idx_pts1[1] = n_pts_local1;
    idx_pts1[2] = idx_pts1[1] + n_pts_recv1;
    idx_pts1[3] = idx_pts1[2] + n_pts_copied1;
    n_pts1 = idx_pts1[3];

    pts_g_num1 = malloc (sizeof(PDM_g_num_t) * n_pts1);
    pts_coord1 = malloc (sizeof(double)      * n_pts1 * dim);

    /*   4) Fill send buffers */
    n_pts_local1 = 0;
    send_g_num = malloc (sizeof(PDM_g_num_t) * send_shift[n_rank]);
    send_coord = malloc (sizeof(double)      * send_shift[n_rank]*dim);
    recv_g_num = pts_g_num1 + idx_pts1[1];
    recv_coord = pts_coord1 + idx_pts1[1] * dim;

    PDM_g_num_t *local_g_num = pts_g_num1 + idx_pts1[0];
    double      *local_coord = pts_coord1 + idx_pts1[0] * dim;

    PDM_g_num_t *copied_g_num = pts_g_num1 + idx_pts1[2];
    double      *copied_coord = pts_coord1 + idx_pts1[2] * dim;

    for (int i = 0; i < n_pts; i++) {
      int rank = rank_pt[i];

      if (rank == i_rank) {
        local_g_num[n_pts_local1] = pts_g_num[i];
        for (int j = 0; j < dim; j++) {
          local_coord[dim*n_pts_local1 + j] = pts_coord[dim*i + j];
        }
        n_pts_local1++;
      }

      else if (i_copied_rank1[rank] >= 0) {
        rank = i_copied_rank1[rank];
        int k = copied_shift1[rank] + copied_count[rank];
        copied_g_num[k] = pts_g_num[i];
        for (int j = 0; j < dim; j++) {
          copied_coord[dim*k + j] = pts_coord[dim*i + j];
        }
        copied_count[rank]++;
      }

      else {
        int k = send_shift[rank] + send_count[rank];
        send_g_num[k] = pts_g_num[i];
        for (int j = 0; j < dim; j++) {
          send_coord[dim*k + j] = pts_coord[dim*i + j];
        }
        send_count[rank]++;
      }
    }
    if (copied_count != NULL) {
      free (copied_count);
    }
    if (i_copied_rank1 != NULL) {
      free (i_copied_rank1);
    }
    free (rank_pt);

    /*   5) Send gnum buffer */
    PDM_MPI_Alltoallv (send_g_num, send_count, send_shift, PDM__PDM_MPI_G_NUM,
                       recv_g_num, recv_count, recv_shift, PDM__PDM_MPI_G_NUM,
                       octree->comm);

    /*   6) Send coord buffer */
    for (int i = 0; i < n_rank; i++) {
      send_count[i] *= dim;
      recv_count[i] *= dim;
      send_shift[i+1] *= dim;
      recv_shift[i+1] *= dim;
    }
    PDM_MPI_Alltoallv (send_coord, send_count, send_shift, PDM_MPI_DOUBLE,
                       recv_coord, recv_count, recv_shift, PDM_MPI_DOUBLE,
                       octree->comm);
  }

  /* Single proc */
  else {
    n_recv_pts = n_pts;
    n_pts_local1 = n_pts;
    n_pts_recv1 = 0;
    n_pts_copied1 = 0;

    idx_pts1[1] = n_pts_local1;
    idx_pts1[2] = idx_pts1[1] + n_pts_recv1;
    idx_pts1[3] = idx_pts1[2] + n_pts_copied1;
    n_pts1 = idx_pts1[3];

    pts_g_num1 = pts_g_num;
    pts_coord1 = pts_coord;
  }



  /********************************************
   * First guess : closest source points in the
   * sense of Morton codes
   ********************************************/
  int s_closest = n_closest_points * n_pts1;
  double      *_closest_pts_dist2 = NULL;
  PDM_g_num_t *_closest_pts_g_num = NULL;

  if (n_rank == 1) {
    _closest_pts_g_num = closest_octree_pts_g_num;
    _closest_pts_dist2 = closest_octree_pts_dist2;
  }
  else {
    _closest_pts_dist2 = malloc (sizeof(double)      * s_closest);
    _closest_pts_g_num = malloc (sizeof(PDM_g_num_t) * s_closest);
  }

  /* Encode the coordinates of the received target points */
  pts_code = malloc (sizeof(PDM_morton_code_t) * n_pts1);
  _morton_encode_coords (dim,
                         PDM_morton_max_level,
                         octree->global_extents,
                         (size_t) n_pts1,
                         pts_coord1,
                         pts_code,
                         d,
                         s);

  for (int i = 0; i < s_closest; i++) {
    _closest_pts_dist2[i] = HUGE_VAL;
    _closest_pts_g_num[i] = -1;
  }

  /* First guess in local octree */
  _l_octant_t       *_octants   = octree->octants;
  double            *_src_coord = octree->points;
  PDM_g_num_t       *_src_g_num = octree->points_gnum;
  //PDM_morton_code_t *_src_codes = octree->points_code;

  for (int i = 0; i < idx_pts1[2]; i++) {
    double *last_closest_pt_dist2 = _closest_pts_dist2 + (n_closest_points*(i+1) - 1);
    double *_coord = pts_coord1 + dim * i;

    /* Find base leaf */
    int base = PDM_morton_binary_search (_octants->n_nodes,
                                         pts_code[i],
                                         _octants->codes);

    /* Inspect source points inside base leaf */
    for (int k = 0; k < _octants->n_points[base]; k++) {
      int j = _octants->range[base] + k;
      double dist2 = _pt_to_pt_dist2 (dim,
                                      _coord,
                                      _src_coord + dim*j);
      if (dist2 < *last_closest_pt_dist2) {
        _insertion_sort (dist2,
                         _src_g_num[j],
                         n_closest_points,
                         _closest_pts_dist2 + n_closest_points*i,
                         _closest_pts_g_num + n_closest_points*i);
      }
    }
  }

  /* First guess in copied ranks octree */
  double *_pts_coord1 = pts_coord1 + idx_pts1[2] * dim;
  PDM_morton_code_t *_pts_code = pts_code + idx_pts1[2];
  double      *__closest_pts_dist2 = _closest_pts_dist2 + idx_pts1[2] * n_closest_points;
  PDM_g_num_t *__closest_pts_g_num = _closest_pts_g_num + idx_pts1[2] * n_closest_points;

  for (int rank = 0; rank < octree->n_copied_ranks; rank++) {
    _octants   = octree->copied_octants[rank];
    _src_coord = octree->copied_points[rank];
    _src_g_num = octree->copied_points_gnum[rank];
    //_src_codes = octree->copied_points_code[rank];

    for (int i = copied_shift1[rank]; i < copied_shift1[rank+1]; i++) {
      double *last_closest_pt_dist2 = __closest_pts_dist2 + (n_closest_points*(i+1) - 1);
      double *_coord = _pts_coord1 + dim * i;

      /* Find base leaf */
      int base = PDM_morton_binary_search (_octants->n_nodes,
                                           _pts_code[i],
                                           _octants->codes);

      /* Inspect source points inside base leaf */
      for (int k = 0; k < _octants->n_points[base]; k++) {
        int j = _octants->range[base] + k;
        double dist2 = _pt_to_pt_dist2 (dim,
                                        _coord,
                                        _src_coord + dim*j);
        if (dist2 < *last_closest_pt_dist2) {
          _insertion_sort (dist2,
                           _src_g_num[j],
                           n_closest_points,
                           __closest_pts_dist2 + n_closest_points*i,
                           __closest_pts_g_num + n_closest_points*i);
        }
      }
    }
  } // End of loops on copied ranks
  free (pts_code);


  /*
   *  Search closest points
   */
  _closest_points (n_closest_points,
                   dim,
                   octree->d,
                   octree->s,
                   octree->octants,
                   octree->points_gnum,
                   octree->points,
                   idx_pts1[2],
                   pts_coord1,
                   _closest_pts_g_num,
                   _closest_pts_dist2);

  for (int i = 0; i < octree->n_copied_ranks; i++) {
    _closest_points (n_closest_points,
                     dim,
                     octree->d,
                     octree->s,
                     octree->copied_octants[i],
                     octree->copied_points_gnum[i],
                     octree->copied_points[i],
                     copied_shift1[i+1] - copied_shift1[i],
                     _pts_coord1 + copied_shift1[i]*dim,
                     __closest_pts_g_num + n_closest_points*copied_shift1[i],
                     __closest_pts_dist2 + n_closest_points*copied_shift1[i]);
  }


  if (n_rank == 1) {
    return;
  }

  /*
   *  Fill block data
   */
  PDM_g_num_t *block_distrib_idx = PDM_part_to_block_distrib_index_get (ptb);
  PDM_part_to_block_t *ptb1 = PDM_part_to_block_create2 (PDM_PART_TO_BLOCK_DISTRIB_ALL_PROC,
                                                         PDM_PART_TO_BLOCK_POST_MERGE,
                                                         1.,
                                                         &pts_g_num1,
                                                         block_distrib_idx,
                                                         &n_pts1,
                                                         1,
                                                         octree->comm);

  int *part_stride = PDM_array_const_int(n_pts1, n_closest_points);

  int *block_stride = NULL;
  double *block_closest_pts_dist2 = NULL;
  PDM_part_to_block_exch (ptb1,
                          sizeof(double),
                          PDM_STRIDE_VAR,
                          1,
                          &part_stride,
                          (void **) &_closest_pts_dist2,
                          &block_stride,
                          (void **) &block_closest_pts_dist2);
  free (block_stride);

  PDM_g_num_t *block_closest_pts_g_num = NULL;
  PDM_part_to_block_exch (ptb1,
                          sizeof(PDM_g_num_t),
                          PDM_STRIDE_VAR,
                          1,
                          &part_stride,
                          (void **) &_closest_pts_g_num,
                          &block_stride,
                          (void **) &block_closest_pts_g_num);
  free (block_stride);
  free (part_stride);

  ptb1 = PDM_part_to_block_free (ptb1);



  /*
   *  Find ranks that may contain closer points
   */
  int *close_ranks_idx = NULL;
  int *close_ranks = NULL;

  double *upper_bound_dist2 = malloc (sizeof(double) * n_pts1);
  for (int i = 0; i < n_pts1; i++) {
    upper_bound_dist2[i] = _closest_pts_dist2[n_closest_points*(i+1) - 1];
  }

  PDM_box_tree_closest_upper_bound_dist_boxes_get (octree->bt_shared,
                                                   n_pts1,
                                                   pts_coord1,
                                                   upper_bound_dist2,
                                                   &close_ranks_idx,
                                                   &close_ranks);
  if (octree->n_used_rank < n_rank) {
    for (int i = 0; i < close_ranks_idx[n_pts1]; i++) {
      int j = close_ranks[i];
      close_ranks[i] = octree->used_rank[j];
    }
  }

  PDM_array_reset_int(send_count, n_rank, 0);

  for (int i = 0; i < idx_pts1[2]; i++) {
    for (int j = close_ranks_idx[i]; j < close_ranks_idx[i+1]; j++) {
      int rank = close_ranks[j];
      if (rank != i_rank) {
        send_count[rank]++;
      }
    }
  }

  int *_close_ranks_idx = close_ranks_idx + idx_pts1[2];
  for (int c = 0; c < octree->n_copied_ranks; c++) {
    int _rank = octree->copied_ranks[c];

    for (int i = copied_shift1[c]; i < copied_shift1[c+1]; i++) {
      for (int j = _close_ranks_idx[i]; j < _close_ranks_idx[i+1]; j++) {
        int rank = close_ranks[j];
        if (rank != _rank) {
          send_count[rank]++;
        }
      }
    }
  }

  PDM_MPI_Alltoall (send_count, 1, PDM_MPI_INT,
                    recv_count, 1, PDM_MPI_INT,
                    octree->comm);

  for (int i = 0; i < n_rank; i++) {
    send_shift[i+1] = send_shift[i] + send_count[i];
    recv_shift[i+1] = recv_shift[i] + recv_count[i];
  }

  n_recv_pts = recv_shift[n_rank];

  PDM_para_octree_free_copies (id);

  int n_copied_ranks2;
  int *copied_ranks2 = NULL;
  int *n_recv_pts_copied_ranks = NULL;
  int mean_n_recv_pts;
  _prepare_copies (octree->comm,
                   f_copy_threshold,
                   f_max_copy,
                   n_recv_pts,
                   &n_copied_ranks2,
                   &copied_ranks2,
                   &n_recv_pts_copied_ranks,
                   &mean_n_recv_pts);

  if (n_copied_ranks2 > 0) {
    if (i_rank == 0) {
      if (n_copied_ranks2 == 1) {
        printf("phase 2: 1 copied rank: %d\n", copied_ranks2[0]);
      }
      else {
        printf("phase 2: %d copied ranks:", n_copied_ranks2);
        for (int i = 0; i < n_copied_ranks2; i++) {
          printf(" %d", copied_ranks2[i]);
        }
        printf("\n");
      }
    }

    PDM_para_octree_copy_ranks (id,
                                n_copied_ranks2,
                                copied_ranks2);
  } else {
    if (i_rank == 0) printf("phase 2: 0 copied ranks\n");
  }

  int *i_copied_rank2 = PDM_array_const_int(n_rank,-1);
  int *copied_count = malloc (sizeof(int) * octree->n_copied_ranks);

  for (int i = 0; i < octree->n_copied_ranks; i++) {
    i_copied_rank2[octree->copied_ranks[i]] = i;
    copied_count[i] = 0;
  }


  int n_pts_local2 = 0;
  int n_pts_recv2 = 0;
  int n_pts_copied2 = 0;
  for (int i = 0; i < octree->n_copied_ranks; i++) {
    int rank = octree->copied_ranks[i];
    if (rank != i_rank) {
      int si = send_count[rank];

      si = PDM_MIN (si, PDM_MAX (0, (n_recv_pts_copied_ranks[i] - n_recv_pts)/2));
      if (i_copied_rank2[i_rank] < 0) {
        si = PDM_MIN (si, PDM_MAX (0, mean_n_recv_pts - n_recv_pts));
      }

      copied_count[i] = si;
      n_recv_pts += si;
    }
  }

  for (int i = 0; i < n_rank; i++) {
    send_shift[i+1] = send_shift[i];

    if (i == i_rank) {
      n_pts_local2 += send_count[i];
      send_count[i] = 0;
    }
    else if (i_copied_rank2[i] >= 0) {
      send_count[i] -= copied_count[i_copied_rank2[i]];
    }

    send_shift[i+1] += send_count[i];
  }

  if (n_recv_pts_copied_ranks != NULL) {
    free (n_recv_pts_copied_ranks);
  }

  int *copied_shift2 = malloc (sizeof(int) * (octree->n_copied_ranks + 1));
  int *copied_count_tmp = malloc (sizeof(int) * octree->n_copied_ranks);
  copied_shift2[0] = 0;
  for (int i = 0; i < octree->n_copied_ranks; i++) {
    copied_shift2[i+1] = copied_shift2[i] + copied_count[i];
    copied_count_tmp[i] = 0;
  }
  n_pts_copied2 = copied_shift2[octree->n_copied_ranks];


  /* Exchange new send/recv counts */
  PDM_MPI_Alltoall (send_count, 1, PDM_MPI_INT,
                    recv_count, 1, PDM_MPI_INT,
                    octree->comm);

  for (int i = 0; i < n_rank; i++) {
    recv_shift[i+1] = recv_shift[i] + recv_count[i];
    send_count[i] = 0;
  }
  n_pts_recv2 = recv_shift[n_rank];

  int idx_pts2[4];
  idx_pts2[0] = 0;
  idx_pts2[1] = n_pts_local2;
  idx_pts2[2] = idx_pts2[1] + n_pts_recv2;
  idx_pts2[3] = idx_pts2[2] + n_pts_copied2;
  int n_pts2 = idx_pts2[3];

  PDM_g_num_t *pts_g_num2 = malloc (sizeof(PDM_g_num_t) * n_pts2);
  double      *pts_coord2 = malloc (sizeof(double)      * n_pts2 * dim);
  double      *_closest_pts_dist22 = malloc (sizeof(double) * n_pts2 * n_closest_points);

  send_g_num = realloc (send_g_num, sizeof(PDM_g_num_t) * send_shift[n_rank]);
  int s_data = dim + 1;
  send_coord = realloc (send_coord, sizeof(double) * send_shift[n_rank] * s_data);

  recv_g_num = pts_g_num2 + idx_pts2[1];
  recv_coord = pts_coord2 + idx_pts2[1] * dim;

  PDM_g_num_t *local_g_num = pts_g_num2 + idx_pts2[0];
  double      *local_coord = pts_coord2 + idx_pts2[0] * dim;
  double      *local_closest_pts_dist2 = _closest_pts_dist22 + idx_pts2[0] * n_closest_points;

  PDM_g_num_t *copied_g_num = pts_g_num2 + idx_pts2[2];
  double      *copied_coord = pts_coord2 + idx_pts2[2] * dim;
  double      *copied_closest_pts_dist2 = _closest_pts_dist22 + idx_pts2[2] * n_closest_points;

  n_pts_local2 = 0;
  for (int i = 0; i < idx_pts1[2]; i++) {
    for (int j = close_ranks_idx[i]; j < close_ranks_idx[i+1]; j++) {
      int rank = close_ranks[j];
      if (rank != i_rank) {

        if (i_copied_rank2[rank] >= 0) {
          int rank2 = i_copied_rank2[rank];

          if (copied_count_tmp[rank2] < copied_count[rank2]) {
            int k = copied_shift2[rank2] + copied_count_tmp[rank2];
            copied_g_num[k] = pts_g_num1[i];
            for (int l = 0; l < dim; l++) {
              copied_coord[dim*k+l] = pts_coord1[dim*i+l];
            }
            for (int l = 0; l < n_closest_points; l++) {
              copied_closest_pts_dist2[k*n_closest_points + l] = upper_bound_dist2[i];
            }
            copied_count_tmp[rank2]++;
          }
          else {
            int k = send_shift[rank] + send_count[rank];
            send_g_num[k] = pts_g_num1[i];
            for (int l = 0; l < dim; l++) {
              send_coord[s_data*k+l] = pts_coord1[dim*i+l];
            }
            send_coord[s_data*k+dim] = upper_bound_dist2[i];
            send_count[rank]++;
          }
        }

        else {
          int k = send_shift[rank] + send_count[rank];
          send_g_num[k] = pts_g_num1[i];
          for (int l = 0; l < dim; l++) {
            send_coord[s_data*k+l] = pts_coord1[dim*i+l];
          }
          send_coord[s_data*k+dim] = upper_bound_dist2[i];
          send_count[rank]++;
        }

      }
    }
  }

  PDM_g_num_t *_pts_g_num1 = pts_g_num1 + idx_pts1[2];
  double *_upper_bound_dist2 = upper_bound_dist2 + idx_pts1[2];
  for (int c = 0; c < n_copied_ranks1; c++) {
    int rank1 = copied_ranks1[c];

    for (int i = copied_shift1[c]; i < copied_shift1[c+1]; i++) {
      for (int j = _close_ranks_idx[i]; j < _close_ranks_idx[i+1]; j++) {
        int rank = close_ranks[j];
        if (rank != rank1) {

          if (rank == i_rank) {
            local_g_num[n_pts_local2] = _pts_g_num1[i];
            for (int l = 0; l < dim; l++) {
              local_coord[dim*n_pts_local2 + l] = _pts_coord1[dim*i + l];
            }
            for (int l = 0; l < n_closest_points; l++) {
              local_closest_pts_dist2[n_pts_local2*n_closest_points + l] = _upper_bound_dist2[i];
            }
            n_pts_local2++;
          }

          else if (i_copied_rank2[rank] >= 0) {
            int rank2 = i_copied_rank2[rank];

            if (copied_count_tmp[rank2] < copied_count[rank2]) {
              int k = copied_shift2[rank2] + copied_count_tmp[rank2];
              copied_g_num[k] = _pts_g_num1[i];
              for (int l = 0; l < dim; l++) {
                copied_coord[dim*k+l] = _pts_coord1[dim*i+l];
              }
              for (int l = 0; l < n_closest_points; l++) {
                copied_closest_pts_dist2[k*n_closest_points + l] = _upper_bound_dist2[i];
              }
              copied_count_tmp[rank2]++;
            }
            else {
              int k = send_shift[rank] + send_count[rank];
              send_g_num[k] = _pts_g_num1[i];
              for (int l = 0; l < dim; l++) {
                send_coord[s_data*k+l] = _pts_coord1[dim*i+l];
              }
              send_coord[s_data*k+dim] = _upper_bound_dist2[i];
              send_count[rank]++;
            }
          }

          else {
            int k = send_shift[rank] + send_count[rank];
            send_g_num[k] = _pts_g_num1[i];
            for (int l = 0; l < dim; l++) {
              send_coord[s_data*k+l] = _pts_coord1[dim*i+l];
            }
            send_coord[s_data*k+dim] = _upper_bound_dist2[i];
            send_count[rank]++;
          }
        }
      }
    }
  }
  free (upper_bound_dist2);


  if (copied_shift1 != NULL) {
    free (copied_shift1);
  }
  if (copied_count != NULL) {
    free (copied_count);
  }
  if (copied_count_tmp != NULL) {
    free (copied_count_tmp);
  }
  if (i_copied_rank2 != NULL) {
    free (i_copied_rank2);
  }
  free (close_ranks_idx);
  free (close_ranks);
  free (pts_coord1);
  free (pts_g_num1);
  free (_closest_pts_dist2);

  PDM_MPI_Alltoallv (send_g_num, send_count, send_shift, PDM__PDM_MPI_G_NUM,
                     recv_g_num, recv_count, recv_shift, PDM__PDM_MPI_G_NUM,
                     octree->comm);
  free (send_g_num);

  //printf ("[%4d] phase 2: n_recv_pts = %8d (wihtout copies: %8d)\n", i_rank, n_pts2, n_recv_pts_no_copies);

  for (int i = 0; i < n_rank; i++) {
    send_count[i] *= s_data;
    recv_count[i] *= s_data;
    send_shift[i+1] *= s_data;
    recv_shift[i+1] *= s_data;
  }
  double *recv_double = malloc (sizeof(double) * recv_shift[n_rank]);
  PDM_MPI_Alltoallv (send_coord,  send_count, send_shift, PDM_MPI_DOUBLE,
                     recv_double, recv_count, recv_shift, PDM_MPI_DOUBLE,
                     octree->comm);
  free (send_coord);

  double *recv_closest_pt_dist2 = _closest_pts_dist22 + idx_pts2[1] * n_closest_points;
  int idx1 = 0, idx2 = 0;
  for (int i = 0; i < n_pts_recv2; i++) {
    for (int j = 0; j < dim; j++) {
      recv_coord[idx1++] = recv_double[idx2++];
    }
    for (int j = 0; j < n_closest_points; j++) {
      recv_closest_pt_dist2[i*n_closest_points + j] = recv_double[idx2];
    }
    idx2++;
  }
  free (recv_double);
  free (send_count);
  free (send_shift);
  free (recv_count);
  free (recv_shift);


  _closest_pts_g_num = realloc (_closest_pts_g_num, sizeof(PDM_g_num_t) * n_pts2 * n_closest_points);
  PDM_array_reset_gnum(_closest_pts_g_num, n_pts2 * n_closest_points, -1);

  _closest_points (n_closest_points,
                   dim,
                   octree->d,
                   octree->s,
                   octree->octants,
                   octree->points_gnum,
                   octree->points,
                   idx_pts2[2],
                   pts_coord2,
                   _closest_pts_g_num,
                   _closest_pts_dist22);

  double *_pts_coord2 = pts_coord2 + idx_pts2[2] * dim;
  __closest_pts_dist2 = _closest_pts_dist22 + idx_pts2[2] * n_closest_points;
  __closest_pts_g_num = _closest_pts_g_num  + idx_pts2[2] * n_closest_points;
  for (int i = 0; i < octree->n_copied_ranks; i++) {
    _closest_points (n_closest_points,
                     dim,
                     octree->d,
                     octree->s,
                     octree->copied_octants[i],
                     octree->copied_points_gnum[i],
                     octree->copied_points[i],
                     copied_shift2[i+1] - copied_shift2[i],
                     _pts_coord2 + copied_shift2[i]*dim,
                     __closest_pts_g_num + copied_shift2[i] * n_closest_points,
                     __closest_pts_dist2 + copied_shift2[i] * n_closest_points);
  }
  free (pts_coord2);

  if (copied_ranks2 != NULL) {
    free (copied_ranks2);
  }
  free (copied_shift2);


  /*
   *  Back to original partitioning
   */
  /* 1) Part-to-block */
  ptb1 = PDM_part_to_block_create2 (PDM_PART_TO_BLOCK_DISTRIB_ALL_PROC,
                                    PDM_PART_TO_BLOCK_POST_MERGE,
                                    1.,
                                    &pts_g_num2,
                                    block_distrib_idx,
                                    &n_pts2,
                                    1,
                                    octree->comm);
  part_stride = PDM_array_const_int(n_pts2, n_closest_points);

  double *tmp_block_closest_pts_dist2 = NULL;
  PDM_part_to_block_exch (ptb1,
                          sizeof(double),
                          PDM_STRIDE_VAR,
                          1,
                          &part_stride,
                          (void **) &_closest_pts_dist22,
                          &block_stride,
                          (void **) &tmp_block_closest_pts_dist2);
  free (block_stride);
  free (_closest_pts_dist22);

  PDM_g_num_t *tmp_block_closest_pts_g_num = NULL;
  PDM_part_to_block_exch (ptb1,
                          sizeof(PDM_g_num_t),
                          PDM_STRIDE_VAR,
                          1,
                          &part_stride,
                          (void **) &_closest_pts_g_num,
                          &block_stride,
                          (void **) &tmp_block_closest_pts_g_num);
  free (_closest_pts_g_num);
  free (part_stride);

  /* Merge block data */
  PDM_g_num_t *block_g_num1 = PDM_part_to_block_block_gnum_get (ptb1);
  const int n_pts_block1 = PDM_part_to_block_n_elt_block_get (ptb1);

  int idx = 0;
  for (int i1 = 0; i1 < n_pts_block1; i1++) {
    int i = (int) (block_g_num1[i1] - block_distrib_idx[i_rank] - 1);
    double *last_closest_pt_dist2 = block_closest_pts_dist2 + (n_closest_points*(i+1) - 1);

    // use more efficient method?
    for (int j = 0; j < block_stride[i1]; j++) {
      if (tmp_block_closest_pts_dist2[idx] < *last_closest_pt_dist2) {
        assert (tmp_block_closest_pts_g_num[idx] > 0);//
        _insertion_sort (tmp_block_closest_pts_dist2[idx],
                         tmp_block_closest_pts_g_num[idx],
                         n_closest_points,
                         block_closest_pts_dist2 + n_closest_points*i,
                         block_closest_pts_g_num + n_closest_points*i);
      }
      idx++;
    }
  }
  free (block_stride);
  free (tmp_block_closest_pts_dist2);
  free (tmp_block_closest_pts_g_num);


  /* 2) Block-to-part */
  PDM_block_to_part_t *btp = PDM_block_to_part_create (block_distrib_idx,
                                                       (const PDM_g_num_t **) &pts_g_num,
                                                       &n_pts,
                                                       1,
                                                       octree->comm);
  int stride = n_closest_points;
  PDM_block_to_part_exch (btp,
                          sizeof(double),
                          PDM_STRIDE_CST,
                          &stride,
                          block_closest_pts_dist2,
                          NULL,
                          (void **) &closest_octree_pts_dist2);
  free (block_closest_pts_dist2);

  PDM_block_to_part_exch (btp,
                          sizeof(PDM_g_num_t),
                          PDM_STRIDE_CST,
                          &stride,
                          block_closest_pts_g_num,
                          NULL,
                          (void **) &closest_octree_pts_g_num);
  free (block_closest_pts_g_num);
  free (pts_g_num2);

  ptb1 = PDM_part_to_block_free (ptb1);
  btp = PDM_block_to_part_free (btp);
  ptb = PDM_part_to_block_free (ptb);

  if (copied_ranks1 != NULL) {
    free (copied_ranks1);
  }
}


/**
 *
 * Look for single closest point stored inside an octree
 *
 * \param [in]   id                     Identifier
 * \param [in]   n_pts                  Number of points
 * \param [in]   pts                    Point coordinates
 * \param [in]   pts_g_num              Point global numbers
 * \param [out]  closest_octree_pt_id   Closest point in octree global number
 * \param [out]  closest_octree_pt_dist Closest point in octree distance
 *
 */

void
PDM_para_octree_single_closest_point
(
 const int    id,
 const int    n_pts,
 double      *pts_coord,
 PDM_g_num_t *pts_g_num,
 PDM_g_num_t *closest_octree_pt_g_num,
 double      *closest_octree_pt_dist2
 )
{
  _octree_t *octree = _get_from_id (id);
  const int dim = octree->dim;

  float f_copy_threshold = 1.1;
  float f_max_copy = 0.3;

  char *env_var = NULL;
  env_var = getenv ("OCTREE_COPY_THRESHOLD");
  if (env_var != NULL) {
    f_copy_threshold = (float) atof(env_var);
  }

  env_var = getenv ("OCTREE_MAX_COPY");
  if (env_var != NULL) {
    f_max_copy = (float) atof(env_var);
  }


  /* Compute rank extents and build shared bounding-box tree */
  if (octree->used_rank_extents == NULL) {
    _compute_rank_extents (octree);
  }


  int i_rank, n_rank;
  PDM_MPI_Comm_rank (octree->comm, &i_rank);
  PDM_MPI_Comm_size (octree->comm, &n_rank);


  /* Part-to-block create (only to get block distribution) */
  int _n_pts = n_pts;
  PDM_part_to_block_t *ptb = NULL;

  if (n_rank > 1) {
    ptb = PDM_part_to_block_create (PDM_PART_TO_BLOCK_DISTRIB_ALL_PROC,
                                    PDM_PART_TO_BLOCK_POST_MERGE,
                                    1.,
                                    &pts_g_num,
                                    NULL,
                                    &_n_pts,
                                    1,
                                    octree->comm);
  }

  /********************************************
   * Distribute target points
   ********************************************/
  int *send_count = NULL;
  int *recv_count = NULL;
  int *send_shift = NULL;
  int *recv_shift = NULL;

  PDM_g_num_t *send_g_num = NULL;
  PDM_g_num_t *recv_g_num = NULL;
  double      *send_coord = NULL;
  double      *recv_coord = NULL;

  int n_recv_pts;
  double d[3], s[3];
  PDM_morton_code_t *pts_code = NULL;


  int n_copied_ranks1 = 0;
  int *copied_ranks1 = NULL;


  int *copied_shift1 = NULL;
  int n_pts_local1 = 0;
  int n_pts_copied1 = 0;
  int n_pts_recv1 = 0;
  int n_pts1;
  int idx_pts1[4];
  idx_pts1[0] = 0;

  PDM_g_num_t *pts_g_num1 = NULL;
  double      *pts_coord1 = NULL;

  if (n_rank > 1) {
    /*   1) Encode the coordinates of every target point */
    pts_code = malloc (sizeof(PDM_morton_code_t) * n_pts);
    _morton_encode_coords (dim,
                           PDM_morton_max_level,
                           octree->global_extents,
                           (size_t) n_pts,
                           pts_coord,
                           pts_code,
                           d,
                           s);

    /*   2) Use binary search to associate each target point to the appropriate process */
    send_count = PDM_array_zeros_int(n_rank);
    recv_count = malloc (sizeof(int) * n_rank);

    int *rank_pt = malloc (sizeof(int) * n_pts);
    for (int i = 0; i < n_pts; i++) {
      rank_pt[i] = PDM_morton_binary_search (n_rank,
                                             pts_code[i],
                                             octree->rank_octants_index);
      send_count[rank_pt[i]]++;
    }
    free (pts_code);

    /*   3) Exchange send/recv counts */
    PDM_MPI_Alltoall (send_count, 1, PDM_MPI_INT,
                      recv_count, 1, PDM_MPI_INT,
                      octree->comm);

    send_shift = malloc (sizeof(int) * (n_rank + 1));
    recv_shift = malloc (sizeof(int) * (n_rank + 1));
    send_shift[0] = 0;
    recv_shift[0] = 0;
    for (int i = 0; i < n_rank; i++) {
      send_shift[i+1] = send_shift[i] + send_count[i];
      recv_shift[i+1] = recv_shift[i] + recv_count[i];
    }

    n_recv_pts = recv_shift[n_rank];

    int *n_recv_pts_copied_ranks = NULL;
    int mean_n_recv_pts;
    _prepare_copies (octree->comm,
                     f_copy_threshold,
                     f_max_copy,
                     n_recv_pts,
                     &n_copied_ranks1,
                     &copied_ranks1,
                     &n_recv_pts_copied_ranks,
                     &mean_n_recv_pts);
    if (n_recv_pts_copied_ranks != NULL) {
      free (n_recv_pts_copied_ranks);
    }

    if (n_copied_ranks1 > 0) {
      if (i_rank == 0) {
        if (n_copied_ranks1 == 1) {
          printf("phase 1: 1 copied rank: %d\n", copied_ranks1[0]);
        }
        else {
          printf("phase 1: %d copied ranks:", n_copied_ranks1);
          for (int i = 0; i < n_copied_ranks1; i++) {
            printf(" %d", copied_ranks1[i]);
          }
          printf("\n");
        }
      }

      PDM_para_octree_copy_ranks (id,
                                  n_copied_ranks1,
                                  copied_ranks1);
    } else {
      if (i_rank == 0) printf("phase 1: 0 copied ranks\n");
    }

    int *i_copied_rank1 = PDM_array_const_int(n_rank, -1);
    int *copied_count = malloc (sizeof(int) * octree->n_copied_ranks);

    for (int i = 0; i < octree->n_copied_ranks; i++) {
      i_copied_rank1[octree->copied_ranks[i]] = i;
      copied_count[i] = 0;
    }



    n_pts_local1 = 0;
    for (int i = 0; i < n_rank; i++) {
      send_shift[i+1] = send_shift[i];

      if (i == i_rank) {
        n_pts_local1 += send_count[i];
        send_count[i] = 0;
      } else if (i_copied_rank1[i] >= 0) {
        copied_count[i_copied_rank1[i]] = send_count[i];
        send_count[i] = 0;
      } else {
        send_shift[i+1] += send_count[i];
      }
    }

    copied_shift1 = malloc (sizeof(int) * (octree->n_copied_ranks + 1));
    copied_shift1[0] = 0;
    for (int i = 0; i < octree->n_copied_ranks; i++) {
      copied_shift1[i+1] = copied_shift1[i] + copied_count[i];
      copied_count[i] = 0;
    }
    n_pts_copied1 = copied_shift1[octree->n_copied_ranks];

    /*   3bis) Exchange new send/recv counts */
    PDM_MPI_Alltoall (send_count, 1, PDM_MPI_INT,
                      recv_count, 1, PDM_MPI_INT,
                      octree->comm);
    for (int i = 0; i < n_rank; i++) {
      recv_shift[i+1] = recv_shift[i] + recv_count[i];
      send_count[i] = 0;
    }
    n_pts_recv1 = recv_shift[n_rank];


    idx_pts1[1] = n_pts_local1;
    idx_pts1[2] = idx_pts1[1] + n_pts_recv1;
    idx_pts1[3] = idx_pts1[2] + n_pts_copied1;
    n_pts1 = idx_pts1[3];

    pts_g_num1 = malloc (sizeof(PDM_g_num_t) * n_pts1);
    pts_coord1 = malloc (sizeof(double)      * n_pts1 * dim);

    /*   4) Fill send buffers */
    n_pts_local1 = 0;
    send_g_num = malloc (sizeof(PDM_g_num_t) * send_shift[n_rank]);
    send_coord = malloc (sizeof(double)      * send_shift[n_rank]*dim);
    recv_g_num = pts_g_num1 + idx_pts1[1];
    recv_coord = pts_coord1 + idx_pts1[1] * dim;

    PDM_g_num_t *local_g_num = pts_g_num1 + idx_pts1[0];
    double      *local_coord = pts_coord1 + idx_pts1[0] * dim;

    PDM_g_num_t *copied_g_num = pts_g_num1 + idx_pts1[2];
    double      *copied_coord = pts_coord1 + idx_pts1[2] * dim;

    for (int i = 0; i < n_pts; i++) {
      int rank = rank_pt[i];

      if (rank == i_rank) {
        local_g_num[n_pts_local1] = pts_g_num[i];
        for (int j = 0; j < dim; j++) {
          local_coord[dim*n_pts_local1 + j] = pts_coord[dim*i + j];
        }
        n_pts_local1++;
      }

      else if (i_copied_rank1[rank] >= 0) {
        rank = i_copied_rank1[rank];
        int k = copied_shift1[rank] + copied_count[rank];
        copied_g_num[k] = pts_g_num[i];
        for (int j = 0; j < dim; j++) {
          copied_coord[dim*k + j] = pts_coord[dim*i + j];
        }
        copied_count[rank]++;
      }

      else {
        int k = send_shift[rank] + send_count[rank];
        send_g_num[k] = pts_g_num[i];
        for (int j = 0; j < dim; j++) {
          send_coord[dim*k + j] = pts_coord[dim*i + j];
        }
        send_count[rank]++;
      }
    }
    if (copied_count != NULL) {
      free (copied_count);
    }
    if (i_copied_rank1 != NULL) {
      free (i_copied_rank1);
    }
    free (rank_pt);

    /*   5) Send gnum buffer */
    PDM_MPI_Alltoallv (send_g_num, send_count, send_shift, PDM__PDM_MPI_G_NUM,
                       recv_g_num, recv_count, recv_shift, PDM__PDM_MPI_G_NUM,
                       octree->comm);

    /*   6) Send coord buffer */
    for (int i = 0; i < n_rank; i++) {
      send_count[i] *= dim;
      recv_count[i] *= dim;
      send_shift[i+1] *= dim;
      recv_shift[i+1] *= dim;
    }
    PDM_MPI_Alltoallv (send_coord, send_count, send_shift, PDM_MPI_DOUBLE,
                       recv_coord, recv_count, recv_shift, PDM_MPI_DOUBLE,
                       octree->comm);
  }

  /* Single proc */
  else {
    n_recv_pts = n_pts;
    n_pts_local1 = n_pts;
    n_pts_recv1 = 0;
    n_pts_copied1 = 0;

    idx_pts1[1] = n_pts_local1;
    idx_pts1[2] = idx_pts1[1] + n_pts_recv1;
    idx_pts1[3] = idx_pts1[2] + n_pts_copied1;
    n_pts1 = idx_pts1[3];

    pts_g_num1 = pts_g_num;
    pts_coord1 = pts_coord;
  }
  //printf ("[%4d] phase 1: n_recv_pts = %8d (wihtout copies: %8d)\n", i_rank, n_pts1, n_recv_pts);


  /********************************************
   * First guess : closest source point in the
   * sense of Morton code
   ********************************************/
  double      *_closest_pt_dist2 = NULL;
  PDM_g_num_t *_closest_pt_g_num = NULL;

  if (n_rank == 1) {
    _closest_pt_g_num = closest_octree_pt_g_num;
    _closest_pt_dist2 = closest_octree_pt_dist2;
  }
  else {
    _closest_pt_dist2 = malloc (sizeof(double)      * n_pts1);
    _closest_pt_g_num = malloc (sizeof(PDM_g_num_t) * n_pts1);
  }

  /* Encode the coordinates of the received target points */
  pts_code = malloc (sizeof(PDM_morton_code_t) * n_pts1);
  _morton_encode_coords (dim,
                         PDM_morton_max_level,
                         octree->global_extents,
                         (size_t) n_pts1,
                         pts_coord1,
                         pts_code,
                         d,
                         s);

  int _n_src = octree->n_points;

  if (_n_src == 0) {
    for (int i = 0; i < idx_pts1[2]; i++) {
      _closest_pt_dist2[i] = HUGE_VAL;
      _closest_pt_g_num[i] = -1;
    }
  }

  else {
    _l_octant_t       *_octants   = octree->octants;
    double            *_src_coord = octree->points;
    PDM_g_num_t       *_src_g_num = octree->points_gnum;
    PDM_morton_code_t *_src_codes = octree->points_code;

    for (int i = 0; i < idx_pts1[2]; i++) {

      double *_coord = pts_coord1 + dim * i;

      /* Find base leaf */
      int base = PDM_morton_binary_search (_octants->n_nodes,
                                           pts_code[i],
                                           _octants->codes);

      if (_octants->n_points[base] > 0) {
        _closest_pt_dist2[i] = HUGE_VAL;
        for (int k = 0; k < _octants->n_points[base]; k++) {
          int j = _octants->range[base] + k;
          double dist2 = _pt_to_pt_dist2 (dim,
                                          _coord,
                                          _src_coord + dim*j);
          if (dist2 < _closest_pt_dist2[i]) {
            _closest_pt_dist2[i] = dist2;
            _closest_pt_g_num[i] = _src_g_num[j];
          }
        }
      }

      else {
        /* Last source point with Morton code lower than current target point's code */
        int j = PDM_morton_binary_search (_n_src,
                                          pts_code[i],
                                          _src_codes);

        _closest_pt_dist2[i] = _pt_to_pt_dist2 (dim,
                                                _coord,
                                                _src_coord + dim*j);
        _closest_pt_g_num[i] = _src_g_num[j];
        /* Check next source point as well (if in same rank) */
        if (j+1 < _n_src) {
          double dist2 =  _pt_to_pt_dist2 (dim,
                                           _coord,
                                           _src_coord + dim*(j+1));
          if (dist2 < _closest_pt_dist2[i]) {
            _closest_pt_dist2[i] = dist2;
            _closest_pt_g_num[i] = _src_g_num[j+1];
          }
        }
      }

    }
  }



  double *_pts_coord1 = pts_coord1 + idx_pts1[2] * dim;
  PDM_morton_code_t *_pts_code = pts_code + idx_pts1[2];
  double      *__closest_pt_dist2 = _closest_pt_dist2 + idx_pts1[2];
  PDM_g_num_t *__closest_pt_g_num = _closest_pt_g_num + idx_pts1[2];

  for (int rank = 0; rank < octree->n_copied_ranks; rank++) {

    _n_src = octree->n_copied_points[rank];

    if (_n_src == 0) {
      for (int i = copied_shift1[rank]; i < copied_shift1[rank+1]; i++) {
        __closest_pt_dist2[i] = HUGE_VAL;
        __closest_pt_g_num[i] = -1;
      }
    }

    else {
      _l_octant_t       *_octants   = octree->copied_octants[rank];
      double            *_src_coord = octree->copied_points[rank];
      PDM_g_num_t       *_src_g_num = octree->copied_points_gnum[rank];
      PDM_morton_code_t *_src_codes = octree->copied_points_code[rank];

      for (int i = copied_shift1[rank]; i < copied_shift1[rank+1]; i++) {
        double *_coord = _pts_coord1 + dim * i;

        /* Find base leaf */
        int base = PDM_morton_binary_search (_octants->n_nodes,
                                             _pts_code[i],
                                             _octants->codes);

        if (_octants->n_points[base] > 0) {
          __closest_pt_dist2[i] = HUGE_VAL;
          for (int k = 0; k < _octants->n_points[base]; k++) {
            int j = _octants->range[base] + k;
            double dist2 = _pt_to_pt_dist2 (dim,
                                            _coord,
                                            _src_coord + dim*j);
            if (dist2 < _closest_pt_dist2[i]) {
              __closest_pt_dist2[i] = dist2;
              __closest_pt_g_num[i] = _src_g_num[j];
            }
          }
        }

        else {
          /* Last source point with Morton code lower than current target point's code */
          int j = PDM_morton_binary_search (_n_src,
                                            _pts_code[i],
                                            _src_codes);

          __closest_pt_dist2[i] = _pt_to_pt_dist2 (dim,
                                                   _coord,
                                                   _src_coord + dim*j);
          __closest_pt_g_num[i] = _src_g_num[j];
          /* Check next source point as well (if in same rank) */
          if (j+1 < _n_src) {
            double dist2 =  _pt_to_pt_dist2 (dim,
                                             _coord,
                                             _src_coord + dim*(j+1));
            if (dist2 < _closest_pt_dist2[i]) {
              __closest_pt_dist2[i] = dist2;
              __closest_pt_g_num[i] = _src_g_num[j+1];
            }
          }
        }
      }
    }
  }
  free (pts_code);

  /*
   *  Search closest point
   */
  _single_closest_point (dim,
                         octree->d,
                         octree->s,
                         octree->octants,
                         octree->points_gnum,
                         octree->points,
                         idx_pts1[2],
                         pts_coord1,
                         _closest_pt_g_num,
                         _closest_pt_dist2);


  for (int i = 0; i < octree->n_copied_ranks; i++) {
    _single_closest_point (dim,
                           octree->d,
                           octree->s,
                           octree->copied_octants[i],
                           octree->copied_points_gnum[i],
                           octree->copied_points[i],
                           copied_shift1[i+1] - copied_shift1[i],
                           _pts_coord1 + copied_shift1[i]*dim,
                           __closest_pt_g_num + copied_shift1[i],
                           __closest_pt_dist2 + copied_shift1[i]);
  }

  if (n_rank == 1) {
    return;
  }

  /*
   *  Fill block data
   */
  PDM_g_num_t *block_distrib_idx = PDM_part_to_block_distrib_index_get (ptb);
  PDM_part_to_block_t *ptb1 = PDM_part_to_block_create2 (PDM_PART_TO_BLOCK_DISTRIB_ALL_PROC,
                                                         PDM_PART_TO_BLOCK_POST_MERGE,
                                                         1.,
                                                         &pts_g_num1,
                                                         block_distrib_idx,
                                                         &n_pts1,
                                                         1,
                                                         octree->comm);

  int *part_stride = PDM_array_const_int(n_pts1, 1);

  int *block_stride = NULL;
  double *block_closest_pt_dist2 = NULL;
  PDM_part_to_block_exch (ptb1,
                          sizeof(double),
                          PDM_STRIDE_VAR,
                          1,
                          &part_stride,
                          (void **) &_closest_pt_dist2,
                          &block_stride,
                          (void **) &block_closest_pt_dist2);
  free (block_stride);

  PDM_g_num_t *block_closest_pt_g_num = NULL;
  PDM_part_to_block_exch (ptb1,
                          sizeof(PDM_g_num_t),
                          PDM_STRIDE_VAR,
                          1,
                          &part_stride,
                          (void **) &_closest_pt_g_num,
                          &block_stride,
                          (void **) &block_closest_pt_g_num);
  free (block_stride);
  free (part_stride);

  ptb1 = PDM_part_to_block_free (ptb1);



  /*
   *  Find ranks that may contain closer points
   */
  int *close_ranks_idx = NULL;
  int *close_ranks = NULL;

  PDM_box_tree_closest_upper_bound_dist_boxes_get (octree->bt_shared,
                                                   n_pts1,
                                                   pts_coord1,
                                                   _closest_pt_dist2,
                                                   &close_ranks_idx,
                                                   &close_ranks);
  if (octree->n_used_rank < n_rank) {
    for (int i = 0; i < close_ranks_idx[n_pts1]; i++) {
      int j = close_ranks[i];
      close_ranks[i] = octree->used_rank[j];
    }
  }

  PDM_array_reset_int(send_count, n_rank, 0);

  for (int i = 0; i < idx_pts1[2]; i++) {
    for (int j = close_ranks_idx[i]; j < close_ranks_idx[i+1]; j++) {
      int rank = close_ranks[j];
      if (rank != i_rank) {
        send_count[rank]++;
      }
    }
  }

  int *_close_ranks_idx = close_ranks_idx + idx_pts1[2];
  for (int c = 0; c < octree->n_copied_ranks; c++) {
    int _rank = octree->copied_ranks[c];

    for (int i = copied_shift1[c]; i < copied_shift1[c+1]; i++) {
      for (int j = _close_ranks_idx[i]; j < _close_ranks_idx[i+1]; j++) {
        int rank = close_ranks[j];
        if (rank != _rank) {
          send_count[rank]++;
        }
      }
    }
  }

  PDM_MPI_Alltoall (send_count, 1, PDM_MPI_INT,
                    recv_count, 1, PDM_MPI_INT,
                    octree->comm);

  for (int i = 0; i < n_rank; i++) {
    send_shift[i+1] = send_shift[i] + send_count[i];
    recv_shift[i+1] = recv_shift[i] + recv_count[i];
  }

  n_recv_pts = recv_shift[n_rank];

  PDM_para_octree_free_copies (id);

  int n_copied_ranks2;
  int *copied_ranks2 = NULL;
  int *n_recv_pts_copied_ranks = NULL;
  int mean_n_recv_pts;
  _prepare_copies (octree->comm,
                   f_copy_threshold,
                   f_max_copy,
                   n_recv_pts,
                   &n_copied_ranks2,
                   &copied_ranks2,
                   &n_recv_pts_copied_ranks,
                   &mean_n_recv_pts);

  if (n_copied_ranks2 > 0) {
    if (i_rank == 0) {
      if (n_copied_ranks2 == 1) {
        printf("phase 2: 1 copied rank: %d\n", copied_ranks2[0]);
      }
      else {
        printf("phase 2: %d copied ranks:", n_copied_ranks2);
        for (int i = 0; i < n_copied_ranks2; i++) {
          printf(" %d", copied_ranks2[i]);
        }
        printf("\n");
      }
    }

    PDM_para_octree_copy_ranks (id,
                                n_copied_ranks2,
                                copied_ranks2);
  } else {
    if (i_rank == 0) printf("phase 2: 0 copied ranks\n");
  }

  int *i_copied_rank2 = PDM_array_const_int(n_rank, -1);
  int *copied_count = malloc (sizeof(int) * octree->n_copied_ranks);

  for (int i = 0; i < octree->n_copied_ranks; i++) {
    i_copied_rank2[octree->copied_ranks[i]] = i;
    copied_count[i] = 0;
  }


  int n_pts_local2 = 0;
  int n_pts_recv2 = 0;
  int n_pts_copied2 = 0;
  for (int i = 0; i < octree->n_copied_ranks; i++) {
    int rank = octree->copied_ranks[i];
    if (rank != i_rank) {
      int si = send_count[rank];

      si = PDM_MIN (si, PDM_MAX (0, (n_recv_pts_copied_ranks[i] - n_recv_pts)/2));
      if (i_copied_rank2[i_rank] < 0) {
        si = PDM_MIN (si, PDM_MAX (0, mean_n_recv_pts - n_recv_pts));
      }

      copied_count[i] = si;
      n_recv_pts += si;
    }
  }

  for (int i = 0; i < n_rank; i++) {
    send_shift[i+1] = send_shift[i];

    if (i == i_rank) {
      n_pts_local2 += send_count[i];
      send_count[i] = 0;
    }
    else if (i_copied_rank2[i] >= 0) {
      send_count[i] -= copied_count[i_copied_rank2[i]];
    }

    send_shift[i+1] += send_count[i];
  }

  if (n_recv_pts_copied_ranks != NULL) {
    free (n_recv_pts_copied_ranks);
  }

  int *copied_shift2 = malloc (sizeof(int) * (octree->n_copied_ranks + 1));
  int *copied_count_tmp = malloc (sizeof(int) * octree->n_copied_ranks);
  copied_shift2[0] = 0;
  for (int i = 0; i < octree->n_copied_ranks; i++) {
    copied_shift2[i+1] = copied_shift2[i] + copied_count[i];
    copied_count_tmp[i] = 0;
  }
  n_pts_copied2 = copied_shift2[octree->n_copied_ranks];


  /* Exchange new send/recv counts */
  PDM_MPI_Alltoall (send_count, 1, PDM_MPI_INT,
                    recv_count, 1, PDM_MPI_INT,
                    octree->comm);

  for (int i = 0; i < n_rank; i++) {
    recv_shift[i+1] = recv_shift[i] + recv_count[i];
    send_count[i] = 0;
  }
  n_pts_recv2 = recv_shift[n_rank];

  int idx_pts2[4];
  idx_pts2[0] = 0;
  idx_pts2[1] = n_pts_local2;
  idx_pts2[2] = idx_pts2[1] + n_pts_recv2;
  idx_pts2[3] = idx_pts2[2] + n_pts_copied2;
  int n_pts2 = idx_pts2[3];

  PDM_g_num_t *pts_g_num2 = malloc (sizeof(PDM_g_num_t) * n_pts2);
  double      *pts_coord2 = malloc (sizeof(double)      * n_pts2 * dim);
  double      *_closest_pt_dist22 = malloc (sizeof(double) * n_pts2);

  send_g_num = realloc (send_g_num, sizeof(PDM_g_num_t) * send_shift[n_rank]);
  int s_data = dim + 1;
  send_coord = realloc (send_coord, sizeof(double) * send_shift[n_rank] * s_data);

  recv_g_num = pts_g_num2 + idx_pts2[1];
  recv_coord = pts_coord2 + idx_pts2[1] * dim;

  PDM_g_num_t *local_g_num = pts_g_num2 + idx_pts2[0];
  double      *local_coord = pts_coord2 + idx_pts2[0] * dim;
  double      *local_closest_pt_dist2 = _closest_pt_dist22 + idx_pts2[0];

  PDM_g_num_t *copied_g_num = pts_g_num2 + idx_pts2[2];
  double      *copied_coord = pts_coord2 + idx_pts2[2] * dim;
  double      *copied_closest_pt_dist2 = _closest_pt_dist22 + idx_pts2[2];

  n_pts_local2 = 0;
  for (int i = 0; i < idx_pts1[2]; i++) {
    for (int j = close_ranks_idx[i]; j < close_ranks_idx[i+1]; j++) {
      int rank = close_ranks[j];
      if (rank != i_rank) {

        if (i_copied_rank2[rank] >= 0) {
          int rank2 = i_copied_rank2[rank];

          if (copied_count_tmp[rank2] < copied_count[rank2]) {
            int k = copied_shift2[rank2] + copied_count_tmp[rank2];
            copied_g_num[k] = pts_g_num1[i];
            for (int l = 0; l < dim; l++) {
              copied_coord[dim*k+l] = pts_coord1[dim*i+l];
            }
            copied_closest_pt_dist2[k] = _closest_pt_dist2[i];
            copied_count_tmp[rank2]++;
          }
          else {
            int k = send_shift[rank] + send_count[rank];
            send_g_num[k] = pts_g_num1[i];
            for (int l = 0; l < dim; l++) {
              send_coord[s_data*k+l] = pts_coord1[dim*i+l];
            }
            send_coord[s_data*k+dim] = _closest_pt_dist2[i];
            send_count[rank]++;
          }
        }

        else {
          int k = send_shift[rank] + send_count[rank];
          send_g_num[k] = pts_g_num1[i];
          for (int l = 0; l < dim; l++) {
            send_coord[s_data*k+l] = pts_coord1[dim*i+l];
          }
          send_coord[s_data*k+dim] = _closest_pt_dist2[i];
          send_count[rank]++;
        }

      }
    }
  }

  PDM_g_num_t *_pts_g_num1 = pts_g_num1 + idx_pts1[2];
  for (int c = 0; c < n_copied_ranks1; c++) {
    int rank1 = copied_ranks1[c];

    for (int i = copied_shift1[c]; i < copied_shift1[c+1]; i++) {
      for (int j = _close_ranks_idx[i]; j < _close_ranks_idx[i+1]; j++) {
        int rank = close_ranks[j];
        if (rank != rank1) {

          if (rank == i_rank) {
            local_g_num[n_pts_local2] = _pts_g_num1[i];
            for (int l = 0; l < dim; l++) {
              local_coord[dim*n_pts_local2 + l] = _pts_coord1[dim*i + l];
            }
            local_closest_pt_dist2[n_pts_local2] = __closest_pt_dist2[i];
            n_pts_local2++;
          }

          else if (i_copied_rank2[rank] >= 0) {
            int rank2 = i_copied_rank2[rank];

            if (copied_count_tmp[rank2] < copied_count[rank2]) {
              int k = copied_shift2[rank2] + copied_count_tmp[rank2];
              copied_g_num[k] = _pts_g_num1[i];
              for (int l = 0; l < dim; l++) {
                copied_coord[dim*k+l] = _pts_coord1[dim*i+l];
              }
              copied_closest_pt_dist2[k] = __closest_pt_dist2[i];
              copied_count_tmp[rank2]++;
            }
            else {
              int k = send_shift[rank] + send_count[rank];
              send_g_num[k] = _pts_g_num1[i];
              for (int l = 0; l < dim; l++) {
                send_coord[s_data*k+l] = _pts_coord1[dim*i+l];
              }
              send_coord[s_data*k+dim] = __closest_pt_dist2[i];
              send_count[rank]++;
            }
          }

          else {
            int k = send_shift[rank] + send_count[rank];
            send_g_num[k] = _pts_g_num1[i];
            for (int l = 0; l < dim; l++) {
              send_coord[s_data*k+l] = _pts_coord1[dim*i+l];
            }
            send_coord[s_data*k+dim] = __closest_pt_dist2[i];
            send_count[rank]++;
          }
        }
      }
    }
  }


  if (copied_shift1 != NULL) {
    free (copied_shift1);
  }
  if (copied_count != NULL) {
    free (copied_count);
  }
  if (copied_count_tmp != NULL) {
    free (copied_count_tmp);
  }
  if (i_copied_rank2 != NULL) {
    free (i_copied_rank2);
  }
  free (close_ranks_idx);
  free (close_ranks);
  free (pts_coord1);
  free (pts_g_num1);
  free (_closest_pt_dist2);

  PDM_MPI_Alltoallv (send_g_num, send_count, send_shift, PDM__PDM_MPI_G_NUM,
                     recv_g_num, recv_count, recv_shift, PDM__PDM_MPI_G_NUM,
                     octree->comm);
  free (send_g_num);

  //printf ("[%4d] phase 2: n_recv_pts = %8d (wihtout copies: %8d)\n", i_rank, n_pts2, n_recv_pts_no_copies);

  for (int i = 0; i < n_rank; i++) {
    send_count[i] *= s_data;
    recv_count[i] *= s_data;
    send_shift[i+1] *= s_data;
    recv_shift[i+1] *= s_data;
  }
  double *recv_double = malloc (sizeof(double) * recv_shift[n_rank]);
  PDM_MPI_Alltoallv (send_coord,  send_count, send_shift, PDM_MPI_DOUBLE,
                     recv_double, recv_count, recv_shift, PDM_MPI_DOUBLE,
                     octree->comm);
  free (send_coord);

  double *recv_closest_pt_dist2 = _closest_pt_dist22 + idx_pts2[1];
  int idx1 = 0, idx2 = 0;
  for (int i = 0; i < n_pts_recv2; i++) {
    for (int j = 0; j < dim; j++) {
      recv_coord[idx1++] = recv_double[idx2++];
    }
    recv_closest_pt_dist2[i] = recv_double[idx2++];
  }
  free (recv_double);
  free (send_count);
  free (send_shift);
  free (recv_count);
  free (recv_shift);

  _closest_pt_g_num = realloc (_closest_pt_g_num, sizeof(PDM_g_num_t) * n_pts2);
  PDM_array_reset_gnum(_closest_pt_g_num, n_pts2, -1);

  _single_closest_point (dim,
                         octree->d,
                         octree->s,
                         octree->octants,
                         octree->points_gnum,
                         octree->points,
                         idx_pts2[2],
                         pts_coord2,
                         _closest_pt_g_num,
                         _closest_pt_dist22);

  double *_pts_coord2 = pts_coord2 + idx_pts2[2] * dim;
  __closest_pt_dist2 = _closest_pt_dist22 + idx_pts2[2];
  __closest_pt_g_num = _closest_pt_g_num + idx_pts2[2];
  for (int i = 0; i < octree->n_copied_ranks; i++) {
    _single_closest_point (dim,
                           octree->d,
                           octree->s,
                           octree->copied_octants[i],
                           octree->copied_points_gnum[i],
                           octree->copied_points[i],
                           copied_shift2[i+1] - copied_shift2[i],
                           _pts_coord2 + copied_shift2[i]*dim,
                           __closest_pt_g_num + copied_shift2[i],
                           __closest_pt_dist2 + copied_shift2[i]);
  }
  free (pts_coord2);

  if (copied_ranks2 != NULL) {
    free (copied_ranks2);
  }
  free (copied_shift2);

  /*
   *  End of phase 2 -- Back to original partitioning
   */
  /* 1) Part-to-block */
  ptb1 = PDM_part_to_block_create2 (PDM_PART_TO_BLOCK_DISTRIB_ALL_PROC,
                                    PDM_PART_TO_BLOCK_POST_MERGE,
                                    1.,
                                    &pts_g_num2,
                                    block_distrib_idx,
                                    &n_pts2,
                                    1,
                                    octree->comm);
  part_stride = PDM_array_const_int(n_pts2, 1);

  double *tmp_block_closest_pt_dist2 = NULL;
  PDM_part_to_block_exch (ptb1,
                          sizeof(double),
                          PDM_STRIDE_VAR,
                          1,
                          &part_stride,
                          (void **) &_closest_pt_dist22,
                          &block_stride,
                          (void **) &tmp_block_closest_pt_dist2);
  free (block_stride);
  free (_closest_pt_dist22);

  PDM_g_num_t *tmp_block_closest_pt_g_num = NULL;
  PDM_part_to_block_exch (ptb1,
                          sizeof(PDM_g_num_t),
                          PDM_STRIDE_VAR,
                          1,
                          &part_stride,
                          (void **) &_closest_pt_g_num,
                          &block_stride,
                          (void **) &tmp_block_closest_pt_g_num);
  free (_closest_pt_g_num);
  free (part_stride);

  /* Merge block data (keep closest point if multiple candidates) */
  PDM_g_num_t *block_g_num1 = PDM_part_to_block_block_gnum_get (ptb1);
  const int n_pts_block1 = PDM_part_to_block_n_elt_block_get (ptb1);

  int k = 0;
  for (int i = 0; i < n_pts_block1; i++) {
    int l = (int) (block_g_num1[i] - block_distrib_idx[i_rank] - 1);

    for (int j = 0; j < block_stride[i]; j++) {
      if (tmp_block_closest_pt_g_num[k] > 0 &&
          tmp_block_closest_pt_dist2[k] < block_closest_pt_dist2[l]) {
        block_closest_pt_dist2[l] = tmp_block_closest_pt_dist2[k];
        block_closest_pt_g_num[l] = tmp_block_closest_pt_g_num[k];
      }
      k++;
    }
  }

  free (block_stride);
  free (tmp_block_closest_pt_dist2);
  free (tmp_block_closest_pt_g_num);


  /* 2) Block-to-part */
  PDM_block_to_part_t *btp = PDM_block_to_part_create (block_distrib_idx,
                                                       (const PDM_g_num_t **) &pts_g_num,
                                                       &n_pts,
                                                       1,
                                                       octree->comm);
  int stride = 1;
  PDM_block_to_part_exch (btp,
                          sizeof(double),
                          PDM_STRIDE_CST,
                          &stride,
                          block_closest_pt_dist2,
                          NULL,
                          (void **) &closest_octree_pt_dist2);
  free (block_closest_pt_dist2);

  PDM_block_to_part_exch (btp,
                          sizeof(PDM_g_num_t),
                          PDM_STRIDE_CST,
                          &stride,
                          block_closest_pt_g_num,
                          NULL,
                          (void **) &closest_octree_pt_g_num);
  free (block_closest_pt_g_num);
  free (pts_g_num2);

  ptb1 = PDM_part_to_block_free (ptb1);
  btp = PDM_block_to_part_free (btp);
  ptb = PDM_part_to_block_free (ptb);

  if (copied_ranks1 != NULL) {
    free (copied_ranks1);
  }
}





/**
 *
 * \brief  Dump elapsed an CPU time
 *
 * \param [in]  id       Identifier
 *
 */

void
PDM_para_octree_dump_times
(
 const int id
 )
{
  _octree_t *octree = _get_from_id (id);

  double t1 = octree->times_elapsed[END] - octree->times_elapsed[BEGIN];
  double t2 = octree->times_cpu[END] - octree->times_cpu[BEGIN];

  double t1max;
  PDM_MPI_Allreduce (&t1, &t1max, 1, PDM_MPI_DOUBLE, PDM_MPI_MAX, octree->comm);

  double t2max;
  PDM_MPI_Allreduce (&t2, &t2max, 1, PDM_MPI_DOUBLE, PDM_MPI_MAX, octree->comm);

  double t_elaps_max[NTIMER];
  PDM_MPI_Allreduce (octree->times_elapsed, t_elaps_max, NTIMER, PDM_MPI_DOUBLE, PDM_MPI_MAX, octree->comm);

  double t_cpu_max[NTIMER];
  PDM_MPI_Allreduce (octree->times_cpu, t_cpu_max, NTIMER, PDM_MPI_DOUBLE, PDM_MPI_MAX, octree->comm);

  int rank;
  PDM_MPI_Comm_rank (octree->comm, &rank);

  if (rank == 0) {

    PDM_printf( "PDM_para_octree timer : all (elapsed and cpu)                                           :"
                " %12.5es %12.5es\n",
                t1max, t2max);
    PDM_printf( "PDM_para_octree timer : build octree : total (elapsed and cpu)                          :"
                " %12.5es %12.5es\n",
                t_elaps_max[BUILD_TOTAL],
                t_cpu_max[BUILD_TOTAL]);
    PDM_printf( "PDM_para_octree timer : build octree : step order points (elapsed and cpu)              :"
                " %12.5es %12.5es\n",
                t_elaps_max[BUILD_ORDER_POINTS],
                t_cpu_max[BUILD_ORDER_POINTS]);
    PDM_printf( "PDM_para_octree timer : build octree : step block partition (elapsed and cpu)           :"
                " %12.5es %12.5es\n",
                t_elaps_max[BUILD_BLOCK_PARTITION],
                t_cpu_max[BUILD_BLOCK_PARTITION]);
    PDM_printf( "PDM_para_octree timer : build octree : step local nodes (elapsed and cpu)               :"
                " %12.5es %12.5es\n",
                t_elaps_max[BUILD_LOCAL_NODES],
                t_cpu_max[BUILD_LOCAL_NODES]);
    PDM_printf( "PDM_para_octree timer : build octree : step local neighbours (elapsed and cpu)          :"
                " %12.5es %12.5es\n",
                t_elaps_max[BUILD_LOCAL_NEIGHBOURS],
                t_cpu_max[BUILD_LOCAL_NEIGHBOURS]);
    PDM_printf( "PDM_para_octree timer : build octree : step local neighbours - step 1 (elapsed and cpu) :"
                " %12.5es %12.5es\n",
                t_elaps_max[BUILD_LOCAL_NEIGHBOURS_STEP1],
                t_cpu_max[BUILD_LOCAL_NEIGHBOURS_STEP1]);
    PDM_printf( "PDM_para_octree timer : build octree : step local neighbours - step 2 (elapsed and cpu) :"
                " %12.5es %12.5es\n",
                t_elaps_max[BUILD_LOCAL_NEIGHBOURS_STEP2],
                t_cpu_max[BUILD_LOCAL_NEIGHBOURS_STEP2]);
    PDM_printf( "PDM_para_octree timer : build octree : step local neighbours - step 3 (elapsed and cpu) :"
                " %12.5es %12.5es\n",
                t_elaps_max[BUILD_LOCAL_NEIGHBOURS_STEP3],
                t_cpu_max[BUILD_LOCAL_NEIGHBOURS_STEP3]);
    PDM_printf( "PDM_para_octree timer : build octree : step distant neighbours (elapsed and cpu)        :"
                " %12.5es %12.5es\n",
                t_elaps_max[BUILD_DISTANT_NEIGHBOURS],
                t_cpu_max[BUILD_DISTANT_NEIGHBOURS]);

  }

}



static void _export_octree_points
(
 const char      *filename,
 const _octree_t *octree,
 const int        normalize
 )
{
  FILE *f = fopen(filename, "w");

  fprintf(f, "# vtk DataFile Version 2.0\noctree points\nASCII\nDATASET UNSTRUCTURED_GRID\n");

  fprintf(f, "POINTS %d double\n", octree->n_points);
  if (normalize) {
    double s[3] = {octree->global_extents[0],
                   octree->global_extents[1],
                   octree->global_extents[2]};
    double invd[3] = {1. / (octree->global_extents[3] - octree->global_extents[0]),
                      1. / (octree->global_extents[4] - octree->global_extents[1]),
                      1. / (octree->global_extents[5] - octree->global_extents[2])};
    for (int i = 0; i < octree->n_points; i++) {
      for (int j = 0; j < 3; j++) {
        fprintf(f, "%f ", (octree->points[3*i+j] - s[j]) * invd[j]);
      }
      fprintf(f, "\n");
    }
  } else {
    for (int i = 0; i < octree->n_points; i++) {
      for (int j = 0; j < 3; j++) {
        fprintf(f, "%f ", octree->points[3*i+j]);
      }
      fprintf(f, "\n");
    }
  }

  fprintf(f, "CELLS %d %d\n", octree->n_points, 2*octree->n_points);
  for (int i = 0; i < octree->n_points; i++) {
    fprintf(f, "1 %d\n", i);
  }

  fprintf(f, "CELL_TYPES %d\n", octree->n_points);
  for (int i = 0; i < octree->n_points; i++) {
    fprintf(f, "1\n");
  }

  fprintf(f, "CELL_DATA %d\n", octree->n_points);
  fprintf(f, "SCALARS gnum int\n LOOKUP_TABLE default\n");
  for (int i = 0; i < octree->n_points; i++) {
    fprintf(f, ""PDM_FMT_G_NUM"\n", octree->points_gnum[i]);
  }

  fclose(f);
}



static void _export_boxes
(
 const char        *filename,
 const int          n_box,
 const double      *box_extents,
 const PDM_g_num_t *box_g_num
 )
{
  FILE *f = fopen(filename, "w");

  fprintf(f, "# vtk DataFile Version 2.0\nboxes\nASCII\nDATASET UNSTRUCTURED_GRID\n");

  fprintf(f, "POINTS %d double\n", 8*n_box);
  for (int i = 0; i < n_box; i++) {
    const double *e = box_extents + 6*i;
    fprintf(f, "%f %f %f\n", e[0], e[1], e[2]);
    fprintf(f, "%f %f %f\n", e[3], e[1], e[2]);
    fprintf(f, "%f %f %f\n", e[3], e[4], e[2]);
    fprintf(f, "%f %f %f\n", e[0], e[4], e[2]);
    fprintf(f, "%f %f %f\n", e[0], e[1], e[5]);
    fprintf(f, "%f %f %f\n", e[3], e[1], e[5]);
    fprintf(f, "%f %f %f\n", e[3], e[4], e[5]);
    fprintf(f, "%f %f %f\n", e[0], e[4], e[5]);
  }

  fprintf(f, "CELLS %d %d\n", n_box, 9*n_box);
  for (int i = 0; i < n_box; i++) {
    int j = 8*i;
    fprintf(f, "8 %d %d %d %d %d %d %d %d\n", j, j+1, j+2, j+3, j+4, j+5, j+6, j+7);
  }

  fprintf(f, "CELL_TYPES %d\n", n_box);
  for (int i = 0; i < n_box; i++) {
    fprintf(f, "12\n");
  }

  fprintf(f, "CELL_DATA %d\n", n_box);
  fprintf(f, "SCALARS gnum int\n LOOKUP_TABLE default\n");
  for (int i = 0; i < n_box; i++) {
    fprintf(f, ""PDM_FMT_G_NUM"\n", box_g_num[i]);
  }

  fclose(f);
}






static int
_intersect_node_box
(
 const int                dim,
 const PDM_morton_code_t  node,
 const PDM_morton_code_t  box_min,
 const PDM_morton_code_t  box_max,
 int                     *inside
 )
{
  const int DEBUG = 0;
  *inside = 1;

  assert (box_min.L >= node.L);

  const PDM_morton_int_t level_diff = box_min.L - node.L;

  const PDM_morton_int_t side = 1 << level_diff;

  for (int i = 0; i < dim; i++) {
    PDM_morton_int_t xmin = side * node.X[i];
    PDM_morton_int_t xmax = xmin + side;

    if (xmin > box_max.X[i]+1 || xmax < box_min.X[i]) {
      if (DEBUG) {
       printf("\t not intersecting\n");
      }
      return 0;
    } else if (xmin < box_min.X[i] || xmax > box_max.X[i]+1) {
      *inside = 0;
    };
  }

  if (DEBUG) {
    printf("\t intersecting\n");
  }

  return 1;
}



static void
_points_inside_boxes
(
 const _octree_t          *octree,
 const int                 i_copied_rank,
 const int                 n_box,
 const double              box_extents[],
 const PDM_morton_code_t   box_codes[],
 int                     **pts_idx,
 int                     **pts_l_num
 )
{
  *pts_idx = malloc (sizeof(int) * (n_box + 1));
  int *_pts_idx = *pts_idx;
  _pts_idx[0] = 0;

  if (n_box < 1) {
    *pts_l_num = malloc (sizeof(int) * _pts_idx[n_box]);
    return;
  }

  const _l_octant_t *octants;
  const double      *points;
  if (i_copied_rank < 0) {
    octants = octree->octants;
    points  = octree->points;
  } else {
    assert (i_copied_rank < octree->n_copied_ranks);
    octants = octree->copied_octants[i_copied_rank];
    points  = octree->copied_points[i_copied_rank];
  }


  /* Deepest common ancestor of all octants */
  PDM_morton_code_t root;
  if (octants->n_nodes > 0) {
    PDM_morton_nearest_common_ancestor (octants->codes[0],
                                        octants->codes[octants->n_nodes - 1],
                                        &root);
  }
  else {
    PDM_array_reset_int (_pts_idx+1, n_box, 0);
    *pts_l_num = malloc (sizeof(int) * _pts_idx[n_box]);
    return;
  }


  int tmp_size = 4 * n_box;
  *pts_l_num = malloc (sizeof(int) * tmp_size);
  int *_pts_l_num = *pts_l_num;


  const int n_child = 8;
  const int depth_max = 31;
  int s_stack = ((n_child - 1) * (depth_max - 1) + n_child);

  int *start_stack = malloc ((sizeof(int)) * s_stack);
  int *end_stack   = malloc ((sizeof(int)) * s_stack);
  PDM_morton_code_t *code_stack = malloc (sizeof(PDM_morton_code_t) * s_stack);

  PDM_morton_code_t node;
  int node_inside_box;
  int intersect;

  for (int ibox = 0; ibox < n_box; ibox++) {
    _pts_idx[ibox+1] = _pts_idx[ibox];

    const double *box_min = box_extents + 6*ibox;
    const double *box_max = box_min + 3;
    const PDM_morton_code_t *box_code_min = box_codes + 2*ibox;
    const PDM_morton_code_t *box_code_max = box_code_min + 1;

    intersect = _intersect_node_box (3,
                                     root,
                                     *box_code_min,
                                     *box_code_max,
                                     &node_inside_box);

    if (!intersect) {
      continue;
    }

    if (node_inside_box) {
      /* The box must contain all points */
      int new_size = tmp_size;
      for (int i = 0; i < octants->n_nodes; i++) {
        new_size += octants->n_points[i];
      }

      if (tmp_size <= new_size) {
        tmp_size = PDM_MAX (2*tmp_size, new_size);
        *pts_l_num = realloc (*pts_l_num, sizeof(int) * tmp_size);
        _pts_l_num = *pts_l_num;

        for (int i = 0; i < octants->n_nodes; i++) {
          for (int j = 0; j < octants->n_points[i]; j++) {
            _pts_l_num[_pts_idx[ibox+1]++] = octants->range[i] + j;
          }
        }
      }

      continue;
    }

    /* Push root in stack */
    int pos_stack = 0;
    PDM_morton_copy (root, code_stack + pos_stack);
    start_stack[pos_stack] = 0;
    end_stack[pos_stack] = octants->n_nodes;
    pos_stack++;

    while (pos_stack > 0) {

      pos_stack--;
      PDM_morton_copy (code_stack[pos_stack], &node);
      int start = start_stack[pos_stack];
      int end   = end_stack[pos_stack];

      /* Leaf node */
      if (start == end-1) {
        for (int i = 0; i < octants->n_points[start]; i++) {
          int ipt = octants->range[start] + i;
          const double *_pt = points + ipt * 3;

          int pt_inside_box = 1;
          for (int idim = 0; idim < 3; idim++) {
            if (_pt[idim] < box_min[idim] || _pt[idim] > box_max[idim]) {
              pt_inside_box = 0;
              break;
            }
          }

          if (pt_inside_box) {
            if (_pts_idx[ibox+1] >= tmp_size) {
              tmp_size = PDM_MAX (2*tmp_size, _pts_idx[ibox+1] + 1);
              *pts_l_num = realloc (*pts_l_num, sizeof(int) * tmp_size);
              _pts_l_num = *pts_l_num;
            }

            _pts_l_num[_pts_idx[ibox+1]++] = ipt;
          }
        } // End of loop on points inside leaf
      }

      /* Internal node */
      else {
        PDM_morton_code_t child_code[n_child];
        PDM_morton_get_children (3,
                                 node,
                                 child_code);
        int new_start, new_end;
        int prev_end = start;
        for (int i = 0; i < n_child; i++) {
          /* get start and end of range in list of nodes covered by current child */
          /* new_start <-- first descendant of child in list */
          new_start = prev_end;
          while (new_start < end) {
            if (PDM_morton_ancestor_is (child_code[i], octants->codes[new_start])) {
              break;
            } else if (PDM_morton_a_gt_b (octants->codes[new_start], child_code[i])) {
              /* all the following nodes are clearly not descendants of current child */
              new_start = end+1;
              break;
            }
            new_start++;
          }

          if (new_start > end) {
            /* no need to go further for that child
               because it has no descendants in the node list */
            continue;
          }

          /* new_end <-- next of last descendant of child in list */
          int l = new_start;
          new_end = end;
          while (new_end > l + 1) {
            int m = l + (new_end - l) / 2;
            if (PDM_morton_ancestor_is (child_code[i], octants->codes[m])) {
              l = m;
            } else {
              new_end = m;
            }
          }
          prev_end = new_end;

          if (new_end > new_start) {
            intersect = _intersect_node_box (3,
                                             child_code[i],
                                             *box_code_min,
                                             *box_code_max,
                                             &node_inside_box);
            if (intersect) {
              if (node_inside_box) {
                /* The box must contain all points contained in descendants of child */
                int new_size = _pts_idx[ibox+1];
                for (int j = new_start; j < new_end; j++) {
                  new_size += octants->n_points[j];
                }

                if (tmp_size <= new_size) {
                  tmp_size = PDM_MAX (2*tmp_size, new_size);
                  *pts_l_num = realloc (*pts_l_num, sizeof(int) * tmp_size);
                  _pts_l_num = *pts_l_num;
                }

                for (int j = new_start; j < new_end; j++) {
                  for (int k = 0; k < octants->n_points[j]; k++) {
                    _pts_l_num[_pts_idx[ibox+1]++] = octants->range[j] + k;
                  }
                }
              }

              else {
                /* Push child in stack */
                PDM_morton_copy (child_code[i], code_stack + pos_stack);
                start_stack[pos_stack] = new_start;
                end_stack[pos_stack]   = new_end;
                pos_stack++;
              }
            }
          }
        } // End of loop on child
      }

    }

  } // End loop on boxes

  free (start_stack);
  free (end_stack);
  free (code_stack);

  *pts_l_num = realloc (*pts_l_num, sizeof(int) * _pts_idx[n_box]);
}


/**
 *
 * Get points located inside a set of boxes
 *
 * \param [in]   id                     Identifier
 * \param [in]   n_boxes                Number of boxes
 * \param [in]   box_extents            Extents of boxes
 * \param [in]   box_g_num              Global numbers of boxes
 * \param [out]  pts_in_box_idx         Index of points located in boxes
 * \param [out]  pts_in_box_g_num       Global numbers of points located in boxes
 * \param [out]  pts_in_box_coord       Coordinates of points located in boxes
 *
 */

void
PDM_para_octree_points_inside_boxes
(
 const int           octree_id,
 const int           n_boxes,
 const double       *box_extents,
 const PDM_g_num_t  *box_g_num,
 int               **pts_in_box_idx,
 PDM_g_num_t       **pts_in_box_g_num,
 double            **pts_in_box_coord
 )
{
  const int DEBUG = 0;
  const int VISU = 0;

  int n_recv_boxes = 0;
  PDM_morton_code_t *box_corners = NULL;
  double *recv_box_extents       = NULL;
  const PDM_g_num_t *recv_box_g_num;
  PDM_g_num_t *_recv_box_g_num   = NULL;
  PDM_part_to_block_t *ptb1      = NULL;
  PDM_g_num_t *block_distrib_idx = NULL;
  double s[3], d[3];


  _octree_t *octree = _get_from_id (octree_id);
  const int dim = octree->dim;
  const int two_dim = 2 * dim;

  const _l_octant_t *octants = octree->octants;

  int my_rank;
  PDM_MPI_Comm_rank (octree->comm, &my_rank);

  int n_ranks;
  PDM_MPI_Comm_size (octree->comm, &n_ranks);

  if (VISU) {
    char filename[999];
    sprintf(filename, "octree_points_%3.3d.vtk", my_rank);
    _export_octree_points (filename, octree, 0);
  }

  if (DEBUG) {
    if (my_rank == 0) {
      printf("octree extents = %f %f %f %f %f %f\n",
             octree->global_extents[0], octree->global_extents[1],
             octree->global_extents[2], octree->global_extents[3],
             octree->global_extents[4], octree->global_extents[5]);
    }
  }

  int NEW_PTS_IN_BOXES = 0;
  char *env_var = NULL;
  env_var = getenv ("NEW_PTS_IN_BOXES");
  if (env_var != NULL) {
    NEW_PTS_IN_BOXES = atoi(env_var);
  }
  if (my_rank == 0) {
    printf("NEW_PTS_IN_BOXES = %d\n", NEW_PTS_IN_BOXES);
  }

  /* Multiple ranks */
  if (n_ranks > 1) {
    /* Part-to-block create (only to get block distribution) */
    // ptb1 = PDM_part_to_block_create (PDM_PART_TO_BLOCK_DISTRIB_ALL_PROC,
    //                                  PDM_PART_TO_BLOCK_POST_MERGE,
    //                                  1.,
    //                                  (PDM_g_num_t **) (&box_g_num),
    //                                  NULL,
    //                                  (int *) &n_boxes,
    //                                  1,
    //                                  octree->comm);

//    block_distrib_idx = PDM_part_to_block_distrib_index_get (ptb1);
    block_distrib_idx = PDM_compute_uniform_entity_distribution_from_partition(octree->comm,
                                                                               1,
                                                                               &n_boxes,
                                                                               &box_g_num);


    /***************************************
     * Redistribute bounding boxes
     ***************************************/
    int *send_count = PDM_array_zeros_int(n_ranks);

    /* Encode box corners */
    box_corners = malloc (sizeof(PDM_morton_code_t) * 2 * n_boxes);
    _morton_encode_coords (dim,
                           PDM_morton_max_level,
                           octree->global_extents,
                           2 * n_boxes,
                           box_extents,
                           box_corners,
                           d,
                           s);

    size_t *box_rank = malloc (sizeof(int *) * 2 * n_boxes);

    /* Find which ranks possibly intersect each box */
    size_t start, end, tmp;
    for (int ibox = 0; ibox < n_boxes; ibox++) {
      PDM_morton_quantile_intersect (n_ranks,
                                     box_corners[2*ibox],
                                     octree->rank_octants_index,
                                     &start,
                                     &tmp);

      PDM_morton_quantile_intersect (n_ranks - start,
                                     box_corners[2*ibox+1],
                                     octree->rank_octants_index + start,
                                     &tmp,
                                     &end);
      end += start;

      box_rank[2*ibox]   = start;
      box_rank[2*ibox+1] = end;

      for (size_t irank = start; irank < end; irank++) {
        send_count[irank]++;
      }
    }
    free (box_corners);

    int *recv_count = malloc (sizeof(int) * n_ranks);
    PDM_MPI_Alltoall (send_count, 1, PDM_MPI_INT,
                      recv_count, 1, PDM_MPI_INT,
                      octree->comm);

    int *send_shift = malloc (sizeof(int) * (n_ranks+1));
    int *recv_shift = malloc (sizeof(int) * (n_ranks+1));
    send_shift[0] = 0;
    recv_shift[0] = 0;
    for (int i = 0; i < n_ranks; i++) {
      send_shift[i+1] = send_shift[i] + send_count[i];
      recv_shift[i+1] = recv_shift[i] + recv_count[i];
      send_count[i] = 0;
    }
    n_recv_boxes = recv_shift[n_ranks];

    printf("[%d] octree->n_pts = %d, n_recv_boxes = %d\n", my_rank, octree->n_points, n_recv_boxes);

    /* Fill send buffers */
    PDM_g_num_t *send_box_g_num = malloc (sizeof(PDM_g_num_t) * send_shift[n_ranks]);
    _recv_box_g_num = malloc (sizeof(PDM_g_num_t) * recv_shift[n_ranks]);
    recv_box_g_num = _recv_box_g_num;
    double *send_box_extents = malloc (sizeof(double) * send_shift[n_ranks] * two_dim);
    recv_box_extents = malloc (sizeof(double) * recv_shift[n_ranks] * two_dim);

    for (int ibox = 0; ibox < n_boxes; ibox++) {
      for (size_t irank = box_rank[2*ibox]; irank < box_rank[2*ibox+1]; irank++) {
        int idx = send_shift[irank] + send_count[irank];
        send_box_g_num[idx] = box_g_num[ibox];

        for (int k = 0; k < two_dim; k++) {
          send_box_extents[two_dim*idx + k] = box_extents[two_dim*ibox + k];
        }

        send_count[irank]++;
      }
    }
    free (box_rank);

    /* Send boxes g_num buffer */
    PDM_MPI_Alltoallv (send_box_g_num,  send_count, send_shift, PDM__PDM_MPI_G_NUM,
                       _recv_box_g_num, recv_count, recv_shift, PDM__PDM_MPI_G_NUM,
                       octree->comm);

    /* Send boxes extents buffer */
    for (int i = 0; i < n_ranks; i++) {
      send_shift[i+1] *= two_dim;
      recv_shift[i+1] *= two_dim;
      send_count[i]   *= two_dim;
      recv_count[i]   *= two_dim;
    }
    PDM_MPI_Alltoallv (send_box_extents, send_count, send_shift, PDM_MPI_DOUBLE,
                       recv_box_extents, recv_count, recv_shift, PDM_MPI_DOUBLE,
                       octree->comm);

    free (send_count);
    free (recv_count);
    free (send_shift);
    free (recv_shift);
    free (send_box_g_num);
    free (send_box_extents);

  }

  /* Single rank */
  else {
    n_recv_boxes     = n_boxes;
    recv_box_extents = box_extents;
    recv_box_g_num   = box_g_num;
  }


  /***************************************
   * Intersect redistributed boxes with local octree
   ***************************************/
  if (VISU) {
    char filename[999];
    sprintf(filename, "recv_boxes0_%3.3d.vtk", my_rank);
    _export_boxes (filename, n_recv_boxes, recv_box_extents, recv_box_g_num);
  }

  /* Encode corners of redistributed boxes */
  box_corners = malloc (sizeof(PDM_morton_code_t) * 2 * n_recv_boxes);
  _morton_encode_coords (dim,
                         PDM_morton_max_level,
                         octree->global_extents,
                         2 * n_recv_boxes,
                         recv_box_extents,
                         box_corners,
                         d,
                         s);

<<<<<<< HEAD
  /* Root node of octree */
  log_debug("octants->n_nodes = %i \n", octants->n_nodes);
  PDM_morton_code_t root;
  root.L = 0;
  root.X[0] = 0;
  root.X[1] = 0;
  root.X[2] = 0;

  if (octants->n_nodes > 0) {
    PDM_morton_nearest_common_ancestor (octants->codes[0],
                                        octants->codes[octants->n_nodes - 1],
                                        &root);
  }
=======
  int *box_pts_n = NULL;
  int *box_pts_idx = NULL;
  int *box_pts = NULL;
  if (NEW_PTS_IN_BOXES) {
    _points_inside_boxes (octree,
                          -1,
                          n_recv_boxes,
                          recv_box_extents,
                          box_corners,
                          &box_pts_idx,
                          &box_pts);
    box_pts_n = malloc (sizeof(int) * n_recv_boxes);
    for (int i = 0; i < n_recv_boxes; i++) {
      box_pts_n[i] = box_pts_idx[i+1] - box_pts_idx[i];
    }
>>>>>>> 867b7980

  } else {
    /* Root node of octree */
    PDM_morton_code_t root;
    root.L = 0;
    root.X[0] = 0;
    root.X[1] = 0;
    root.X[2] = 0;

    if (octants->n_nodes > 0) {
      PDM_morton_nearest_common_ancestor (octants->codes[0],
                                          octants->codes[octants->n_nodes - 1],
                                          &root);
    }

    int *intersect_nodes = malloc (sizeof(int) * octants->n_nodes);
    size_t n_intersect_nodes;

    size_t s_box_pts = octree->n_points;
    box_pts = malloc (sizeof(int) * s_box_pts);
    box_pts_n = malloc (sizeof(int) * n_recv_boxes);

    box_pts_idx = malloc (sizeof(int) * (n_recv_boxes+1));
    box_pts_idx[0] = 0;

    size_t min_intersect = 100000000;
    size_t max_intersect = 0;
    size_t mean_intersect = 0;
    /* Loop over redistributed boxes */
    for (int ibox = 0; ibox < n_recv_boxes; ibox++) {
      n_intersect_nodes = 0;
      box_pts_n[ibox] = 0;
      box_pts_idx[ibox+1] = box_pts_idx[ibox];

      /* Get list of all nodes (octants) that intersect the box */
      PDM_morton_intersect_box (dim,
                                root,
                                box_corners[2*ibox],
                                box_corners[2*ibox+1],
                                octants->codes,
                                octants->n_points,
                                0,
                                octants->n_nodes,
                                &n_intersect_nodes,
                                intersect_nodes);

      if (DEBUG) {
        printf("[%d]\tbox %d ("PDM_FMT_G_NUM") nodes:", my_rank, ibox, recv_box_g_num[ibox]);
        for (int j = 0; j < (int) n_intersect_nodes; j++) {
          printf(" %d", intersect_nodes[j]);
        }
        printf("\n");
      }

      // printf("n_intersect_nodes =%li \n", n_intersect_nodes);
      min_intersect = PDM_MIN(min_intersect, n_intersect_nodes);
      max_intersect = PDM_MAX(max_intersect, n_intersect_nodes);
      mean_intersect += n_intersect_nodes;
      //size_t new_max_size = box_pts_idx[ibox] + n_intersect_nodes * octree->points_in_leaf_max;
      size_t new_max_size = box_pts_idx[ibox];
      for (size_t i = 0; i < n_intersect_nodes; i++) {
        new_max_size += octants->n_points[intersect_nodes[i]];
      }

      if (s_box_pts <= new_max_size) {
        s_box_pts = PDM_MAX (2*s_box_pts, new_max_size);
        box_pts = realloc (box_pts, sizeof(int) * s_box_pts);
      }

      /* Inspect nodes (octants) which intersect the box */
      double *box_min = recv_box_extents + two_dim*ibox;
      double *box_max = box_min + dim;

      for (size_t i = 0; i < n_intersect_nodes; i++) {
        int inode = intersect_nodes[i];

        /* Inspect points inside current node */
        for (int j = 0; j < octants->n_points[inode]; j++) {
          int ipt = octants->range[inode] + j;
          double *_pt = octree->points + ipt * dim;

          /* check whether current point lies inside the box */
          int inside = 1;
          for (int idim = 0; idim < dim; idim++) {
            if (_pt[idim] < box_min[idim] || _pt[idim] > box_max[idim]) {
              inside = 0;
              break;
            }
          }

          if (inside) {
            box_pts[box_pts_idx[ibox+1]] = ipt;
            box_pts_idx[ibox+1]++;
            box_pts_n[ibox]++;
          }
        }
      }

      if (DEBUG) {
        printf("[%d]\tbox %d ("PDM_FMT_G_NUM") pts:", my_rank, ibox, recv_box_g_num[ibox]);
        for (int j = box_pts_idx[ibox]; j < box_pts_idx[ibox+1]; j++) {
          printf(" %d", box_pts[j]);
        }
        printf("\n");
      }

    } // Loop over redistributed boxes
    free (intersect_nodes);
  }
  free (box_corners);
  if (recv_box_extents != box_extents) free (recv_box_extents);


  /* Get gnum and coords of points inside boxes */
  PDM_g_num_t *box_pts_g_num = malloc (sizeof(PDM_g_num_t) * box_pts_idx[n_recv_boxes]);
  double      *box_pts_coord = malloc (sizeof(double)      * box_pts_idx[n_recv_boxes] * dim);

  for (int i = 0; i < box_pts_idx[n_recv_boxes]; i++) {
    int ipt = box_pts[i];

    box_pts_g_num[i] = octree->points_gnum[ipt];

    for (int j = 0; j < dim; j++) {
      box_pts_coord[dim*i + j] = octree->points[dim*ipt + j];
    }
  }
  free (box_pts);

  /* Multiple ranks */
  if (n_ranks > 1) {
    free (box_pts_idx);

    /* Part#2 to Block */
    PDM_MPI_Barrier(octree->comm);
    double t1 = PDM_MPI_Wtime();
    PDM_part_to_block_t *ptb2 = PDM_part_to_block_create (PDM_PART_TO_BLOCK_DISTRIB_ALL_PROC,
                                                          PDM_PART_TO_BLOCK_POST_MERGE,
                                                          1.,
                                                          (PDM_g_num_t **) (&recv_box_g_num),
                                                          NULL,
                                                          &n_recv_boxes,
                                                          1,
                                                          octree->comm);
    double dt = PDM_MPI_Wtime() - t1;
    log_debug(" dt = %12.5e \n",  dt);
    if (_recv_box_g_num != box_g_num) free (_recv_box_g_num);

    int *block_pts_in_box_n = NULL;
    PDM_g_num_t *block_pts_in_box_g_num = NULL;
    PDM_part_to_block_exch (ptb2,
                            sizeof(PDM_g_num_t),
                            PDM_STRIDE_VAR,
                            1,
                            &box_pts_n,
                            (void **) &box_pts_g_num,
                            &block_pts_in_box_n,
                            (void **) &block_pts_in_box_g_num);
    free (box_pts_g_num);

    int *box_pts_n_coord = malloc (sizeof(int) * n_recv_boxes); // overwrite box_pts_n?
    for (int ibox = 0; ibox < n_recv_boxes; ibox++) {
      box_pts_n_coord[ibox] = box_pts_n[ibox] * dim;
    }

    int *block_pts_in_box_n_coord = NULL;
    double *block_pts_in_box_coord = NULL;
    PDM_part_to_block_exch (ptb2,
                            sizeof(double),
                            PDM_STRIDE_VAR,
                            1,
                            &box_pts_n_coord,
                            (void **) &box_pts_coord,
                            &block_pts_in_box_n_coord,
                            (void **) &block_pts_in_box_coord);
    free (box_pts_coord);
    free (box_pts_n);
    free (box_pts_n_coord);

    /* Block to Part#1 */
    PDM_block_to_part_t *btp = PDM_block_to_part_create (block_distrib_idx,
                                                         (const PDM_g_num_t **) &box_g_num,
                                                         &n_boxes,
                                                         1,
                                                         octree->comm);

    int *pts_in_box_n = malloc (sizeof(int) * n_boxes);
    int one = 1;
    PDM_block_to_part_exch (btp,
                            sizeof(int),
                            PDM_STRIDE_CST,
                            &one,
                            (void *) block_pts_in_box_n,
                            NULL,
                            (void **) &pts_in_box_n);

    *pts_in_box_idx = PDM_array_new_idx_from_sizes_int(pts_in_box_n, n_boxes);
    *pts_in_box_g_num = malloc (sizeof(PDM_g_num_t) * (*pts_in_box_idx)[n_boxes]);

    PDM_block_to_part_exch (btp,
                            sizeof(PDM_g_num_t),
                            PDM_STRIDE_VAR,
                            block_pts_in_box_n,
                            (void *) block_pts_in_box_g_num,
                            &pts_in_box_n,
                            (void **) pts_in_box_g_num);

    int *pts_in_box_n_coord = malloc (sizeof(int) * n_boxes); // overwrite pts_in_box_n?
    for (int ibox = 0; ibox < n_boxes; ibox++) {
      pts_in_box_n_coord[ibox] = pts_in_box_n[ibox] * dim;
    }

    *pts_in_box_coord = malloc (sizeof(double) * (*pts_in_box_idx)[n_boxes] * dim);

    PDM_block_to_part_exch (btp,
                            sizeof(double),
                            PDM_STRIDE_VAR,
                            block_pts_in_box_n_coord,
                            (void *) block_pts_in_box_coord,
                            &pts_in_box_n_coord,
                            (void **) pts_in_box_coord);

    //PDM_part_to_block_free (ptb1);
    free (block_distrib_idx);
    PDM_part_to_block_free (ptb2);
    PDM_block_to_part_free (btp);

    free (pts_in_box_n);
    free (pts_in_box_n_coord);
    free (block_pts_in_box_n);
    free (block_pts_in_box_n_coord);
    free (block_pts_in_box_g_num);
    free (block_pts_in_box_coord);

  }

  /* Single rank */
  else {
    free (box_pts_n);

    *pts_in_box_idx   = box_pts_idx;
    *pts_in_box_g_num = box_pts_g_num;
    *pts_in_box_coord = box_pts_coord;
  }
}









void
PDM_para_octree_points_inside_boxes_with_copies
(
 const int           octree_id,
 const int           n_boxes,
 const double       *box_extents,
 const PDM_g_num_t  *box_g_num,
 int               **pts_in_box_idx,
 PDM_g_num_t       **pts_in_box_g_num,
 double            **pts_in_box_coord
 )
{
  float f_copy_threshold = 1.05;
  float f_max_copy = 0.05;

  char *env_var = NULL;
  env_var = getenv ("OCTREE_COPY_THRESHOLD");
  if (env_var != NULL) {
    f_copy_threshold = (float) atof(env_var);
  }

  env_var = getenv ("OCTREE_MAX_COPY");
  if (env_var != NULL) {
    f_max_copy = (float) atof(env_var);
  }


  _octree_t *octree = _get_from_id (octree_id);
  const int dim = octree->dim;
  const int two_dim = 2 * dim;


  int i_rank, n_rank;
  PDM_MPI_Comm_rank (octree->comm, &i_rank);
  PDM_MPI_Comm_size (octree->comm, &n_rank);


  PDM_morton_code_t *box_corners = NULL;
  double d[3], s[3];

  int n_copied_ranks = 0;
  int *copied_ranks = NULL;

  int n_box_local;
  int n_box_recv;
  int n_box_copied;
  int n_box1;

  int *copied_shift = NULL;

  PDM_g_num_t *box_g_num1   = NULL;
  double      *box_extents1 = NULL;

  if (n_rank > 1) {
    /*
     *  Redistribute boxes
     */
    /* Encode box corners */
    box_corners = malloc (sizeof(PDM_morton_code_t) * 2 * n_boxes);
    _morton_encode_coords (dim,
                           PDM_morton_max_level,
                           octree->global_extents,
                           2 * n_boxes,
                           box_extents,
                           box_corners,
                           d,
                           s);


    /* Find which ranks possibly intersect each box */
    size_t *box_rank = malloc (sizeof(int *) * 2 * n_boxes);
    int *send_count = PDM_array_zeros_int (n_rank);

    size_t start, end, tmp;
    for (int ibox = 0; ibox < n_boxes; ibox++) {
      PDM_morton_quantile_intersect (n_rank,
                                     box_corners[2*ibox],
                                     octree->rank_octants_index,
                                     &start,
                                     &tmp);

      PDM_morton_quantile_intersect (n_rank - start,
                                     box_corners[2*ibox+1],
                                     octree->rank_octants_index + start,
                                     &tmp,
                                     &end);
      end += start;

      box_rank[2*ibox]   = start;
      box_rank[2*ibox+1] = end;

      for (size_t irank = start; irank < end; irank++) {
        send_count[irank]++;
      }
    }
    free (box_corners);

    /* Exchange provisional send/recv counts */
    int *recv_count = malloc (sizeof(int) * n_rank);
    PDM_MPI_Alltoall (send_count, 1, PDM_MPI_INT,
                      recv_count, 1, PDM_MPI_INT,
                      octree->comm);

    int n_recv_box = 0;
    for (int i = 0; i < n_rank; i++) {
      n_recv_box += recv_count[i];
    }
    int n_recv_box_no_copies = n_recv_box;

    int *n_recv_box_copied_ranks = NULL;
    int avg_n_recv_box;
    _prepare_copies (octree->comm,
                     f_copy_threshold,
                     f_max_copy,
                     n_recv_box,
                     &n_copied_ranks,
                     &copied_ranks,
                     &n_recv_box_copied_ranks,
                     &avg_n_recv_box);

    if (n_copied_ranks > 0) {
      if (i_rank == 0) {
        if (n_copied_ranks == 1) {
          printf("1 copied rank: %d\n", copied_ranks[0]);
        }
        else {
          printf("%d copied ranks:", n_copied_ranks);
          for (int i = 0; i < n_copied_ranks; i++) {
            printf(" %d", copied_ranks[i]);
          }
          printf("\n");
        }
      }

      PDM_para_octree_copy_ranks (octree_id,
                                  n_copied_ranks,
                                  copied_ranks);
      free (copied_ranks);
    } else {
      if (i_rank == 0) printf("0 copied ranks\n");
    }

    int *i_copied_rank = PDM_array_const_int (n_rank, -1);
    int *copied_count = malloc (sizeof(int) * octree->n_copied_ranks);

    for (int i = 0; i < octree->n_copied_ranks; i++) {
      i_copied_rank[octree->copied_ranks[i]] = i;
      copied_count[i] = 0;
    }

    int *send_shift = PDM_array_new_idx_from_sizes_int (send_count, n_rank);

    n_box_local = 0;
    for (int i = 0; i < octree->n_copied_ranks; i++) {
      int rank = octree->copied_ranks[i];
      if (rank != i_rank) {
        int si = send_count[rank];

        si = PDM_MIN (si, PDM_MAX (0, (n_recv_box_copied_ranks[i] - n_recv_box)/2));
        if (i_copied_rank[i_rank] < 0) {
          si = PDM_MIN (si, PDM_MAX (0, avg_n_recv_box - n_recv_box));
        }

        copied_count[i] = si;
        n_recv_box += si;
      }
    }

    if (n_recv_box_copied_ranks != NULL) {
      free (n_recv_box_copied_ranks);
    }

    for (int i = 0; i < n_rank; i++) {

      send_shift[i+1] = send_shift[i];

      if (i == i_rank) {
        n_box_local += send_count[i];
        send_count[i] = 0;
      }
      else if (i_copied_rank[i] >= 0) {
        send_count[i] -= copied_count[i_copied_rank[i]];
      }

      send_shift[i+1] += send_count[i];
    }

    copied_shift = PDM_array_new_idx_from_sizes_int (copied_count, octree->n_copied_ranks);
    int *copied_count_tmp = PDM_array_zeros_int (octree->n_copied_ranks);
    n_box_copied = copied_shift[octree->n_copied_ranks];

    /* Exchange new send/recv counts */
    PDM_MPI_Alltoall (send_count, 1, PDM_MPI_INT,
                      recv_count, 1, PDM_MPI_INT,
                      octree->comm);

    int *recv_shift = PDM_array_new_idx_from_sizes_int (recv_count, n_rank);
    PDM_array_reset_int (send_count, n_rank, 0);

    n_box_recv = recv_shift[n_rank];

    n_box1 = n_box_local + n_box_recv + n_box_copied;
    printf("[%d] octree->n_pts = %d, n_recv_boxes = %d (without copies : %d)\n", i_rank, octree->n_points, n_box1, n_recv_box_no_copies);

    box_g_num1   = malloc (sizeof(PDM_g_num_t) * n_box1);
    box_extents1 = malloc (sizeof(double)      * n_box1 * two_dim);

    /* Fill send buffers */
    PDM_g_num_t *send_g_num   = malloc (sizeof(PDM_g_num_t) * send_shift[n_rank]);
    double      *send_extents = malloc (sizeof(double)      * send_shift[n_rank] * two_dim);
    PDM_g_num_t *recv_g_num   = box_g_num1 + n_box_local;
    double      *recv_extents = box_extents1 + n_box_local * two_dim;

    int idx_copied = n_box_local + n_box_recv;
    PDM_g_num_t *copied_g_num   = box_g_num1   + idx_copied;
    double      *copied_extents = box_extents1 + idx_copied * two_dim;

    n_box_local = 0;
    for (int ibox = 0; ibox < n_boxes; ibox++) {
      for (size_t rank = box_rank[2*ibox]; rank < box_rank[2*ibox+1]; rank++) {

        if ((int) rank == i_rank) {
          box_g_num1[n_box_local] = box_g_num[ibox];
          for (int j = 0; j < two_dim; j++) {
            box_extents1[two_dim*n_box_local + j] = box_extents[two_dim*ibox + j];
          }
          n_box_local++;
        }

        else if (i_copied_rank[rank] >= 0) {
          int _rank = i_copied_rank[rank];

          if (copied_count_tmp[_rank] < copied_count[_rank]) {
            //int k = copied_shift[_rank] + copied_count[_rank];
            int k = copied_shift[_rank] + copied_count_tmp[_rank];
            copied_g_num[k] = box_g_num[ibox];
            for (int j = 0; j < two_dim; j++) {
              copied_extents[two_dim*k + j] = box_extents[two_dim*ibox + j];
            }
            //copied_count[_rank]++;
            copied_count_tmp[_rank]++;
          }
          else {
            int k = send_shift[rank] + send_count[rank];
            send_g_num[k] = box_g_num[ibox];
            for (int j = 0; j < two_dim; j++) {
              send_extents[two_dim*k + j] = box_extents[two_dim*ibox + j];
            }
            send_count[rank]++;
          }
        }

        else {
          int k = send_shift[rank] + send_count[rank];
          send_g_num[k] = box_g_num[ibox];
          for (int j = 0; j < two_dim; j++) {
            send_extents[two_dim*k + j] = box_extents[two_dim*ibox + j];
          }
          send_count[rank]++;
        }
      }
    }
    if (copied_count != NULL) {
      free (copied_count);
    }
    if (copied_count_tmp != NULL) {
      free (copied_count_tmp);
    }
    if (i_copied_rank != NULL) {
      free (i_copied_rank);
    }
    free (box_rank);

    /* Send boxes g_num buffer */
    PDM_MPI_Alltoallv (send_g_num, send_count, send_shift, PDM__PDM_MPI_G_NUM,
                       recv_g_num, recv_count, recv_shift, PDM__PDM_MPI_G_NUM,
                       octree->comm);

    /* Send boxes extents buffer */
    for (int i = 0; i < n_rank; i++) {
      send_shift[i+1] *= two_dim;
      recv_shift[i+1] *= two_dim;
      send_count[i]   *= two_dim;
      recv_count[i]   *= two_dim;
    }
    PDM_MPI_Alltoallv (send_extents, send_count, send_shift, PDM_MPI_DOUBLE,
                       recv_extents, recv_count, recv_shift, PDM_MPI_DOUBLE,
                       octree->comm);

    free (send_count);
    free (recv_count);
    free (send_shift);
    free (recv_shift);
    free (send_g_num);
    free (send_extents);
  }

  /* Single proc */
  else {
    n_box_local  = n_boxes;
    n_box_recv   = 0;
    n_box_copied = 0;

    n_box1 = n_boxes;

    box_g_num1 = (PDM_g_num_t *) box_g_num;
    box_extents1 = (double *) box_extents;
  }


  /***************************************
   * Intersect redistributed boxes with local octree
   ***************************************/
  /* Encode corners of redistributed boxes */
  box_corners = malloc (sizeof(PDM_morton_code_t) * 2 * n_box1);
  _morton_encode_coords (dim,
                         PDM_morton_max_level,
                         octree->global_extents,
                         2 * n_box1,
                         box_extents1,
                         box_corners,
                         d,
                         s);

  /*
   *  Get points inside boxes
   */
  int n_part = 1 + octree->n_copied_ranks;
  int *part_n_box = malloc (sizeof(int) * n_part);
  part_n_box[0] = n_box_local + n_box_recv;

  int **box_pts_idx = malloc (sizeof(int *) * n_part);
  int **box_pts_l_num = malloc (sizeof(int *) * n_part);

  int size_box_pts = 0;

  /*
   *  Search in local tree
   */
  _points_inside_boxes (octree,
                        -1,
                        part_n_box[0],
                        box_extents1,
                        box_corners,
                        &(box_pts_idx[0]),
                        &(box_pts_l_num[0]));

  size_box_pts += box_pts_idx[0][part_n_box[0]];

  /*
   *  Search in copied trees
   */
  if (octree->n_copied_ranks > 0) {
    double            *box_extents_copied = box_extents1 + part_n_box[0] * two_dim;
    PDM_morton_code_t *box_corners_copied = box_corners  + part_n_box[0] * 2;
    for (int i = 0; i < octree->n_copied_ranks; i++) {
      part_n_box[i+1] = copied_shift[i+1] - copied_shift[i];

      _points_inside_boxes (octree,
                            i,
                            part_n_box[i+1],
                            box_extents_copied + copied_shift[i] * two_dim,
                            box_corners_copied + copied_shift[i] * 2,
                            &(box_pts_idx[i+1]),
                            &(box_pts_l_num[i+1]));

      size_box_pts += box_pts_idx[i+1][part_n_box[i+1]];
    }
    free (copied_shift);
  }
  if (box_extents1 != box_extents) free (box_extents1);
  free (box_corners);

  PDM_g_num_t *box_pts_g_num = malloc (sizeof(PDM_g_num_t) * size_box_pts);
  double      *box_pts_coord = malloc (sizeof(double)      * size_box_pts * dim);
  int idx = 0;
  for (int j = 0; j < box_pts_idx[0][part_n_box[0]]; j++) {
    box_pts_g_num[idx] = octree->points_gnum[box_pts_l_num[0][j]];
    for (int k = 0; k < 3; k++) {
      box_pts_coord[3*idx + k] = octree->points[3*box_pts_l_num[0][j] + k];
    }
    idx++;
  }

  for (int i = 0; i < octree->n_copied_ranks; i++) {
    for (int j = 0; j < box_pts_idx[i+1][part_n_box[i+1]]; j++) {
      box_pts_g_num[idx] = octree->copied_points_gnum[i][box_pts_l_num[i+1][j]];
      for (int k = 0; k < 3; k++) {
        box_pts_coord[3*idx + k] = octree->copied_points[i][3*box_pts_l_num[i+1][j] + k];
      }
      idx++;
    }
  }

  PDM_para_octree_free_copies (octree_id);


  if (n_rank == 1) {
    *pts_in_box_g_num = box_pts_g_num;
    *pts_in_box_coord = box_pts_coord;

    *pts_in_box_idx   = malloc (sizeof(int) * (n_boxes + 1));
    memcpy (*pts_in_box_idx, box_pts_idx[0], sizeof(int) * (n_boxes + 1));

    free (box_pts_idx[0]);
    free (box_pts_l_num[0]);
    free (box_pts_idx);
    free (box_pts_l_num);
    free (part_n_box);
  }

  else {
    int *part_stride = malloc (sizeof(int) * n_box1);
    double *weight = malloc (sizeof(double) * n_box1);
    idx = 0;
    for (int i = 0; i < n_part; i++) {
      for (int j = 0; j < part_n_box[i]; j++) {
        part_stride[idx] = box_pts_idx[i][j+1] - box_pts_idx[i][j];
        weight[idx] = (double) part_stride[idx];
        idx++;
      }
      free (box_pts_idx[i]);
      free (box_pts_l_num[i]);
    }
    free (part_n_box);
    free (box_pts_idx);
    free (box_pts_l_num);

    /* Part#2 to Block */
    PDM_part_to_block_t *ptb = PDM_part_to_block_create (PDM_PART_TO_BLOCK_DISTRIB_ALL_PROC,
                                                         PDM_PART_TO_BLOCK_POST_MERGE,
                                                         1.,
                                                         (PDM_g_num_t **) &box_g_num1,
                                                         &weight,
                                                         &n_box1,
                                                         1,
                                                         octree->comm);
    free (weight);

    int *block_pts_in_box_n = NULL;
    PDM_g_num_t *block_pts_in_box_g_num = NULL;
    PDM_part_to_block_exch (ptb,
                            sizeof(PDM_g_num_t),
                            PDM_STRIDE_VAR,
                            1,
                            &part_stride,
                            (void **) &box_pts_g_num,
                            &block_pts_in_box_n,
                            (void **) &block_pts_in_box_g_num);
    free (box_pts_g_num);

    for (int i = 0; i < n_box1; i++) {
      part_stride[i] *= dim;
    }

    int *block_stride = NULL;
    double *block_pts_in_box_coord = NULL;
    PDM_part_to_block_exch (ptb,
                            sizeof(double),
                            PDM_STRIDE_VAR,
                            1,
                            &part_stride,
                            (void **) &box_pts_coord,
                            &block_stride,
                            (void **) &block_pts_in_box_coord);
    free (box_pts_coord);
    free (part_stride);
    free (block_stride);

    PDM_g_num_t *block_distrib_idx = PDM_part_to_block_distrib_index_get (ptb);
    int n_elt_block = PDM_part_to_block_n_elt_block_get (ptb);
    int n_elt_block_full = (int) (block_distrib_idx[i_rank+1] - block_distrib_idx[i_rank]);

    if (n_elt_block < n_elt_block_full) {
      PDM_g_num_t *block_g_num = PDM_part_to_block_block_gnum_get (ptb);
      int *block_pts_in_box_n_full = PDM_array_zeros_int (n_elt_block_full);

      int i1 = 0;
      for (int i = 0; i < n_elt_block; i++) {
        while (block_distrib_idx[i_rank] + 1 + i1 < block_g_num[i]) {
          i1++;
        }

        block_pts_in_box_n_full[i1] = block_pts_in_box_n[i];
      }

      free (block_pts_in_box_n);
      block_pts_in_box_n = block_pts_in_box_n_full;
    }
    free (box_g_num1);

    /*
     *  Block to part
     */
    PDM_block_to_part_t *btp = PDM_block_to_part_create (block_distrib_idx,
                                                         (const PDM_g_num_t **) &box_g_num,
                                                         &n_boxes,
                                                         1,
                                                         octree->comm);

    int *pts_in_box_n = malloc (sizeof(int) * n_boxes);
    int one = 1;
    PDM_block_to_part_exch (btp,
                            sizeof(int),
                            PDM_STRIDE_CST,
                            &one,
                            (void *) block_pts_in_box_n,
                            NULL,
                            (void **) &pts_in_box_n);

    *pts_in_box_idx = PDM_array_new_idx_from_sizes_int(pts_in_box_n, n_boxes);
    *pts_in_box_g_num = malloc (sizeof(PDM_g_num_t) * (*pts_in_box_idx)[n_boxes]);

    PDM_block_to_part_exch (btp,
                            sizeof(PDM_g_num_t),
                            PDM_STRIDE_VAR,
                            block_pts_in_box_n,
                            (void *) block_pts_in_box_g_num,
                            &pts_in_box_n,
                            (void **) pts_in_box_g_num);
    free (block_pts_in_box_g_num);


    for (int i = 0; i < n_elt_block_full; i++) {
      block_pts_in_box_n[i] *= dim;
    }

    for (int i = 0; i < n_boxes; i++) {
      pts_in_box_n[i] *= dim;
    }

    *pts_in_box_coord = malloc (sizeof(double) * (*pts_in_box_idx)[n_boxes] * dim);

    PDM_block_to_part_exch (btp,
                            sizeof(double),
                            PDM_STRIDE_VAR,
                            block_pts_in_box_n,
                            (void *) block_pts_in_box_coord,
                            &pts_in_box_n,
                            (void **) pts_in_box_coord);
    free (block_pts_in_box_n);
    free (block_pts_in_box_coord);
    free (pts_in_box_n);

    PDM_part_to_block_free (ptb);
    PDM_block_to_part_free (btp);
  }
}













void
PDM_para_octree_points_inside_boxes2
(
 const int           octree_id,
 const int           n_boxes,
 const double       *box_extents,
 const PDM_g_num_t  *box_g_num,
 int               **pts_in_box_idx,
 PDM_g_num_t       **pts_in_box_g_num,
 double            **pts_in_box_coord
 )
{
  const int DEBUG = 0;
  const int VISU = 0;

  int n_recv_boxes = 0;
  double *recv_box_extents       = NULL;
  const PDM_g_num_t *recv_box_g_num;
  PDM_g_num_t *_recv_box_g_num   = NULL;
  PDM_part_to_block_t *ptb1      = NULL;
  PDM_g_num_t *block_distrib_idx = NULL;
  double s[3], d[3];


  _octree_t *octree = _get_from_id (octree_id);
  const int dim = octree->dim;
  const int two_dim = 2 * dim;

  const _l_octant_t *octants = octree->octants;


  int i_rank, n_rank;
  PDM_MPI_Comm_rank (octree->comm, &i_rank);
  PDM_MPI_Comm_size (octree->comm, &n_rank);

  if (VISU) {
    char filename[999];
    sprintf(filename, "octree_points_%3.3d.vtk", i_rank);
    _export_octree_points (filename, octree, 0);

    sprintf(filename, "octree_points_normalized_%3.3d.vtk", i_rank);
    _export_octree_points (filename, octree, 1);

    sprintf(filename, "boxes_%3.3d.vtk", i_rank);
    _export_boxes (filename, n_boxes, box_extents, box_g_num);
  }


  /* Multiple ranks */
  if (n_rank > 1) {
    /* Part-to-block create (only to get block distribution) */
    ptb1 = PDM_part_to_block_create (PDM_PART_TO_BLOCK_DISTRIB_ALL_PROC,
                                     PDM_PART_TO_BLOCK_POST_MERGE,
                                     1.,
                                     (PDM_g_num_t **) (&box_g_num),
                                     NULL,
                                     (int *) &n_boxes,
                                     1,
                                     octree->comm);

    block_distrib_idx = PDM_part_to_block_distrib_index_get (ptb1);



    /***************************************
     * Redistribute bounding boxes
     ***************************************/
    /* Compute rank extents and build shared bounding-box tree */
    if (octree->used_rank_extents == NULL) {
      _compute_rank_extents (octree);
    }

    int *init_location = malloc (sizeof(int) * n_boxes * 3);
    for (int i = 0; i < n_boxes; i++) {
      init_location[3*i]     = i_rank;
      init_location[3*i + 1] = 0;
      init_location[3*i + 2] = i;
    }

    // Normalize using octree extents
    double _s[3] = {octree->global_extents[0],
                    octree->global_extents[1],
                    octree->global_extents[2]};
    double _d[3] = {octree->global_extents[3] - octree->global_extents[0],
                    octree->global_extents[4] - octree->global_extents[1],
                    octree->global_extents[5] - octree->global_extents[2]};
    double invd[3] = {1. / _d[0],
                      1. / _d[1],
                      1. / _d[2]};
    double *_box_extents = malloc (sizeof(double) * two_dim * n_boxes);
    for (int i = 0; i < 2 * n_boxes; i++) {
      for (int j = 0; j < dim; j++) {
        _box_extents[dim*i + j] = (box_extents[dim*i + j] - _s[j]) * invd[j];
      }
    }
    if (VISU) {
      char filename[999];
      sprintf(filename, "boxes_normalized_%3.3d.vtk", i_rank);
      _export_boxes (filename, n_boxes, _box_extents, box_g_num);
    }

    PDM_box_set_t *box_set = PDM_box_set_create (dim,
                                                 0,
                                                 0,
                                                 n_boxes,
                                                 box_g_num,
                                                 _box_extents,
                                                 1,
                                                 &n_boxes,
                                                 init_location,
                                                 octree->comm);

    /* Find which ranks intersect each box */
    int *box_rank_index = NULL;
    int *box_rank = NULL;
    PDM_box_tree_get_boxes_intersects (octree->bt_shared,
                                       box_set,
                                       &box_rank_index,
                                       &box_rank);

    int *send_count = PDM_array_zeros_int (n_rank);
    for (int i = 0; i < octree->n_used_rank; i++) {
      int rank = octree->used_rank[i];
      send_count[rank] = box_rank_index[rank+1] - box_rank_index[rank];
    }

    int *recv_count = malloc (sizeof(int) * n_rank);
    PDM_MPI_Alltoall (send_count, 1, PDM_MPI_INT,
                      recv_count, 1, PDM_MPI_INT,
                      octree->comm);

    int *send_shift = PDM_array_new_idx_from_sizes_int (send_count, n_rank);
    int *recv_shift = PDM_array_new_idx_from_sizes_int (recv_count, n_rank);

    n_recv_boxes = recv_shift[n_rank];

    const double      *box_set_extents = PDM_box_set_get_extents (box_set);
    const PDM_g_num_t *box_set_g_num   = PDM_box_set_get_g_num (box_set);

    /* Fill send buffers */
    PDM_g_num_t *send_box_g_num   = malloc (sizeof(PDM_g_num_t) * send_shift[n_rank]);
    double      *send_box_extents = malloc (sizeof(double)      * send_shift[n_rank] * two_dim);
    for (int i = 0; i < octree->n_used_rank; i++) {
      int rank = octree->used_rank[i];
      int idx = send_shift[rank];
      for (int j = box_rank_index[i]; j < box_rank_index[i+1]; j++) {
        int ibox = box_rank[j];
        send_box_g_num[idx] = box_set_g_num[ibox];
        /*for (int k = 0; k < two_dim; k++) {
          send_box_extents[two_dim*idx + k] = _s[k] + _d[k]*box_set_extents[two_dim*ibox + k];
          }*/
        for (int k = 0; k < dim; k++) {
          send_box_extents[two_dim*idx + k] = _s[k] + _d[k]*box_set_extents[two_dim*ibox + k];
          send_box_extents[two_dim*idx + k + dim] = _s[k] + _d[k]*box_set_extents[two_dim*ibox + k + dim];
        }
        idx++;
      }
    }

    PDM_box_set_destroy (&box_set);
    free (init_location);
    free (box_rank_index);
    free (box_rank);


    /* Send boxes g_num buffer */
    _recv_box_g_num = malloc (sizeof(PDM_g_num_t) * recv_shift[n_rank]);
    recv_box_g_num = _recv_box_g_num;
    PDM_MPI_Alltoallv (send_box_g_num,  send_count, send_shift, PDM__PDM_MPI_G_NUM,
                       _recv_box_g_num, recv_count, recv_shift, PDM__PDM_MPI_G_NUM,
                       octree->comm);

    /* Send boxes extents buffer */
    for (int i = 0; i < n_rank; i++) {
      send_shift[i+1] *= two_dim;
      recv_shift[i+1] *= two_dim;
      send_count[i]   *= two_dim;
      recv_count[i]   *= two_dim;
    }
    recv_box_extents = malloc (sizeof(double) * recv_shift[n_rank]);
    PDM_MPI_Alltoallv (send_box_extents, send_count, send_shift, PDM_MPI_DOUBLE,
                       recv_box_extents, recv_count, recv_shift, PDM_MPI_DOUBLE,
                       octree->comm);

    free (send_count);
    free (recv_count);
    free (send_shift);
    free (recv_shift);
    free (send_box_g_num);
    free (send_box_extents);
  }

  /* Single rank */
  else {
    n_recv_boxes     = n_boxes;
    recv_box_extents = box_extents;
    recv_box_g_num   = box_g_num;
  }


  /***************************************
   * Intersect redistributed boxes with local octree
   ***************************************/
  if (VISU) {
    char filename[999];
    sprintf(filename, "recv_boxes1_%3.3d.vtk", i_rank);
    _export_boxes (filename, n_recv_boxes, recv_box_extents, recv_box_g_num);
  }

  /* Encode corners of redistributed boxes */
  PDM_morton_code_t *box_corners = malloc (sizeof(PDM_morton_code_t) * 2 * n_recv_boxes);
  _morton_encode_coords (dim,
                         PDM_morton_max_level,
                         octree->global_extents,
                         2 * n_recv_boxes,
                         recv_box_extents,
                         box_corners,
                         d,
                         s);

  /* Root node of octree */
  PDM_morton_code_t root;
  PDM_morton_nearest_common_ancestor (octants->codes[0],
                                      octants->codes[octants->n_nodes - 1],
                                      &root);

  int *intersect_nodes = malloc (sizeof(int) * octants->n_nodes);
  size_t n_intersect_nodes;

  size_t s_box_pts = octree->n_points;
  int *box_pts     = malloc (sizeof(int) * s_box_pts);
  int *box_pts_n   = malloc (sizeof(int) * n_recv_boxes);
  int *box_pts_idx = malloc (sizeof(int) * (n_recv_boxes + 1));
  box_pts_idx[0] = 0;

  size_t min_intersect = 100000000;
  size_t max_intersect = 0;
  size_t mean_intersect = 0;
  /* Loop over redistributed boxes */
  for (int ibox = 0; ibox < n_recv_boxes; ibox++) {
    n_intersect_nodes = 0;
    box_pts_n[ibox] = 0;
    box_pts_idx[ibox+1] = box_pts_idx[ibox];

    /* Get list of all nodes (octants) that intersect the box */
    PDM_morton_intersect_box (dim,
                              root,
                              box_corners[2*ibox],
                              box_corners[2*ibox+1],
                              octants->codes,
                              octants->n_points,
                              0,
                              octants->n_nodes,
                              &n_intersect_nodes,
                              intersect_nodes);

    if (DEBUG) {
      printf("[%d]\tbox %d ("PDM_FMT_G_NUM") nodes:", i_rank, ibox, recv_box_g_num[ibox]);
      for (int j = 0; j < (int) n_intersect_nodes; j++) {
        printf(" %d", intersect_nodes[j]);
      }
      printf("\n");
    }

    // printf("n_intersect_nodes =%li \n", n_intersect_nodes);
    min_intersect = PDM_MIN(min_intersect, n_intersect_nodes);
    max_intersect = PDM_MAX(max_intersect, n_intersect_nodes);
    mean_intersect += n_intersect_nodes;
    //size_t new_max_size = box_pts_idx[ibox] + n_intersect_nodes * octree->points_in_leaf_max;
    size_t new_max_size = box_pts_idx[ibox];
    for (size_t i = 0; i < n_intersect_nodes; i++) {
      new_max_size += octants->n_points[intersect_nodes[i]];
    }

    if (s_box_pts <= new_max_size) {
      s_box_pts = PDM_MAX (2*s_box_pts, new_max_size);
      box_pts = realloc (box_pts, sizeof(int) * s_box_pts);
    }

    /* Inspect nodes (octants) which intersect the box */
    double *box_min = recv_box_extents + two_dim*ibox;
    double *box_max = box_min + dim;

    for (size_t i = 0; i < n_intersect_nodes; i++) {
      int inode = intersect_nodes[i];

      /* Inspect points inside current node */
      for (int j = 0; j < octants->n_points[inode]; j++) {
        int ipt = octants->range[inode] + j;
        double *_pt = octree->points + ipt * dim;

        /* check whether current point lies inside the box */
        int inside = 1;
        for (int idim = 0; idim < dim; idim++) {
          if (_pt[idim] < box_min[idim] || _pt[idim] > box_max[idim]) {
            inside = 0;
            break;
          }
        }

        if (inside) {
          box_pts[box_pts_idx[ibox+1]] = ipt;
          box_pts_idx[ibox+1]++;
          box_pts_n[ibox]++;
        }
      }
    }

    if (DEBUG) {
      printf("[%d]\tbox %d ("PDM_FMT_G_NUM") pts:", i_rank, ibox, recv_box_g_num[ibox]);
      for (int j = box_pts_idx[ibox]; j < box_pts_idx[ibox+1]; j++) {
        printf(" %d", box_pts[j]);
      }
      printf("\n");
    }

  } // Loop over redistributed boxes
  if (recv_box_extents != box_extents) free (recv_box_extents);
  free (box_corners);
  free (intersect_nodes);
  //log_debug("approx_size = %i | TRUE s_box_pts = %i \n", approx_size, s_box_pts);

  box_pts = realloc (box_pts, sizeof(int) * box_pts_idx[n_recv_boxes]);

  if (n_recv_boxes != 0) mean_intersect /= n_recv_boxes;
  //log_debug("min_intersect = %li | max_intersect = %li | mean_intersect = %li \n", min_intersect, max_intersect, mean_intersect);
  //log_debug("box_pts_idx[%i] = %li \n", n_recv_boxes, box_pts_idx[n_recv_boxes]);


  /* Get gnum and coords of points inside boxes */
  PDM_g_num_t *box_pts_g_num = malloc (sizeof(PDM_g_num_t) * box_pts_idx[n_recv_boxes]);
  double      *box_pts_coord = malloc (sizeof(double)      * box_pts_idx[n_recv_boxes] * dim);

  for (int i = 0; i < box_pts_idx[n_recv_boxes]; i++) {
    int ipt = box_pts[i];

    box_pts_g_num[i] = octree->points_gnum[ipt];

    for (int j = 0; j < dim; j++) {
      box_pts_coord[dim*i + j] = octree->points[dim*ipt + j];
    }
  }
  free (box_pts);

  /* Multiple ranks */
  if (n_rank > 1) {
    free (box_pts_idx);

    /* Part#2 to Block */
    PDM_part_to_block_t *ptb2 = PDM_part_to_block_create (PDM_PART_TO_BLOCK_DISTRIB_ALL_PROC,
                                                          PDM_PART_TO_BLOCK_POST_MERGE,
                                                          1.,
                                                          (PDM_g_num_t **) (&recv_box_g_num),
                                                          NULL,
                                                          &n_recv_boxes,
                                                          1,
                                                          octree->comm);
    if (_recv_box_g_num != box_g_num) free (_recv_box_g_num);

    int *block_pts_in_box_n = NULL;
    PDM_g_num_t *block_pts_in_box_g_num = NULL;
    PDM_part_to_block_exch (ptb2,
                            sizeof(PDM_g_num_t),
                            PDM_STRIDE_VAR,
                            1,
                            &box_pts_n,
                            (void **) &box_pts_g_num,
                            &block_pts_in_box_n,
                            (void **) &block_pts_in_box_g_num);
    free (box_pts_g_num);

    for (int ibox = 0; ibox < n_recv_boxes; ibox++) {
      box_pts_n[ibox] *=  dim;
    }

    int *block_pts_in_box_n_coord = NULL;
    double *block_pts_in_box_coord = NULL;
    PDM_part_to_block_exch (ptb2,
                            sizeof(double),
                            PDM_STRIDE_VAR,
                            1,
                            &box_pts_n,
                            (void **) &box_pts_coord,
                            &block_pts_in_box_n_coord,
                            (void **) &block_pts_in_box_coord);
    free (box_pts_coord);
    free (box_pts_n);
    free (block_pts_in_box_n_coord);

    /* Fix partial block --> full block */
    int n_elt_block_full = PDM_part_to_block_n_elt_block_get (ptb1);
    PDM_g_num_t *block_elt_g_num_full = PDM_part_to_block_block_gnum_get (ptb1);

    int n_elt_block = PDM_part_to_block_n_elt_block_get (ptb2);
    PDM_g_num_t *block_elt_g_num = PDM_part_to_block_block_gnum_get (ptb2);

    int *block_pts_in_box_n_full = PDM_array_zeros_int (n_elt_block_full);
    int i1 = 0;
    for (int ielt = 0; ielt < n_elt_block; ielt++) {

      while (block_elt_g_num_full[i1] < block_elt_g_num[ielt]) {
        i1++;
      }

      block_pts_in_box_n_full[i1] = block_pts_in_box_n[ielt];
    }
    free (block_pts_in_box_n);


    /* Block to Part#1 */
    PDM_block_to_part_t *btp = PDM_block_to_part_create (block_distrib_idx,
                                                         (const PDM_g_num_t **) &box_g_num,
                                                         &n_boxes,
                                                         1,
                                                         octree->comm);

    int *pts_in_box_n = malloc (sizeof(int) * n_boxes);
    int one = 1;
    PDM_block_to_part_exch (btp,
                            sizeof(int),
                            PDM_STRIDE_CST,
                            &one,
                            (void *) block_pts_in_box_n_full,
                            NULL,
                            (void **) &pts_in_box_n);

    *pts_in_box_idx = PDM_array_new_idx_from_sizes_int (pts_in_box_n, n_boxes);
    *pts_in_box_g_num = malloc (sizeof(PDM_g_num_t) * (*pts_in_box_idx)[n_boxes]);

    PDM_block_to_part_exch (btp,
                            sizeof(PDM_g_num_t),
                            PDM_STRIDE_VAR,
                            block_pts_in_box_n_full,
                            (void *) block_pts_in_box_g_num,
                            &pts_in_box_n,
                            (void **) pts_in_box_g_num);

    for (int ibox = 0; ibox < n_boxes; ibox++) {
      pts_in_box_n[ibox] *= dim;
    }
    for (int i = 0; i < n_elt_block_full; i++) {
      block_pts_in_box_n_full[i] *= dim;
    }

    *pts_in_box_coord = malloc (sizeof(double) * (*pts_in_box_idx)[n_boxes] * dim);

    PDM_block_to_part_exch (btp,
                            sizeof(double),
                            PDM_STRIDE_VAR,
                            block_pts_in_box_n_full,
                            (void *) block_pts_in_box_coord,
                            &pts_in_box_n,
                            (void **) pts_in_box_coord);

    PDM_part_to_block_free (ptb1);
    PDM_part_to_block_free (ptb2);
    PDM_block_to_part_free (btp);

    free (pts_in_box_n);
    free (block_pts_in_box_n_full);
    free (block_pts_in_box_g_num);
    free (block_pts_in_box_coord);

  }

  /* Single rank */
  else {
    free (box_pts_n);

    *pts_in_box_idx   = box_pts_idx;
    *pts_in_box_g_num = box_pts_g_num;
    *pts_in_box_coord = box_pts_coord;
  }
}


/**
 *
 * \brief Copy octree data of some ranks into all ranks
 *
 * \param [in]   id                 Identifier
 * \param [in]   n_copied_ranks     Number of ranks to copy
 * \param [in]   copied_ranks       Array of ranks to copy
 *
 */

void
PDM_para_octree_copy_ranks
(
 const int  id,
 const int  n_copied_ranks,
 const int *copied_ranks
 )
{
  _octree_t *octree = _get_from_id (id);
  int dim = octree->dim;

  int i_rank, n_rank;
  PDM_MPI_Comm_rank (octree->comm, &i_rank);
  PDM_MPI_Comm_size (octree->comm, &n_rank);

  PDM_timer_hang_on (octree->timer);
  double b_t_elapsed = PDM_timer_elapsed (octree->timer);
  PDM_timer_resume (octree->timer);

  octree->n_copied_ranks = n_copied_ranks;

  octree->copied_ranks = malloc (sizeof(int) * n_copied_ranks);
  memcpy (octree->copied_ranks, copied_ranks, sizeof(int) * n_copied_ranks);

  octree->copied_octants     = malloc (sizeof(_l_octant_t *)       * n_copied_ranks);
  octree->n_copied_points    = malloc (sizeof(int)                 * n_copied_ranks);
  octree->copied_points      = malloc (sizeof(double *)            * n_copied_ranks);
  octree->copied_points_gnum = malloc (sizeof(PDM_g_num_t *)       * n_copied_ranks);
  octree->copied_points_code = malloc (sizeof(PDM_morton_code_t *) * n_copied_ranks);

  int n[2];
  double      *pts_coord = NULL;
  PDM_g_num_t *pts_g_num = NULL;
  int         *codes     = NULL;
  int         *oct_n_pts = NULL;

  for (int i = 0; i < n_copied_ranks; i++) {

    int rank = copied_ranks[i];

    if (rank == i_rank) {
      n[0] = octree->octants->n_nodes;
      n[1] = octree->n_points;
    }

    PDM_MPI_Bcast (n, 2, PDM_MPI_INT, rank, octree->comm);
    int n_copied_octants = n[0];
    int n_copied_points  = n[1];

    int s_codes = (n_copied_octants + n_copied_points) * 4;
    codes     = malloc (sizeof(int) * s_codes);
    oct_n_pts = malloc (sizeof(int) * n_copied_octants * 2);

    if (rank == i_rank) {
      octree->copied_octants[i]     = NULL;
      octree->n_copied_points[i]    = 0;
      octree->copied_points[i]      = NULL;
      octree->copied_points_gnum[i] = NULL;
      octree->copied_points_code[i] = NULL;

      for (int j = 0; j < n_copied_octants; j++) {
        codes[4*j] = (int) octree->octants->codes[j].L;
        for (int k = 0; k < 3; k++) {
          codes[4*j + k + 1] = (int) octree->octants->codes[j].X[k];
        }

        oct_n_pts[2*j]     = octree->octants->n_points[j];
        oct_n_pts[2*j + 1] = octree->octants->range[j];
      }

      int *_codes = codes + 4*n_copied_octants;
      for (int j = 0; j < n_copied_points; j++) {
        _codes[4*j] = octree->points_code[j].L;
        for (int k = 0; k < 3; k++) {
          _codes[4*j + k + 1] = octree->points_code[j].X[k];
        }
      }

      pts_coord = octree->points;
      pts_g_num = octree->points_gnum;
    }

    else {
      octree->n_copied_points[i]    = n_copied_points;
      octree->copied_points[i]      = malloc (sizeof(double)      * dim * n_copied_points);
      octree->copied_points_gnum[i] = malloc (sizeof(PDM_g_num_t)       * n_copied_points);
      octree->copied_points_code[i] = malloc (sizeof(PDM_morton_code_t) * n_copied_points);

      pts_coord = octree->copied_points[i];
      pts_g_num = octree->copied_points_gnum[i];
    }

    PDM_MPI_Bcast (codes,     s_codes,               PDM_MPI_INT,        rank, octree->comm);
    PDM_MPI_Bcast (oct_n_pts, n_copied_octants * 2,  PDM_MPI_INT,        rank, octree->comm);
    PDM_MPI_Bcast (pts_coord, n_copied_points * dim, PDM_MPI_DOUBLE,     rank, octree->comm);
    PDM_MPI_Bcast (pts_g_num, n_copied_points,       PDM__PDM_MPI_G_NUM, rank, octree->comm);


    if (rank != i_rank) {

      octree->copied_octants[i] = malloc (sizeof(_l_octant_t));
      octree->copied_octants[i]->dim = dim;
      octree->copied_octants[i]->n_nodes = n_copied_octants;
      octree->copied_octants[i]->n_nodes_max = n_copied_octants;//?
      octree->copied_octants[i]->codes = malloc (sizeof(PDM_morton_code_t) * n_copied_octants);
      octree->copied_octants[i]->n_points = malloc (sizeof(int) * n_copied_octants);
      octree->copied_octants[i]->range    = malloc (sizeof(int) * n_copied_octants);
      octree->copied_octants[i]->neighbours    = NULL;
      octree->copied_octants[i]->neighbour_idx = NULL;

      for (int j = 0; j < n_copied_octants; j++) {
        octree->copied_octants[i]->codes[j].L = (PDM_morton_int_t) codes[4*j];
        for (int k = 0; k < 3; k++) {
          octree->copied_octants[i]->codes[j].X[k] = (PDM_morton_int_t) codes[4*j + k + 1];
        }

        octree->copied_octants[i]->n_points[j] = oct_n_pts[2*j];
        octree->copied_octants[i]->range[j]    = oct_n_pts[2*j + 1];
      }

      PDM_morton_code_t *_pts_codes = octree->copied_points_code[i];
      int *_codes = codes + 4*n_copied_octants;
      for (int j = 0; j < n_copied_points; j++) {
        _pts_codes[j].L = (PDM_morton_int_t) _codes[4*j];
        for (int k = 0; k < 3; k++) {
          _pts_codes[j].X[k] = (PDM_morton_int_t) _codes[4*j + k + 1];
        }
      }

      // TO DO: copy neighbours...
    }

    free (codes);
    free (oct_n_pts);
  }


  PDM_timer_hang_on (octree->timer);
  double e_t_elapsed = PDM_timer_elapsed (octree->timer);
  if (i_rank == 0) {
    printf("PDM_para_octree_copy_ranks: elapsed = %12.5es\n", e_t_elapsed - b_t_elapsed);
  }
  PDM_timer_resume (octree->timer);
}



/**
 *
 * \brief Free copied data in an octree structure
 *
 * \param [in]   id                 Identifier
 *
 */

void
PDM_para_octree_free_copies
(
 const int          id
 )
{
  _octree_t *octree = _get_from_id (id);

  if (octree->copied_ranks != NULL) {
    free (octree->copied_ranks);
    octree->copied_ranks = NULL;
  }

  if (octree->copied_octants != NULL) {
    for (int i = 0; i < octree->n_copied_ranks; i++) {
      if (octree->copied_octants[i] != NULL) {
        _octants_free (octree->copied_octants[i]);
      }
    }
    free (octree->copied_octants);
    octree->copied_octants = NULL;
  }

  if (octree->n_copied_points != NULL) {
    free (octree->n_copied_points);
    octree->n_copied_points = NULL;
  }

  if (octree->copied_points != NULL) {
    for (int i = 0; i < octree->n_copied_ranks; i++) {
      if (octree->copied_points[i] != NULL) {
        free (octree->copied_points[i]);
        octree->copied_points[i] = NULL;
      }
    }
    free (octree->copied_points);
    octree->copied_points = NULL;
  }

  if (octree->copied_points_gnum != NULL) {
    for (int i = 0; i < octree->n_copied_ranks; i++) {
      if (octree->copied_points_gnum[i] != NULL) {
        free (octree->copied_points_gnum[i]);
        octree->copied_points_gnum[i] = NULL;
      }
    }
    free (octree->copied_points_gnum);
    octree->copied_points_gnum = NULL;
  }

  if (octree->copied_points_code != NULL) {
    for (int i = 0; i < octree->n_copied_ranks; i++) {
      if (octree->copied_points_code[i] != NULL) {
        free (octree->copied_points_code[i]);
        octree->copied_points_code[i] = NULL;
      }
    }
    free (octree->copied_points_code);
    octree->copied_points_code = NULL;
  }

  octree->n_copied_ranks = 0;
}



#ifdef __cplusplus
}
#endif /* __cplusplus */<|MERGE_RESOLUTION|>--- conflicted
+++ resolved
@@ -8155,21 +8155,6 @@
                          d,
                          s);
 
-<<<<<<< HEAD
-  /* Root node of octree */
-  log_debug("octants->n_nodes = %i \n", octants->n_nodes);
-  PDM_morton_code_t root;
-  root.L = 0;
-  root.X[0] = 0;
-  root.X[1] = 0;
-  root.X[2] = 0;
-
-  if (octants->n_nodes > 0) {
-    PDM_morton_nearest_common_ancestor (octants->codes[0],
-                                        octants->codes[octants->n_nodes - 1],
-                                        &root);
-  }
-=======
   int *box_pts_n = NULL;
   int *box_pts_idx = NULL;
   int *box_pts = NULL;
@@ -8185,7 +8170,6 @@
     for (int i = 0; i < n_recv_boxes; i++) {
       box_pts_n[i] = box_pts_idx[i+1] - box_pts_idx[i];
     }
->>>>>>> 867b7980
 
   } else {
     /* Root node of octree */
