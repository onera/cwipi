--- conflicted
+++ resolved
@@ -2142,11 +2142,8 @@
  *
  * \param [in] local_code_name  Local code name
  * \param [in] cpl_id           Coupling identifier
-<<<<<<< HEAD
  * \param [in] part_data_id
  * \param [in] request
-=======
->>>>>>> a7fcac74
  *
  */
 
@@ -2163,13 +2160,9 @@
  * \brief Wait of receive a data array.
  *
  * \param [in] local_code_name  Local code name
-<<<<<<< HEAD
  * \param [in] cpl_id           Coupling identifier
  * \param [in] part_data_id
  * \param [in] request
-=======
- * \param [in] cpl_id           Coupling identifier *
->>>>>>> a7fcac74
  *
  */
 
