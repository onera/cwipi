/*
  This file is part of the CWIPI library.

  Copyright (C) 2011-2017  ONERA

  This library is free software; you can redistribute it and/or
  modify it under the terms of the GNU Lesser General Public
  License as published by the Free Software Foundation; either
  version 3 of the License, or (at your option) any later version.

  This library is distributed in the hope that it will be useful,
  but WITHOUT ANY WARRANTY; without even the implied warranty of
  MERCHANTABILITY or FITNESS FOR A PARTICULAR PURPOSE.  See the GNU
  Lesser General Public License for more details.

  You should have received a copy of the GNU Lesser General Public
  License along with this library. If not, see <http://www.gnu.org/licenses/>.
*/

/*----------------------------------------------------------------------------
 * Standard C library headers
 *----------------------------------------------------------------------------*/

#include <cstring>
#include <cstdlib>
#include <cstdarg>

/*----------------------------------------------------------------------------
 * BFT library headers
 *----------------------------------------------------------------------------*/

/*----------------------------------------------------------------------------
 * FVM library headers
 *----------------------------------------------------------------------------*/

#include "fvmc_parall.h"
#include "fvmc_nodal.h"
#include "cwp_priv.h"

/*----------------------------------------------------------------------------
 *  Local headers
 *----------------------------------------------------------------------------*/

/*----------------------------------------------------------------------------
 *  Header for the current file
 *----------------------------------------------------------------------------*/

#include "cwp.h"
#include "cwipi_config.h"
#include "factory.hpp"
#include "codeProperties.hxx"
#include "codePropertiesDB.hxx"
#include "codePropertiesDB_i.hxx"
#include "couplingDB.hxx"
#include "couplingDB_i.hxx"
#include "coupling.hxx"
#include "coupling_i.hxx"
#include "commWithPart.hxx"
#include "commWithoutPart.hxx"
#include "commSeq.hxx"
#include "field.hxx"
#include "pdm.h"
#include "pdm_printf.h"
#include "pdm_error.h"
#include "pdm_logging.h"
#include "surfMeshGenerator.hxx"
#include "surfMeshGeneratorDB.hxx"
#include "spatialInterpClosestPoint.hxx"
#include "spatialInterpIntersection.hxx"
#include "spatialInterpLocationDistSurf.hxx"
#include "spatialInterpLocationMeshLocation.hxx"

#include "mesh.hxx"
#include "block.hxx"
#include "blockStd.hxx"
#include "blockFP.hxx"
#include "blockCP.hxx"
#include <algorithm>
#include <vector>

#include "pdm_mesh_nodal.h"
#include "pdm_ho_ordering.h"

#include <sys/stat.h>
#include <unistd.h>
#include <stdlib.h>

/*----------------------------------------------------------------------------*/

#ifdef __cplusplus
extern "C" {
#if 0
} /* Fake brace to force back Emacs auto-indentation back to column 0 */
#endif
#endif /* __cplusplus */

using namespace std;

/*============================================================================
 * Fortran function header
 *============================================================================*/

/*============================================================================
 * Local macro definitions
 *============================================================================*/

/*============================================================================
 * Type definitions
 *============================================================================*/

/*============================================================================
 * Global variable
 *============================================================================*/

/*----------------------------------------------------------------------------
 * Output listing File (C printing)
 *----------------------------------------------------------------------------*/

static FILE* _cwipi_output_listing;

/*============================================================================
 * Private function definitions
 *============================================================================*/

static bool
_is_active_rank
(
 const char *local_code_name
 )
{
   cwipi::CodePropertiesDB & propertiesDB = cwipi::CodePropertiesDB::getInstance();
   const cwipi::CodeProperties &properties = propertiesDB.codePropertiesGet(local_code_name);
   return properties.isActiveRank();
}


static cwipi::Coupling&
_cpl_get
(
 const char *local_code_name,
 const char *cpl_id
 )
{
  cwipi::CouplingDB & couplingDB =
    cwipi::CouplingDB::getInstance();

  cwipi::CodePropertiesDB & properties =
    cwipi::CodePropertiesDB::getInstance();

   const string &cpl_name_str = cpl_id;
   return couplingDB.couplingGet (properties.codePropertiesGet(string(local_code_name)),
                                 cpl_name_str);
}

// --> Fonctions privee qui n'appartiennent pas a l'API

void
CWP_surf_gen_init
(
  char* genName, int nx, int ny, int nPart, MPI_Comm* comm, double prop, double width, double randomVar
)
{
  if(_is_active_rank(genName)){
    cwipi::surfMeshGeneratorDB &surfMeshDB =  cwipi::surfMeshGeneratorDB::getInstance();
    surfMeshDB.createMember(genName);
    cwipi::surfMeshGenerator* surfMesh = surfMeshDB.memberGet(genName);
    surfMesh->init(nx,ny,nPart,comm,prop,width,randomVar);
  }
}

void
CWP_surf_gen_compute(char* genName)
{

  if(_is_active_rank(genName)){
    cwipi::surfMeshGeneratorDB &surfMeshDB =  cwipi::surfMeshGeneratorDB::getInstance();
    cwipi::surfMeshGenerator* surfMesh = surfMeshDB.memberGet(genName);
    surfMesh->computeMesh();
  }
}

void
CWP_surf_gen_by_block_get
( char* genName, int i_part,
  int* nVtx , double** coords, CWP_g_num_t** vtxGnum, int* nElts,
  int* nTri , int** eltsConnecTri , CWP_g_num_t** eltsGnumTri,
  int* nQuad, int** eltsConnecQuad, CWP_g_num_t** eltsGnumQuad,
  int* nPoly, int** eltsConnecPolyIndex, int** eltsConnecPoly, CWP_g_num_t** eltsGnumPoly
)
{


  if(_is_active_rank(genName)){
    cwipi::surfMeshGeneratorDB &surfMeshDB =  cwipi::surfMeshGeneratorDB::getInstance();
    cwipi::surfMeshGenerator* surfMesh = surfMeshDB.memberGet(genName);
    *nVtx = surfMesh->nVtxGet(i_part);
    *nElts = surfMesh->nEltsGet(i_part);
    *coords = surfMesh->coordsGet(i_part);
    *vtxGnum = surfMesh->vtxGnumGet(i_part);

    *nTri = surfMesh->nTriGet(i_part);
    *eltsConnecTri = surfMesh->connecTriGet(i_part);
    *eltsGnumTri = surfMesh->eltsGnumTriGet(i_part);

    *nQuad = surfMesh->nQuadGet(i_part);
    *eltsConnecQuad = surfMesh->connecQuadGet(i_part);
    *eltsGnumQuad = surfMesh->eltsGnumQuadGet(i_part);

    *nPoly = surfMesh->nPolyGet(i_part);
    *eltsConnecPoly = surfMesh->connecPolyGet(i_part);
    *eltsConnecPolyIndex = surfMesh->connecPolyIndexGet(i_part);
    *eltsGnumPoly = surfMesh->eltsGnumPolyGet(i_part);
  }
  else{
    *nVtx = 0;
    *nElts = 0;
    *coords = NULL;
    *vtxGnum = NULL;

    *nTri = 0;
    *eltsConnecTri = NULL;
    *eltsGnumTri = NULL;

    *nQuad = 0;
    *eltsConnecQuad = NULL;
    *eltsGnumQuad = NULL;

    *nPoly = 0;
    *eltsConnecPoly = NULL;
    *eltsConnecPolyIndex = (int*)malloc(sizeof(int));
    (*eltsConnecPolyIndex)[0]=0;
    *eltsGnumPoly = NULL;
  }


}


void
CWP_surf_gen_one_connectivity_get
( char* genName, int i_part,
  int* nVtx , double** coords, CWP_g_num_t** vtxGnum,
  int* nElts, int** eltsConnecIndex, int** eltsConnec, CWP_g_num_t** eltsGnum
)
{

  if(_is_active_rank(genName)){
    cwipi::surfMeshGeneratorDB &surfMeshDB =  cwipi::surfMeshGeneratorDB::getInstance();
    cwipi::surfMeshGenerator* surfMesh = surfMeshDB.memberGet(genName);

    *nVtx = surfMesh->nVtxGet(i_part);
    *nElts = surfMesh->nEltsGet(i_part);
    *coords = surfMesh->coordsGet(i_part);
    *vtxGnum = surfMesh->vtxGnumGet(i_part);

    *eltsConnec = surfMesh->connecGet(i_part);
    *eltsConnecIndex = surfMesh->connecIndexGet(i_part);
    *eltsGnum = surfMesh->eltsGnumGet(i_part);
  }
  else{
    *nVtx = 0;
    *nElts = 0;
    *coords = NULL;
    *vtxGnum = NULL;

    *eltsConnec = NULL;
    *eltsConnecIndex = (int*)malloc(sizeof(int));
    (*eltsConnecIndex)[0]=0;
    *eltsGnum = NULL;
  }


}



void
CWP_surf_face_edge_get
( char* genName, int i_part,
  int* nVtx , double** coords, CWP_g_num_t** vtxGnum,
  int* nFace, int** faceEdgeIdx, int** faceEdge,
  int* nEdge, int** edgeVtxIdx, int** edgeVtx,
  CWP_g_num_t** faceLNToGN
)
{

  if(_is_active_rank(genName)){
    cwipi::surfMeshGeneratorDB &surfMeshDB =  cwipi::surfMeshGeneratorDB::getInstance();
    cwipi::surfMeshGenerator* surfMesh = surfMeshDB.memberGet(genName);

    *nVtx = surfMesh->nVtxGet(i_part);
    *nFace = surfMesh->nFaceGet(i_part);
    *coords = surfMesh->coordsGet(i_part);
    *vtxGnum = surfMesh->vtxGnumGet(i_part);

    *nEdge = surfMesh->nEdgeGet(i_part);
    *faceEdgeIdx = surfMesh->faceEdgeIdxGet(i_part);
    *faceEdge = surfMesh->faceEdgeGet(i_part);

    *edgeVtxIdx = surfMesh->edgeVtxIdxGet(i_part);
    *edgeVtx = surfMesh->edgeVtxGet(i_part);

    *faceLNToGN = surfMesh->faceLNToGNGet(i_part);
  }
  else{
    *nVtx = 0;
    *coords = NULL;
    *vtxGnum = NULL;

    *faceEdgeIdx =(int*)malloc(sizeof(int));
    (*faceEdgeIdx)[0]=0;

    *faceEdge = NULL;

    *edgeVtxIdx = (int*)malloc(sizeof(int));
    (*edgeVtxIdx)[0]=0;

    *edgeVtx = NULL;

    *faceLNToGN = NULL;

  }


}






void
CWP_surf_gen_tri_field_get
( char* genName, int i_part,
  double** field
)
{

  if(_is_active_rank(genName)){
    cwipi::surfMeshGeneratorDB &surfMeshDB =  cwipi::surfMeshGeneratorDB::getInstance();
    cwipi::surfMeshGenerator* surfMesh = surfMeshDB.memberGet(genName);
    *field = surfMesh->specialFieldTriGet(i_part);
  }
  else{
    *field = NULL;
  }
}


void
CWP_surf_gen_quad_field_get
( char* genName, int i_part,
  double** field
)
{

  if(_is_active_rank(genName)){
    cwipi::surfMeshGeneratorDB &surfMeshDB =  cwipi::surfMeshGeneratorDB::getInstance();
    cwipi::surfMeshGenerator* surfMesh = surfMeshDB.memberGet(genName);
    *field = surfMesh->specialFieldQuadGet(i_part);
  }
  else{
    *field = NULL;
  }
}

void
CWP_surf_gen_poly_field_get
( char* genName, int i_part,
  double** field
)
{

  if(_is_active_rank(genName)){
    cwipi::surfMeshGeneratorDB &surfMeshDB =  cwipi::surfMeshGeneratorDB::getInstance();
    cwipi::surfMeshGenerator* surfMesh = surfMeshDB.memberGet(genName);
    *field = surfMesh->specialFieldPolyGet(i_part);
  }
  else{
    *field = NULL;
  }
}




 CWP_g_num_t*
 CWP_GlobalNumGet
 (
  const char  *local_code_name,
  const char  *cpl_id,
  const int    id_block,
  const int    i_part
 )
 {
   cwipi::Coupling& cpl = _cpl_get(local_code_name,cpl_id);

   return cpl.globalNumGet(id_block,i_part);

 }



MPI_Comm
CWP_Connectable_comm_get
(
  char* local_code_name
)
{

  if(_is_active_rank(local_code_name)){
    cwipi::CodePropertiesDB & properties = cwipi::CodePropertiesDB::getInstance();
    const cwipi::CodeProperties & localCodeProperties = properties.codePropertiesGet(string(local_code_name));
    MPI_Comm connecComm = localCodeProperties.connectableCommGet();

    return connecComm;
  }

  return MPI_COMM_NULL;
}

// <-- Fonctions privee qui n'appartiennent pas a l'API

/**
 *
 * \brief Intermediate function to write an output in the C file output
 *
 * \param [in] format     Format (as printf)
 * \param [in] arg_ptr    values to write (as printf)
 *
 * \return                writting status
 */

static int
_cwipi_print_with_c
(
 const char     *const format,
 va_list         arg_ptr
)
{
  return vfprintf(_cwipi_output_listing, format, arg_ptr);
}

/**
 *
 * \brief Intermediate function flush C file output
 *
 */

static int _cwipi_flush_output_listing(void)
{
  return fflush(_cwipi_output_listing);
}

/**
 *
 * \brief Return Coupling instance from it identifier
 *
 * \param [in] cpl_id     Coupling identifier
 * \param [in] fct        Function
 *
 * \return                Coupling instance from it identifier
 */

/*=============================================================================
 * Public function prototypes - with xml data
 *============================================================================*/

/*============================================================================*
 *                                                                            *
 *                     Public function prototypes                             *
 *                     --------------------------                             *
 *                          without xml                                       *
 *                          -----------                                       *
 *                                                                            *
 *============================================================================*/

/*----------------------------------------------------------------------------*
 * General functions                                                          *
 *----------------------------------------------------------------------------*/

/*============================================================================*
 *                                                                            *
 *                     Public function prototypes                             *
 *                     --------------------------                             *
 *                        without xml data                                    *
 *                        ----------------                                    *
 *                                                                            *
 *============================================================================*/

/*----------------------------------------------------------------------------*
 * General functions                                                          *
 *----------------------------------------------------------------------------*/


/**
 * \brief Initialize CWIPI.
 *
 * This function creates the MPI intra communicators of the codes from
 * the \p global_comm MPI communicator that contains all code ranks. This
 * function has to be called from all ranks contained in the \p global_comm.
 *
 * \param [in]  global_comm    MPI global communicator
 * \param [in]  n_code         Number of codes on the current rank
 * \param [in]  code_names     Names of codes on the current rank (size = \p n_code)
 * \param [in]  is_active_rank Is current rank have to be used by CWIPI (size = \p n_code)
 * \param [in]  time_init      Initial time (size = \p n_code)
 * \param [out] intra_comms    MPI intra communicators of each code (size = \p n_code)
 *
 */

void
CWP_Init
(
 const MPI_Comm           global_comm,
 const int                n_code,
 const char             **code_names,
 const CWP_Status_t      *is_active_rank,
 const double            *time_init,
 MPI_Comm                *intra_comms
)
{
  const int n_param_max_default = 100;
  const int str_size_max_default = 80;

  int n_param_max = n_param_max_default;
  int str_size_max = str_size_max_default;

  char* pPath;
  pPath = getenv ("CWP_N_PARAM_MAX");
  if (pPath!=NULL) {
    n_param_max = atoi(pPath);
  }

  if (pPath != NULL) {
   printf ("environment variable 'CWP_N_PARAM_MAX'"
           "is define to: %s\n",pPath);
  }
  pPath = getenv ("CWP_STR_SIZE_MAX");
  if (pPath!=NULL) {
    str_size_max = atoi(pPath);
  }
  if (pPath != NULL) {
   printf ("environment variable 'CWP_STR_SIZE_MAX'"
           "is define to: %s\n",pPath);
  }

  /*
   * Get application properties
   */

  cwipi::CodePropertiesDB & properties =
    cwipi::CodePropertiesDB::getInstance();

  int my_rank;  
  MPI_Comm_rank (global_comm, &my_rank);

  if (my_rank == 0) {

    PDM_printf("\ncwipi " CWIPI_VERSION " initializing\n");
    PDM_printf("------------------------\n\n");
    PDM_printf_flush();

  }

  /*
   * Builds application communicator
   */

  properties.init (global_comm,
                   n_code,
                   code_names,
                   is_active_rank,
                   n_param_max,
                   str_size_max,
                   intra_comms);

  /*
   * Create default parameters
   */

  MPI_Barrier(global_comm);


  for (int i = 0; i < n_code; i++) {
    const string &codeNameStr = code_names[i];
    properties.ctrlParamAdd <double> (codeNameStr, "time", time_init[i]);
    properties.ctrlParamAdd <int> (codeNameStr, "state", CWP_STATE_IN_PROGRESS);
  }

  MPI_Barrier(global_comm);

  /*
   * Create communication abstract factory
   */

  cwipi::Factory<cwipi::Communication, CWP_Comm_t> &factoryComm =
    cwipi::Factory<cwipi::Communication, CWP_Comm_t>::getInstance();

  factoryComm.Register<cwipi::CommWithPart>(CWP_COMM_PAR_WITH_PART);
  factoryComm.Register<cwipi::CommWithoutPart>(CWP_COMM_PAR_WITHOUT_PART);
  factoryComm.Register<cwipi::CommSeq>(CWP_COMM_SEQ);

  /*
   * Create spatial interpolation abstract factory
   */

  cwipi::Factory<cwipi::SpatialInterp, CWP_Spatial_interp_t> &factorySpatialInterp =
    cwipi::Factory<cwipi::SpatialInterp, CWP_Spatial_interp_t>::getInstance();

  factorySpatialInterp.Register<cwipi::SpatialInterpLocationDistSurf>(CWP_SPATIAL_INTERP_FROM_LOCATION_DIST_CLOUD_SURF);
  factorySpatialInterp.Register<cwipi::SpatialInterpLocationMeshLocationOctree>(CWP_SPATIAL_INTERP_FROM_LOCATION_MESH_LOCATION_OCTREE);
  factorySpatialInterp.Register<cwipi::SpatialInterpLocationMeshLocationDbbtree>(CWP_SPATIAL_INTERP_FROM_LOCATION_MESH_LOCATION_DBBTREE);
  factorySpatialInterp.Register<cwipi::SpatialInterpIntersection>(CWP_SPATIAL_INTERP_FROM_INTERSECTION);
  factorySpatialInterp.Register<cwipi::SpatialInterpClosestPoint>(CWP_SPATIAL_INTERP_FROM_CLOSEST_POINT_LEAST_SQUARES);

  /*
   * Create block abstract factory
   */

  cwipi::Factory<cwipi::Block, CWP_Block_t> &factoryBlock =
    cwipi::Factory<cwipi::Block, CWP_Block_t>::getInstance();

  factoryBlock.Register<cwipi::BlockStd>(CWP_BLOCK_NODE);
  factoryBlock.Register<cwipi::BlockStd>(CWP_BLOCK_EDGE2);
  factoryBlock.Register<cwipi::BlockStd>(CWP_BLOCK_FACE_TRIA3);
  factoryBlock.Register<cwipi::BlockStd>(CWP_BLOCK_FACE_QUAD4);
  factoryBlock.Register<cwipi::BlockFP >(CWP_BLOCK_FACE_POLY);
  factoryBlock.Register<cwipi::BlockStd>(CWP_BLOCK_CELL_TETRA4);
  factoryBlock.Register<cwipi::BlockStd>(CWP_BLOCK_CELL_HEXA8);
  factoryBlock.Register<cwipi::BlockStd>(CWP_BLOCK_CELL_PRISM6);
  factoryBlock.Register<cwipi::BlockStd>(CWP_BLOCK_CELL_PYRAM5);
  factoryBlock.Register<cwipi::BlockCP > (CWP_BLOCK_CELL_POLY);

  MPI_Barrier(global_comm);

}

/*============================================================================*
 *                                                                            *
 *                   Other public function prototypes                         *
 *                   --------------------------------                         *
 *                                                                            *
 *============================================================================*/

/*----------------------------------------------------------------------------*
 * General functions                                                          *
 *----------------------------------------------------------------------------*/


/**
 *
 * \brief Finalize CWIPI.
 *
 */

void
CWP_Finalize
(
 void
)
{
  int flag = 0;

  MPI_Initialized(&flag);

  cwipi::CodePropertiesDB & properties =
    cwipi::CodePropertiesDB::getInstance();

  const MPI_Comm globalComm = properties.globalCommGet();

 // PDM_printf("CWP_Finalize\n");
  fflush(stdout);
  if (flag != 0) {
    PDM_printf_flush();
    MPI_Barrier(globalComm);
//    MPI_Comm oldFVMComm = fvmc_parall_get_mpi_comm();
  }



  properties.kill();

}

/*----------------------------------------------------------------------------*
 * Functions about current application properties                             *
 *----------------------------------------------------------------------------*/

/**
 * \brief Update code state.
 *
 * \param [in] local_code_name  Local code name
 * \param [in] state            State
 *
 */

void
CWP_State_update
(
 const char* local_code_name,
 const CWP_State_t state
)
{
  cwipi::CodePropertiesDB & properties =
    cwipi::CodePropertiesDB::getInstance();

  properties.ctrlParamSet<int>(string(local_code_name), "state", state);
}


/**
 * \brief Return code state.
 *
 * \param [in]  code_name    Code name
 *
 * \return      Code state
 */

CWP_State_t
CWP_State_get
(
 const char* code_name
)
{
  cwipi::CodePropertiesDB & properties =
    cwipi::CodePropertiesDB::getInstance();

  return static_cast<CWP_State_t> (
      properties.ctrlParamGet<int>(string(code_name), "state"));
}

/**
 * \brief Return the number of codes known by CWIPI.
 *
 * \return Number of codes
 *
 */

int
CWP_Codes_nb_get
(void
)
{
  cwipi::CodePropertiesDB & properties =
    cwipi::CodePropertiesDB::getInstance();

  return properties.codesNbGet();
}

/**
 * \brief Return the list of code names known by CWIPI.
 *
 * \return list of codes.
 */

const char **
CWP_Codes_list_get
(void
)
{
  cwipi::CodePropertiesDB & properties =
    cwipi::CodePropertiesDB::getInstance();
  return properties.codesListGet();
}

/**
 * \brief Return the number of local codes known by CWIPI.
 *
 * \return number of local codes.
 */

int
CWP_Loc_codes_nb_get
(void
)
{
  cwipi::CodePropertiesDB & properties =
    cwipi::CodePropertiesDB::getInstance();

  return properties.localCodesNbGet();
}


/**
 * \brief Return the list of local code names known by CWIPI.
 *
 * \return list of local codes.
 */

const char **
CWP_Loc_codes_list_get
(void
)
{
  cwipi::CodePropertiesDB & properties =
    cwipi::CodePropertiesDB::getInstance();
  return properties.localCodesListGet();
}


/**
 * \brief Update code time.
 *
 * \param [in] local_code_name  Local code name
 * \param [in]  current_time Current time
 *
 */

void
CWP_Time_update
(
 const char* local_code_name,
 const double current_time
)
{
  cwipi::CodePropertiesDB & properties = cwipi::CodePropertiesDB::getInstance();
  
  int is_locked = properties.isLocked(local_code_name);

  if (!is_locked) {
    properties.lock(local_code_name);
  }

  properties.ctrlParamSet<double>(string(local_code_name),"time", current_time);

  if (!is_locked) {
    properties.unLock(local_code_name);
  }
  
  MPI_Comm intra_comm = properties.intraCommGet(local_code_name);

  MPI_Barrier (intra_comm);

  cwipi::CouplingDB & couplingDB = cwipi::CouplingDB::getInstance();
  
  couplingDB.timeUpdate(properties.codePropertiesGet(local_code_name),
                        current_time);

}



/**
 * \brief Define a user structure associated to a code
 * 
 * This structure can be called into a callback 
 *
 * \param [in] local_code_name  Local code name
 * \param [in] user_structure   User structure
 *
 */

void
CWP_User_structure_set
(
 const char* local_code_name,
       void* user_structure
)
{
  cwipi::CodePropertiesDB & properties =
  cwipi::CodePropertiesDB::getInstance();
  properties.userStructureSet(string(local_code_name), user_structure);  
}

/**
 * \brief Return the user structure associated 
 * 
 * This structure can be called into a callback 
 *
 * \param [in] local_code_name  Local code name
 * 
 * \return  User structure
 *
 */

void *
CWP_User_structure_get
(
 const char* local_code_name
)
{
  cwipi::CodePropertiesDB & properties =
  cwipi::CodePropertiesDB::getInstance();
  return properties.userStructureGet(string(local_code_name));  

}


/**
 * \brief Define output file.
 *
 * \param [in] output_file    Output file
 *
 */

void
CWP_Output_file_set
(
 FILE *output_file
)
{
  _cwipi_output_listing = output_file;
  PDM_printf_proxy_set(_cwipi_print_with_c);
  PDM_printf_flush_proxy_set(_cwipi_flush_output_listing);
}

//
//**
// * \brief Writing output to fortran file.
// *
// * This function set the file fortran logical unit for writing output.
// *
// * \param [in]  iunit        File fortan logical unit
// *
// */
//
//void
//PROCF (cwp_output_fortran_unit_set, CWP_OUTPUT_FORTRAN_UNIT_SET)
//(
// int *iunit
//);

/*----------------------------------------------------------------------------*
 * Functions about properties                                                 *
 *----------------------------------------------------------------------------*/


/**
 * \brief Dump code properties.
 *
 */

void
CWP_Properties_dump
(
 void
)
{
  cwipi::CodePropertiesDB & properties =
    cwipi::CodePropertiesDB::getInstance();
  properties.dump();
}

/**
 * \brief Dump string of code properties.
 *
 */

int
CWP_Properties_str_dump
(
 char **char_out
)
{
  cwipi::CodePropertiesDB & properties =
    cwipi::CodePropertiesDB::getInstance();
  string str_out = properties.str_dump();

  // prepare output
  int size = str_out.length() + 1;
  *char_out = (char *) malloc(sizeof(char) * size);
  strcpy(*char_out, str_out.c_str());

  return size;
}

/*----------------------------------------------------------------------------*
 * General functions about coupling                                           *
 *----------------------------------------------------------------------------*/

/**
 * \brief Create a coupling object and define its properties.
 *
 * \param [in]  local_code_name     Local code name
 * \param [in]  cpl_id              Coupling identifier
 * \param [in]  coupled_code_name   Distant or local coupled code name
 * \param [in]  entities_dim        Dimensions of the entities
 * \param [in]  comm_type           Communication type
 * \param [in]  spatial_interp      Spatial interpolation method
 * \param [in]  n_part              Number of interface partition
 * \param [in]  displacement        Mesh moving status
 * \param [in]  recv_freq_type      Type of receiving frequency
 *
 */

void
CWP_Cpl_create
(
 const char                 *local_code_name,
 const char                 *cpl_id,
 const char                 *coupled_code_name,
 CWP_Interface_t             entities_dim,
 const CWP_Comm_t            comm_type,
 const CWP_Spatial_interp_t  spatial_interp,
 const int                   n_part,
 const CWP_Dynamic_mesh_t    displacement,
 const CWP_Time_exch_t       recv_freq_type
)
{
  cwipi::CouplingDB & couplingDB =
    cwipi::CouplingDB::getInstance();

  cwipi::CodePropertiesDB & properties =
    cwipi::CodePropertiesDB::getInstance();

  const string &coupling_name_str = cpl_id;
  const string &coupled_application_str = coupled_code_name;
  const string &local_application_str = local_code_name;


 // printf("couplingDB.couplingCreate(proper\n");
  couplingDB.couplingCreate(properties.codePropertiesGet(local_application_str),
                            coupling_name_str,
                            properties.codePropertiesGet(coupled_application_str),
                            entities_dim,
                            comm_type,
                            spatial_interp,
                            n_part,
                            displacement,
                            recv_freq_type);
}

/**
 *
 * \brief Delete a coupling object.
 *
 * \param [in] local_code_name  Local code name
 * \param [in] cpl_id           Coupling identifier
 *
 */

void
CWP_Cpl_del
(
const char *local_code_name,
const char *cpl_id
)
{
  cwipi::CouplingDB & couplingDB =
    cwipi::CouplingDB::getInstance();

  cwipi::CodePropertiesDB & properties =
    cwipi::CodePropertiesDB::getInstance();

  const string &cpl_id_str = cpl_id;

  couplingDB.couplingDel(properties.codePropertiesGet(string(local_code_name)),
                         cpl_id_str);
}

/**
 * \brief Get coupling communicator and coupling ranks.
 *
 * \param [in]  local_code_name      Local code name
 * \param [in]  cpl_id               Coupling identifier
 * \param [out] cpl_comm             Coupling communicator
 * \param [out] cpl_ranks            Coupling ranks
 *
 * \return Size of \ref cpl_ranks vector
 *
 */
int
CWP_Cpl_comm_get
(
const char *local_code_name,
const char *cpl_id,
MPI_Comm   *cpl_comm,
int       **cpl_ranks
)
{
  cwipi::Coupling& cpl = _cpl_get(local_code_name,cpl_id);
  int size = cpl.commGet(cpl_comm,
                         cpl_ranks);

  return size;
}

/**
 * \brief Exchange spatially interpolated fields. <b>(Not implemented yet)</b>
 *
 * This function exchanges the interpolated fields for each coupling depending
 * on mode of time exchange \ref CWP_Time_exch_t.
 *
 * \param [in] local_code_name      Local code name
 * \param [in] cpl_id               Coupling identifier
 *
 */

void
CWP_Field_exch
(
 const char *local_code_name,
 const char *cpl_id
)
{
  //TODO: Voir comment enchainer les appels, voir comment prendre en compte l'interpolation temporelle
  cwipi::Coupling& cpl = _cpl_get(local_code_name,cpl_id);
  CWP_UNUSED(cpl);
  printf("CWP_Field_exch : Not implemented yet\n");
  abort();

  // cpl.exchange();
}


/**
 *
 * \brief Return the number of uncomputed targets.
 *
 * \param [in] local_code_name  Local code name
 * \param [in] cpl_id           Coupling identifier
 * \param [in] field_id         Field identifier
 * \param [in] i_part           Current partition
 *
 * \return                Number of uncomputed targets
 */


int
CWP_N_uncomputed_tgts_get
(
 const char *local_code_name,
 const char *cpl_id,
 const char *field_id,
 const int   i_part
)
{
  cwipi::Coupling& cpl = _cpl_get(local_code_name,cpl_id);

  const string &field_name_str = field_id;
  return cpl.nUncomputedTargetsGet(field_name_str, i_part);
}


/**
 *
 * \brief Return uncomputed targets.
 *
 * \param [in] local_code_name  Local code name
 * \param [in] cpl_id           Coupling identifier
 * \param [in] field_id         Field identifier
 * \param [in] i_part           Current partition
 *
 * \return                Uncomputed targets
 */

const int *
CWP_Uncomputed_tgts_get
(
  const char *local_code_name,
  const char *cpl_id,
  const char *field_id,
  const int   i_part
)
{
  cwipi::Coupling& cpl = _cpl_get(local_code_name,cpl_id);

  const string &field_name_str = field_id;
  return cpl.uncomputedTargetsGet(field_name_str, i_part);
}


/**
 *
 * \brief Return the number of computed targets.
 *
 * \param [in] local_code_name  Local code name
 * \param [in] cpl_id           Coupling identifier
 * \param [in] field_id         Field identifier
 * \param [in] i_part           Current partition
 *
 * \return                Number of computed targets
 */

int
CWP_N_computed_tgts_get
(
  const char *local_code_name,
  const char *cpl_id,
  const char *field_id,
  const int   i_part
)
{
  cwipi::Coupling& cpl = _cpl_get(local_code_name,cpl_id);

  const string &field_name_str = field_id;
  return cpl.nComputedTargetsGet(field_name_str, i_part);
}

/**
 *
 * \brief Return computed targets.
 *
 * \param [in] local_code_name  Local code name
 * \param [in] cpl_id           Coupling identifier
 * \param [in] field_id         Field identifier
 * \param [in] i_part           Current partition
 *
 * \return                Computed targets
 */

const int *
CWP_Computed_tgts_get
(
  const char *local_code_name,
  const char *cpl_id,
  const char *field_id,
  const int   i_part
)
{
  cwipi::Coupling& cpl = _cpl_get(local_code_name,cpl_id);

  const string &field_name_str = field_id;
  return cpl.computedTargetsGet(field_name_str, i_part);
}

/**
 *
 * \brief Return the number of source elements.
 *
 * \param [in] local_code_name  Local code name
 * \param [in] cpl_id           Coupling identifier
 * \param [in] field_id         Field identifier
 * \param [in] i_part           Current partition
 *
 * \return                Number of source elements
 */

int
CWP_N_involved_srcs_get
(
  const char *local_code_name,
  const char *cpl_id,
  const char *field_id,
  const int   i_part
)
{
  cwipi::Coupling& cpl = _cpl_get(local_code_name,cpl_id);

  const string &field_name_str = field_id;
  return cpl.nInvolvedSourcesGet(field_name_str, i_part);
}

/**
 *
 * \brief Return source elements.
 *
 * \param [in] local_code_name  Local code name
 * \param [in] cpl_id           Coupling identifier
 * \param [in] field_id         Field identifier
 * \param [in] i_part           Current partition
 *
 * \return                Source elements
 */

const int *
CWP_Involved_srcs_get
(
  const char *local_code_name,
  const char *cpl_id,
  const char *field_id,
  const int   i_part
)
{
  cwipi::Coupling& cpl = _cpl_get(local_code_name,cpl_id);

  const string &field_name_str = field_id;
  return cpl.involvedSourcesGet(field_name_str, i_part);
}


/**
 * \brief Return distance from each target to the source interface. <b>(Not implemented yet)</b>
 *
 * \param [in]  local_code_name  Local code name
 * \param [in]  cpl_id           Coupling identifier
 *
 * \return               Distance
 * 
 * A supprimer ???
 *
 */


const double *
CWP_Computed_tgts_dist_to_spatial_interp_get
(
  const char *local_code_name,
  const char *cpl_id
)

{
  CWP_UNUSED (local_code_name);
  CWP_UNUSED (cpl_id);
  printf("CWP_Computed_tgts_dist_to_spatial_interp_get : Not implemented yet\n");
  abort();
  return nullptr;
  // TODO
}


/*----------------------------------------------------------------------------*
 * Functions about exchange frequency                                         *
 *----------------------------------------------------------------------------*/



// void
// CWP_recv_freq_set
// (
//  const char                 *cpl_id,
//  const int                   n_step
// )
// {
//   cwipi::Coupling& cpl = _cpl_get(local_code_name,cpl_id);
//   cpl.recvFreqSet(n_step);
// }


/**
 * \brief Set the next receiving time.
 *
 * It must be used when the type of receiving frequency is
 * \ref CWP_TIME_EXCH_ASYNCHRONOUS
 *
 * \param [in]  local_code_name  Local code name
 * \param [in]  cpl_id           Coupling identifier
 * \param [in]  next_time        Next receiving time
 *
 */

 void
 CWP_next_recv_time_set
 (const char     *local_code_name,
  const char     *cpl_id,
  const double    next_time
 )
 {
   cwipi::Coupling& cpl = _cpl_get(local_code_name,cpl_id);
   // cpl.recvNextTimeSet(next_time);//TO REMOVE
   CWP_UNUSED(cpl);
   CWP_UNUSED(next_time);
 }

/*----------------------------------------------------------------------------*
 * Functions about spatial interpolation                                      *
 *----------------------------------------------------------------------------*/

/**
 * \brief Compute spatial interpolation weights.
 *
 * \param [in]  local_code_name     Local code name
 * \param [in]  cpl_id              Coupling identifier
 *
 */

void
CWP_Spatial_interp_weights_compute
(
 const char     *local_code_name,
 const char     *cpl_id
)
{

  cwipi::Coupling& cpl = _cpl_get(local_code_name,cpl_id);

  cpl.spatialInterpWeightsCompute ();

}


/**
 * \brief Set a property of the spatial interpolation algorithm.
 *
 * \param [in]  local_code_name  Local code name
 * \param [in]  cpl_id           Coupling identifier
 * \param [in]  property_name    Name of the property
 * \param [in]  property_type    Type of the property ("double" or "int")
 * \param [in]  property_value   Value of the property
 *
 */

void
CWP_Spatial_interp_property_set (
 const char     *local_code_name,
 const char     *cpl_id,
 const char     *property_name,
 const char     *property_type,
 const char     *property_value
)
{
  cwipi::Coupling& cpl = _cpl_get(local_code_name,cpl_id);

  if (strcmp(property_type, "double") == 0) {
    cpl.spatialInterpPropertyDoubleSet(string(property_name),
                                       atof(property_value));
  }

  else if (strcmp(property_type, "int") == 0) {
    cpl.spatialInterpPropertyIntSet(string(property_name),
                                    atoi(property_value));
  }

  else {
    printf("Warning: invalid property type '%s'\n", property_type);
  }
}


// void
// CWP_spatial_interp_update
// (
//  const char     *cpl_id,
//  const int       storage_id
// )
// {
// TODO
// }


// void
// CWP_spatial_interp_properties_set
// (
//  const char     *cpl_id,
//  const char     *fmt,
//                   ...
// )
// {
//   cwipi::Coupling& cpl = _cpl_get(local_code_name,cpl_id);

//   va_list pa;
//   va_start(pa, fmt);
//   cpl.spatialInterpPropertiesSet(fmt, &pa);
//   va_end(pa);
// }

/*----------------------------------------------------------------------------*
 * Functions about visualization                                              *
 *----------------------------------------------------------------------------*/


/**
 * \brief Enable visualization output.
 *
 * \param [in]  local_code_name  Local code name
 * \param [in]  cpl_id           Coupling identifier
 * \param [in]  freq             Output frequency
 * \param [in]  format           Output format to visualize exchanged fieldsDouble
 *                               on the coupled mesh. Choice between :
 *                               - "EnSight Gold"
 * \param [in]  format_option   Output options "opt1, opt2, ..."
 *                               - text : output text files
 *                               - binary : output binary files (default)
 */

void
CWP_Visu_set
(
 const char                 *local_code_name,
 const char                 *cpl_id,
 const int                   freq,
 const CWP_Visu_format_t     format,
 const char                 *format_option
)
{
  if(_is_active_rank(local_code_name)){
    cwipi::Coupling& cpl = _cpl_get(local_code_name,cpl_id);
    cpl.visuSet(freq, format, format_option);
  }
}

/*----------------------------------------------------------------------------*
 * Functions about User target points                                         *
 *----------------------------------------------------------------------------*/


/**
 * \brief Setting user target points.
 *
 * This function must be called if the degrees of freedom locations are
 * \ref CWP_DOF_LOCATION_USER
 *
 * \param [in]  local_code_name  Local code name
 * \param [in]  cpl_id           Coupling identifier
 * \param [in]  i_part           Current partition
 * \param [in]  n_pts            Number of points
 * \param [in]  coord            Coordinates (size = 3 * n_pts)
 * \param [in]  g_num            global number or NUL (size = n_pts)
 *
 */

void
CWP_User_tgt_pts_set
(
 const char    *local_code_name,
 const char    *cpl_id,
 const int      i_part,
 const int      n_pts,
 double         coord[],
 CWP_g_num_t    global_num[]
)
{
  if(_is_active_rank(local_code_name)){
    cwipi::Coupling& cpl = _cpl_get(local_code_name,cpl_id);
    cpl.userTargetSet(i_part, n_pts, coord, global_num);
  }
}

/*----------------------------------------------------------------------------*
 * Functions about Mesh                                                    *
 *----------------------------------------------------------------------------*/

/**
 * \brief Finalize interface mesh.
 *
 * This function computes the global numbers of mesh entities if they are
 * not provided.
 *
 * \param [in]  local_code_name  Local code name
 * \param [in]  cpl_id           Coupling identifier
 *
 */

void
CWP_Mesh_interf_finalize
(
 const char                 *local_code_name,
 const char                 *cpl_id
)
{
  if(_is_active_rank(local_code_name)){
    cwipi::Coupling& cpl = _cpl_get(local_code_name,cpl_id);
    cpl.meshFinalize();
  }
}



/**
 * \brief Set vertices.
 *
 * \param [in]  local_code_name  Local code name
 * \param [in]  cpl_id           Coupling identifier
 * \param [in]  i_part           Current partition
 * \param [in]  n_pts            Number of points
 * \param [in]  coord            Coordinates (size = 3 * \p n_pts)
 * \param [in]  global_num       Pointer to parent element number (or NULL)
 *
 */

void
CWP_Mesh_interf_vtx_set
(
 const char                 *local_code_name,
 const char                 *cpl_id,
 const int                   i_part,
 const int                   n_pts,
 double                      coord[],
 CWP_g_num_t                 global_num[]
)
{
  if(_is_active_rank(local_code_name)){
    cwipi::Coupling& cpl = _cpl_get(local_code_name,cpl_id);
    cpl.meshVtcsSet(i_part,
                    n_pts,
                    coord,
                    global_num);
  }
}

/**
 * \brief Add a connectivity block to the interface mesh.
 *
 * \param [in]  local_code_name  Local code name
 * \param [in]  cpl_id           Coupling identifier
 * \param [in]  block_type       Block type
 *
 * \return block identifier (-1 if not added)
 */

int
CWP_Mesh_interf_block_add
(
 const char           *local_code_name,
 const char           *cpl_id,
 const CWP_Block_t     block_type
)
{
  int block_id = -1;
  if(_is_active_rank(local_code_name)){
    cwipi::Coupling& cpl = _cpl_get(local_code_name,cpl_id);
    block_id = cpl.meshBlockAdd(block_type);
  }
  return block_id;
}


/**
 * \brief Set a standard block to the interface mesh.
 *
 * This function adds a connectivity block to the interface mesh.
 * Definition of element connectivity is :
 *
 *  - edge (\ref CWP_BLOCK_EDGE2) :
 *
 *   \code
 *       1 x-------x 2
 *   \endcode
 *
 *  - triangle (\ref CWP_BLOCK_FACE_TRIA3):
 *
 *   \code
 *       1 x-------x 3
 *          \     /
 *           \   /
 *            \ /
 *             x 2
 *   \endcode
 *
 *  - quadrangle (\ref CWP_BLOCK_FACE_QUAD4) :
 *
 *   \code
 *          4 x-------x 3
 *           /       /
 *          /       /
 *       1 x-------x2
 *   \endcode
 *
 *   - tetrahedron (\ref CWP_BLOCK_CELL_TETRA4) :
 *
 *   \code
 *             x 4
 *            /|\
 *           / | \
 *          /  |  \
 *       1 x- -|- -x 3
 *          \  |  /
 *           \ | /
 *            \|/
 *             x 2
 *   \endcode
 *
 *   - pyramid (\ref CWP_BLOCK_CELL_PYRAM5) :
 *
 *   \code
 *              5 x
 *               /|\
 *              //| \
 *             // |  \
 *          4 x/--|---x 3
 *           //   |  /
 *          //    | /
 *       1 x-------x 2
 *   \endcode
 *
 *  - prism (\ref CWP_BLOCK_CELL_PRISM6) :
 *
 *   \code
 *       4 x-------x 6
 *         |\     /|
 *         | \   / |
 *       1 x- \-/ -x 3
 *          \ 5x  /
 *           \ | /
 *            \|/
 *             x 2
 *   \endcode
 *
 *  -  hexaedron (\ref CWP_BLOCK_CELL_HEXA8) :
 *
 *   \code
 *          8 x-------x 7
 *           /|      /|
 *          / |     / |
 *       5 x-------x6 |
 *         | 4x----|--x 3
 *         | /     | /
 *         |/      |/
 *       1 x-------x 2
 *   \endcode
 *
 * \param [in]  local_code_name  Local code name
 * \param [in]  cpl_id           Coupling identifier
 * \param [in]  i_part           Partition identifier
 * \param [in]  block_id         Block identifier
 * \param [in]  n_elts           Number of elements
 * \param [in]  connec           Connectivity (size = n_vertex_elt * n_elts)
 * \param [in]  global_num       Pointer to global element number (or NULL)
 *
 */

void
CWP_Mesh_interf_block_std_set
(
 const char        *local_code_name,
 const char        *cpl_id,
 const int          i_part,
 const int          block_id,
 const int          n_elts,
 int                connec[],
 CWP_g_num_t       global_num[]
)
{
  if(_is_active_rank(local_code_name)){
    cwipi::Coupling& cpl = _cpl_get(local_code_name,cpl_id);
    cpl.meshStdBlockSet(i_part,
                        block_id,
                        n_elts,
                        connec,
                        global_num);
  }
}

/**
 * \brief Get the properties of a standard block of the interface mesh.
 *
 * \param [in]  local_code_name  Local code name
 * \param [in]  cpl_id           Coupling identifier
 * \param [in]  i_part           Partition identifier
 * \param [in]  block_id         Block identifier
 * \param [out]  n_elts           Number of elements
 * \param [out]  connec           Connectivity (size = n_vertex_elt * n_elts)
 * \param [out]  global_num       Pointer to global element number (or NULL)
 */

void
CWP_Mesh_interf_block_std_get
(
 const char        *local_code_name,
 const char        *cpl_id,
 const int          i_part,
 const int          block_id,
 int               *n_elts,
 int              **connec,
 CWP_g_num_t      **global_num
)
{
  cwipi::Coupling& cpl = _cpl_get(local_code_name,cpl_id);
  cpl.meshStdBlockGet (i_part,
                       block_id,
                       n_elts,
                       connec,
                       global_num);

}

 /**
  * \brief Get the standard block type
  *
  * \param [in]  block_id    Block identifier
  *
  * \return block type
  */

CWP_Block_t
CWP_std_block_type_get
(
 const char             *local_code_name,
 const char             *cpl_id,
 const int               block_id
)
{
  cwipi::Coupling& cpl = _cpl_get(local_code_name,cpl_id);
  CWP_Block_t block_type = cpl.meshStdBlockTypeGet(block_id);

  return block_type;
}

/*void
CWP_Mesh_interf_h_order_block_set
(
 const char        *local_code_name,
 const char        *cpl_id,
 const int          i_part,
 const int          block_id,
 const int          n_elts,
 const int          order,
 int                connec[],
 CWP_g_num_t        global_num[]
)
{
  cwipi::Coupling& cpl = _cpl_get(local_code_name,cpl_id);
  cpl.meshHighOrderBlockSet(i_part,
                            block_id,
                            block_type,
                            n_elts,
                            order,
                            connec,
                            global_num);
}
*/

/**
 * \brief Set the connectivity of a polygon block in a interface mesh partition.
 *
 * \param [in]  local_code_name  Local code name
 * \param [in]  cpl_id           Coupling identifier
 * \param [in]  i_part           Current partition
 * \param [in]  block_id         Block identifier
 * \param [in]  n_elts           Number of elements
 * \param [in]  connec_idx       Connectivity index (\p connec_id[0] = 0 and
 *                               size = \p n_elts + 1)
 * \param [in]  connec           Connectivity (size = \p connec_idx[\p n_elts])
 * \param [in]  global_num       Pointer to global element number (or NULL)
 *
 */

void
CWP_Mesh_interf_f_poly_block_set
(
 const char             *local_code_name,
 const char             *cpl_id,
 const int               i_part,
 const int               block_id,
 const int               n_elts,
 int                     connec_idx[],
 int                     connec[],
 CWP_g_num_t             global_num[]
)
{

  if(_is_active_rank(local_code_name)){
    cwipi::Coupling& cpl = _cpl_get(local_code_name,cpl_id);
    cpl.meshFPolyBlockSet(i_part,
                          block_id,
                          n_elts,
                          connec_idx,
                          connec,
                          global_num);
  }
}


/**
 * \brief Get the properties of a polygon block of the interface mesh partition.
 *
 * \param [in]  local_code_name  Local code name
 * \param [in]  cpl_id           Coupling identifier
 * \param [in]  i_part           Current partition
 * \param [in]  block_id         Block identifier
 * \param [out]  n_elts           Number of elements
 * \param [out]  connec_idx       Connectivity index (\p connec_id[0] = 0 and
 *                               size = \p n_elts + 1)
 * \param [out]  connec           Connectivity (size = \p connec_idx[\p n_elts])
 * \param [out]  global_num       Pointer to global element number (or NULL)
 *
 */

void
CWP_Mesh_interf_f_poly_block_get
(
 const char             *local_code_name,
 const char             *cpl_id,
 const int               i_part,
 const int               block_id,
 int                    *n_elts,
 int                   **connec_idx,
 int                   **connec,
 CWP_g_num_t           **global_num
)
{
  cwipi::Coupling& cpl = _cpl_get(local_code_name,cpl_id);
  cpl.meshFPolyBlockGet(i_part,
                        block_id,
                        n_elts,
                        connec_idx,
                        connec,
                        global_num);
  
}


/**
 * \brief Adding a polyhedron connectivity block to the interface mesh.
 *
 * \param [in]  local_code_name   Local code name
 * \param [in]  cpl_id            Coupling identifier
 * \param [in]  i_part            Current partition
 * \param [in]  block_id          Block identifier
 * \param [in]  n_elts            Number of elements
 * \param [in]  connec_cells_idx  Polyhedron to face index
 *                                (\p src_poly_cell_face_idx[0] = 0 and
 *                                 size = \p n_elts + 1)
 * \param [in]  connec_cells      Polyhedron to face connectivity
 *                                (size = \p cell_face_idx[\p n_elts])
 * \param [in]  n_faces           Number of faces
 * \param [in]  connec_faces_idx  Polyhedron face to vertex index
 *                                (\p face_vertex_idx[0] = 0 and
 *                                 size = max(\p cell_face_connec) + 1)
 * \param [in]  connec_faces      Polyhedron face to vertex connectivity
 *                                (size = \p face_vertex_idx[\p n_elts])
 * \param [in]  global_num        Pointer to global element number (or NULL)
 *
 */

void
CWP_Mesh_interf_c_poly_block_set
(
 const char           *local_code_name,
 const char           *cpl_id,
 const int             i_part,
 const int             block_id,
 const int             n_elts,
 const int             n_faces,
 int                   connec_faces_idx[],
 int                   connec_faces[],
 int                   connec_cells_idx[],
 int                   connec_cells[],
 CWP_g_num_t           global_num[]
)
{
  cwipi::Coupling& cpl = _cpl_get(local_code_name,cpl_id);
  cpl.meshCPolyBlockSet(i_part,
                       block_id,
                       n_elts,
                       n_faces,
                       connec_faces_idx,
                       connec_faces    ,
                       connec_cells_idx,
                       connec_cells    ,
                       global_num);
}


/**
 * \brief Get the properties of a polyhedron block of the interface mesh partition..
 *
 * \param [in]  local_code_name   Local code name
 * \param [in]  cpl_id            Coupling identifier
 * \param [in]  i_part            Current partition
 * \param [in]  block_id          Block identifier
 * \param [out]  n_elts            Number of elements
 * \param [out]  connec_cells_idx  Polyhedron to face index
 *                                (\p src_poly_cell_face_idx[0] = 0 and
 *                                 size = \p n_elts + 1)
 * \param [out]  connec_cells      Polyhedron to face connectivity
 *                                (size = \p cell_face_idx[\p n_elts])
 * \param [out]  n_faces           Number of faces
 * \param [out]  connec_faces_idx  Polyhedron face to vertex index
 *                                (\p face_vertex_idx[0] = 0 and
 *                                 size = max(\p cell_face_connec) + 1)
 * \param [out]  connec_faces      Polyhedron face to vertex connectivity
 *                                (size = \p face_vertex_idx[\p n_elts])
 * \param [out]  global_num        Pointer to global element number (or NULL)
 *
 */

void
CWP_Mesh_interf_c_poly_block_get
(
 const char           *local_code_name,
 const char           *cpl_id,
 const int             i_part,
 const int             block_id,
 int                  *n_elts,
 int                  *n_faces,
 int                 **connec_faces_idx,
 int                 **connec_faces,
 int                 **connec_cells_idx,
 int                 **connec_cells,
 CWP_g_num_t         **global_num
)
{
  cwipi::Coupling& cpl = _cpl_get(local_code_name,cpl_id);
  cpl.meshCPolyBlockGet(i_part,
                         block_id,
                         n_elts,
                         n_faces,
                         connec_faces_idx,
                         connec_faces    ,
                         connec_cells_idx,
                         connec_cells    ,
                         global_num);

}


/**
 * \brief Define the interface mesh from a cell to face connectivity.
 *
 * \param [in]  local_code_name   Local code name
 * \param [in]  cpl_id            Coupling identifier
 * \param [in]  i_part            Current partition
 * \param [in]  n_cells           Number of cells
 * \param [in]  cell_face_idx     Polyhedron to face index
 *                                (\p src_poly_cell_face_idx[0] = 0 and
 *                                 size = \p n_elts + 1)
 * \param [in]  cell_face         Cell to face connectivity
 *                                (size = \p cell_face_idx[\p n_elts])
 * \param [in]  n_faces           Number of faces
 * \param [in]  face_vtx_idx      Polyhedron face to vertex index
 *                                (\p face_vtx_idx[0] = 0 and
 *                                 size = \p n_faces + 1)
 * \param [in]  face_vtx          Face to vertex connectivity
 *                                (size = \p face_vtx_idx[\p n_elts])
 * \param [in]  parent_num        Pointer to parent element number (or NULL)
 *
 */


void
CWP_Mesh_interf_from_cellface_set
(
 const char      *local_code_name,
 const char      *cpl_id,
 const int       i_part,
 const int       n_cells,
 int             cell_face_idx[],
 int             cell_face[],
 const int       n_faces,
 int             face_vtx_idx[],
 int             face_vtx[],
 CWP_g_num_t     parent_num[]
)
{
  cwipi::Coupling& cpl = _cpl_get(local_code_name,cpl_id);
  cpl.meshFromCellFaceSet(i_part,
                          n_cells,
                          cell_face_idx,
                          cell_face,
                          n_faces,
                          face_vtx_idx,
                          face_vtx,
                          parent_num);
}


/**
 * \brief Define the surface interface mesh from a face to edge connectivity.
 *
 * \param [in]  local_code_name   Local code name
 * \param [in]  cpl_id            Coupling identifier
 * \param [in]  i_part            Current partition
 * \param [in]  n_faces           Number of cells
 * \param [in]  face_edge_idx     Polygon to edge index
 *                                (\p face_edge_idx[0] = 0 and
 *                                 size =  \p n_faces + 1)
 * \param [in]  face_edge         Face to edge connectivity
 *                                (size = \p face_edge_idx[\p n_faces])
 * \param [in]  n_edges           Number of faces
 * \param [in]  edge_vtx_idx      Polyhedron face to vertex index
 *                                (\p edge_vtx_idx[0] = 0 and
 *                                 size = \p n_edges + 1)
 * \param [in]  edge_vtx          Face to vertex connectivity
 *                                (size = \p edge_vtx_idx[\p n_edges])
 * \param [in]  parent_num        Pointer to parent element number (or NULL)
 *
 */

void
CWP_Mesh_interf_from_faceedge_set
(
 const char           *local_code_name,
 const char           *cpl_id,
 const int             i_part,
 const int             n_faces,
 int             face_edge_idx[],
 int             face_edge[],
 const int             n_edges,
 int             edge_vtx_idx[],
 int             edge_vtx[],
 CWP_g_num_t     parent_num[]
)
{
  cwipi::Coupling& cpl = _cpl_get(local_code_name,cpl_id);
  cpl.meshFromFacesEdgeSet(i_part,
                        n_faces,
                        face_edge_idx,
                        face_edge,
                        n_edges,
                        edge_vtx_idx,
                        edge_vtx,
                        parent_num);
}


/**
 * \brief Delete interface mesh.
 *
 * \param [in] local_code_name  Local code name
 * \param [in] cpl_id           Coupling identifier
 *
 */

void
CWP_Mesh_interf_del
(
 const char *local_code_name,
 const char *cpl_id
)
{
   cwipi::Coupling& cpl = _cpl_get(local_code_name,cpl_id);
   cpl.meshDel();
}

/*
void
CWP_Mesh_interf_shared_pdm_nodal
(
 const char   *local_code_name,
 const char   *cpl_id,
 const int     i_part,
 fvmc_nodal_t *fvmc_nodal
)
{
   cwipi::Coupling& cpl = _cpl_get(local_code_name,cpl_id);
   cpl.fvmcNodalShared(i_part,
                       fvmc_nodal);
}
*/
/*----------------------------------------------------------------------------*
 * Functions about field                                                      *
 *----------------------------------------------------------------------------*/

/**
 *
 * \brief Create a new field.
 *
 * \param [in] local_code_name Local code name
 * \param [in]  cpl_id         Coupling identifier
 * \param [in]  field_id       Field id
 * \param [in]  data_type      Data type
 * \param [in]  storage        Storage type
 * \param [in]  n_component    Number of component
 * \param [in]  target_location Target location
 * \param [in]  exch_type      Exchange type
 * \param [in]  visu_status    Visualization status
 *
 */

void
CWP_Field_create
(
 const char                  *local_code_name,
 const char                  *cpl_id,
 const char                  *field_id,
 const CWP_Type_t             data_type,
 const CWP_Field_storage_t    storage,
 const int                    n_component,
 const CWP_Dof_location_t     target_location,
 const CWP_Field_exch_t       exch_type,
 const CWP_Status_t           visu_status)
{
  cwipi::Coupling& cpl = _cpl_get(local_code_name,cpl_id);
  cpl.fieldCreate(field_id,
                  data_type,
                  storage,
                  n_component,
                  target_location,
                  exch_type,
                  visu_status);
}


/**
 *
 * \brief Unsetting of an user interpolation.
 *
 * \param [in] local_code_name  Local code name
 * \param [in] cpl_id           Coupling identifier
 * \param [in] src_field_id     Source field id
 *
 */

void
CWP_Interp_from_location_unset
(
 const char                 *local_code_name,
 const char                 *cpl_id,
 const char                 *src_field_id
)
{
  cwipi::Coupling& cpl = _cpl_get(local_code_name,cpl_id);
  cpl.interpFromLocUnSet(src_field_id);
}



/**
 *
 * \brief Setting of an user interpolation from location.
 *
 * This function takes into account an user interpolation function written with
 * void (*\ref CWP_Interp_from_location_t) interface.
 *
 * \param [in] local_code_name  Local code name
 * \param [in] cpl_id           Coupling identifier
 * \param [in] src_field_id    Source field id
 * \param [in] fct              Function
 *
 */

void
CWP_Interp_from_location_set
(
 const char                 *local_code_name,
 const char                 *cpl_id,
 const char                 *src_field_id,
  CWP_Interp_from_location_t fct
 )
{
  cwipi::Coupling& cpl = _cpl_get(local_code_name,cpl_id);
  cpl.interpFromLocSet(src_field_id,fct);
}


/**
 *
 * \brief Set field data.
 *
 * \param [in] local_code_name   Local code name
 * \param [in] cpl_id            Coupling identifier
 * \param [in] field_id          Field identifier
 * \param [in] i_part            Current partition
 * \param [in] data_type         Choice if data is setted for the source or the target
 * \param [in] data              Storage array (Mapping)
 *
 */

void
CWP_Field_data_set
(
 const char              *local_code_name,
 const char              *cpl_id,
 const char              *field_id,
 const int                i_part,
 const CWP_Field_map_t    map_type,
 double                   data[]
)
{
  if(_is_active_rank(local_code_name)){
    cwipi::Coupling& cpl = _cpl_get(local_code_name, cpl_id);
    cpl.fieldDataSet(field_id, i_part, map_type, data);
  }
}

/**
 *
 * \brief Get field data.
 *
 * \param [in]  local_code_name   Local code name
 * \param [in]  cpl_id            Coupling identifier
 * \param [in]  field_id          Field identifier
 * \param [in]  i_part            Current partition
 * \param [in]  data_type         Choice if data is setted for the source or the target
 * \param [out] data              Storage array (Mapping)
 *
 */

void
CWP_Field_data_get
(
 const char              *local_code_name,
 const char              *cpl_id,
 const char              *field_id,
 const int                i_part,
 const CWP_Field_map_t    map_type,
 double                 **data
)
{
  if(_is_active_rank(local_code_name)){
    cwipi::Coupling& cpl = _cpl_get(local_code_name, cpl_id);
    cpl.fieldDataGet(field_id, i_part, map_type, (void **) data);
  }
}


/**
 *
 * \brief Get number of field components.
 *
 * \param [in] local_code_name  Local code name
 * \param [in] cpl_id           Coupling identifier
 * \param [in] field_id         Field identifier
 *
 * \return                      number of field components
 *
 */

int
CWP_Field_n_component_get
(
 const char                  *local_code_name,
 const char                  *cpl_id,
 const char                  *field_id
)
{
  cwipi::Coupling& cpl = _cpl_get(local_code_name,cpl_id);
  return cpl.fieldNComponentGet(field_id);
}


/**
 *
 * \brief Get target degrees of freedom location.
 *
 * \param [in] local_code_name  Local code name
 * \param [in] cpl_id           Coupling identifier
 * \param [in] field_id         Field identifier
 *
 * \return                      Location of degrees of freedom
 *
 */

CWP_Dof_location_t
CWP_Field_target_dof_location_get
(
 const char                  *local_code_name,
 const char                  *cpl_id,
 const char                  *field_id
)
{
  cwipi::Coupling& cpl = _cpl_get(local_code_name,cpl_id);
  return cpl.fieldDofLOcationGet(field_id);
}

/*
 CWP_Type_t
 CWP_Field_type_get
 (
  const char                  *local_code_name,
  const char                  *cpl_id,
  const char                  *field_id
 )
 {
   cwipi::Coupling& cpl = _cpl_get(local_code_name,cpl_id);
   return cpl.fieldTypeGet(field_id);
 }*/


/**
 *
 * \brief Get field storage type.
 *
 * \param [in] local_code_name  Local code name
 * \param [in] cpl_id           Coupling identifier
 * \param [in] field_id         Field identifier
 *
 * \return                      Field storage type
 */

CWP_Field_storage_t
CWP_Field_storage_get
(
 const char                  *local_code_name,
 const char                  *cpl_id,
 const char                  *field_id
)
{
  cwipi::Coupling& cpl = _cpl_get(local_code_name,cpl_id);
  return cpl.fieldStorageGet(field_id);
}


/**
 * \brief Delete a field.
 *
 * \param [in] local_code_name Local code name
 * \param [in]  cpl_id         Coupling identifier
 * \param [in]  field_id       Field identifier
 *
 */

void
CWP_Field_del
(
 const char                  *local_code_name,
 const char                  *cpl_id,
 const char                  *field_id
)
{
  cwipi::Coupling& cpl = _cpl_get(local_code_name,cpl_id);
  cpl.fieldDel(field_id);
}

/*----------------------------------------------------------------------------*
 * Functions about field exchange                                             *
 *----------------------------------------------------------------------------*/

/**
 * \brief Send a spatially interpolated field to the coupled code with
 *        nonblocking communications.
 *
 * This function is independant of \ref CWP_Time_exch_t mode. The user has to
 * manually check the consistency of the exchanges.
 *
 * \param [in]  local_code_name  Local code name
 * \param [in]  cpl_id          Coupling identifier
 * \param [in]  src_field_id    Source field id
 *
 *
 */

void
CWP_Field_issend
(
 const char        *local_code_name,
 const char        *cpl_id,
 const char        *src_field_id
)
{
  cwipi::Coupling& cpl = _cpl_get(local_code_name,cpl_id);
  std::string referenceFieldID_str = const_cast<char*>(src_field_id);

  cpl.issend(referenceFieldID_str);
}


/**
 *
 * \brief Receive a spatially interpolated field from the coupled code
 *        with nonblocking communications.
 *
 * This function is independant of \ref CWP_Time_exch_t mode. The user has to
 * manually check the consistency of the exchanges.
 *
 * \param [in] local_code_name  Local code name
 * \param [in]  cpl_id          Coupling identifier
 * \param [in]  tgt_field_id    Target field id
 *
 *
 */

void
CWP_Field_irecv
(
 const char        *local_code_name,
 const char        *cpl_id,
 const char        *tgt_field_id
)
{
  cwipi::Coupling& cpl = _cpl_get(local_code_name,cpl_id);
  std::string targetFieldID_str = const_cast<char*>(tgt_field_id);
  cpl.irecv(targetFieldID_str);
}


/**
 *
 * \brief Wait the end of an exchange related to request from \ref CWP_Field_issend.
 *
 * \param [in] local_code_name  Local code name
 * \param [in] cpl_id           Coupling identifier
 * \param [in] src_field_id     Source field id
 *
 */

void
CWP_Field_wait_issend
(
 const char  *local_code_name,
 const char  *cpl_id,
 const char  *src_field_id
)
{
  cwipi::Coupling& cpl = _cpl_get(local_code_name,cpl_id);
  std::string srcFieldID_str = const_cast<char*>(src_field_id);
  cpl.waitIssend(srcFieldID_str);
}


/**
 *
 * \brief Wait the end of an exchange related to request from \ref CWP_Field_irecv.
 *
 * This function waits the end of exchange related to request
 * from \ref CWP_Field_irecv
 *
 * \param [in] local_code_name  Local code name
 * \param [in] cpl_id           Coupling identifier
 * \param [in] tgt_field_id     Target field id
 *
 */

void
CWP_Field_wait_irecv
(
 const char  *local_code_name,
 const char  *cpl_id,
 const char  *tgt_field_id
)
{
  cwipi::Coupling& cpl = _cpl_get(local_code_name,cpl_id);
  std::string distantFieldID_str = const_cast<char*>(tgt_field_id);
  cpl.waitIrecv(distantFieldID_str);
}


/*----------------------------------------------------------------------------*
 * Functions about user interpolation                                         *
 *----------------------------------------------------------------------------*/


// void
// CWP_Interp_from_loc_set
// (
//  const char                  *cpl_id,
//  CWP_Interp_from_location fct
// )
// {
//   cwipi::Coupling& cpl = _cpl_get(local_code_name,cpl_id);
//   cpl.interpFromLocSet(fct);
// }


// void
// CWP_Interp_from_loc_set_f
// (
//  const char *cpl_id,
//  void       *fct
// )
// {
//   cwipi::Coupling& cpl = _cpl_get(local_code_name,cpl_id);
//   cpl.interpFromLocSetF(fct);
// }


// void
// CWP_Interp_from_inter_set
// (
//  const char                  *cpl_id,
//  CWP_Interp_from_intersec_t fct
// )
// {
//   cwipi::Coupling& cpl = _cpl_get(local_code_name,cpl_id);
//   cpl.interpFromInterSet(fct);
// }


// void
// CWP_Interp_from_inter_set_f
// (
//  const char *cpl_id,
//  void       *fct
// )
// {
//   cwipi::Coupling& cpl = _cpl_get(local_code_name,cpl_id);
//   cpl.interpFromInterSetF(fct);
// }


// void
// CWP_Interp_from_closest_set
// (
//  const char                     *cpl_id,
//  CWP_Interp_from_closest_pts_t fct
// )
// {
//   cwipi::Coupling& cpl = _cpl_get(local_code_name,cpl_id);
//   cpl.interpFromClosestSet(fct);
// }


// void
// CWP_Interp_from_closest_set_f
// (
//  const char *cpl_id,
//  void       *fct
// )
// {
//   cwipi::Coupling& cpl = _cpl_get(local_code_name,cpl_id);
//   cpl.interpFromClosestSetF(fct);
// }

/*----------------------------------------------------------------------------*
 * Functions about current application control parameters                     *
 *----------------------------------------------------------------------------*/

/**
 *
 * \brief Add a new parameter and intialize it.
 *
 * \param [in] local_code_name  Local code name
 * \param [in] param_name       Parameter name
 * \param [in] data_type        Parameter type
 * \param [in] initial_value    Initial value
 *
 */

void
CWP_Param_add
(
 const char        *local_code_name,
 const char        *param_name,
 const CWP_Type_t  data_type,
 void              *initial_value
)
{
  cwipi::CodePropertiesDB & properties =
    cwipi::CodePropertiesDB::getInstance();

  const string &codeNameStr = local_code_name;
  const string &nameStr = param_name;

  switch(data_type) {
  case CWP_INT :
    properties.ctrlParamAdd<int>(codeNameStr,nameStr, *(int *)initial_value);
    break;
  case CWP_DOUBLE :
    properties.ctrlParamAdd<double>(codeNameStr,nameStr, *(double *)initial_value);
    break;
  case CWP_CHAR :
    properties.ctrlParamAdd<char *>(codeNameStr,nameStr, *(char **)initial_value);
    break;
  default :
    PDM_error(__FILE__, __LINE__, 0,
               "Not yet implemented data type\n");
  }
}



/**
 *
 * \brief Set a parameter.
 *
 * \param [in] local_code_name  Local code name
 * \param [in] param_name       Parameter name
 * \param [in] data_type        Parameter type
 * \param [in] value            Value
 *
 */

void
CWP_Param_set
(
 const char             *local_code_name,
 const char             *param_name,
 const CWP_Type_t        data_type,
 void                   *value
)
{
  cwipi::CodePropertiesDB & properties =
    cwipi::CodePropertiesDB::getInstance();

  const string &codeNameStr = local_code_name;
  const string &nameStr = param_name;
  switch(data_type) {
  case CWP_INT :
    properties.ctrlParamSet<int>(codeNameStr, nameStr, * (int *) value);
    break;
  case CWP_DOUBLE :
    properties.ctrlParamSet<double>(codeNameStr, nameStr, * (double *) value);
    break;
  case CWP_CHAR :
    properties.ctrlParamSet<char *>(codeNameStr, nameStr, * (char **) value);
    break;
  default :
    PDM_error(__FILE__, __LINE__, 0,
               "Not yet implemented data type\n");
  }
}



/**
 *
 * \brief Delete a parameter.
 *
 * \param [in] local_code_name  Local code name
 * \param [in] param_name       Parameter name
 * \param [in] data_type        Parameter type
 *
 */

void
CWP_Param_del
(
 const char       *local_code_name,
 const char       *param_name,
 const CWP_Type_t  data_type
)
{
  cwipi::CodePropertiesDB & properties =
    cwipi::CodePropertiesDB::getInstance();

  const string &codeNameStr = local_code_name;
  const string &nameStr = param_name;
  switch(data_type) {
  case CWP_INT :
    properties.ctrlParamCancel<int>(codeNameStr, nameStr);
    break;
  case CWP_DOUBLE :
    properties.ctrlParamCancel<double>(codeNameStr, nameStr);
    break;
  case CWP_CHAR :
    properties.ctrlParamCancel<string>(codeNameStr, nameStr);
    break;
  default :
    PDM_error(__FILE__, __LINE__, 0,
               "Not yet implemented data type\n");
  }
}

/*----------------------------------------------------------------------------*
 * Functions about other application control parameters                       *
 *----------------------------------------------------------------------------*/


/**
 *
 * \brief Return the number of parameters for the code \p code_name.
 *
 * \param [in] code_name       Local or distant code name
 * \param [in] data_type       Parameter type,
 *
 * return  Number of parameters
 *
 */

int
CWP_Param_n_get
(
 const char             *code_name,
 const CWP_Type_t        data_type
)
{
  cwipi::CodePropertiesDB & properties =
    cwipi::CodePropertiesDB::getInstance();

  const string &codeNameStr = code_name;
  int nParam;
  switch(data_type) {
  case CWP_INT :
    nParam = properties.ctrlParamNGet<int>(codeNameStr);
    break;
  case CWP_DOUBLE :
    nParam = properties.ctrlParamNGet<double>(codeNameStr);
    break;
  case CWP_CHAR :
    nParam = properties.ctrlParamNGet<string>(codeNameStr);
    break;
  default :
    PDM_error(__FILE__, __LINE__, 0,
                "Not yet implemented data type\n");
  }
  return nParam;
}



/**
 *
 * \brief Return the list of parameters for the code \p code_name.
 *
 * \param [in]  code_name      Local or distant code name
 * \param [in]  data_type      Parameter type,
 * \param [out] nParam         Number of parameters
 * \param [out] paramNames     Parameter names
 *
 *
 */

void
CWP_Param_list_get
(
 const char             *code_name,
 const CWP_Type_t        data_type,
 int                    *nParam,
 char                 ***paramNames
)
{
  cwipi::CodePropertiesDB & properties =
    cwipi::CodePropertiesDB::getInstance();

  const string &codeNameStr = code_name;

  switch(data_type) {
  case CWP_INT :
    properties.ctrlParamListGet<int>(codeNameStr, nParam, paramNames);
    break;
  case CWP_DOUBLE :
    properties.ctrlParamListGet<double>(codeNameStr, nParam, paramNames);
    break;
  case CWP_CHAR :
    properties.ctrlParamListGet<string>(codeNameStr, nParam, paramNames);
    break;
  default :
    PDM_error(__FILE__, __LINE__, 0,
               "Not yet implemented data type\n");
  }
}


/**
 *
 * \brief Is this \p code_name a parameter ?
 *
 * \param [in] code_name      Local or distant code name
 * \param [in] param_name     Parameter name
 * \param [in] data_type      Parameter type
 *
 * return  1 : true / 0 : false
 *
 */

int
CWP_Param_is
(
 const char             *code_name,
 const char             *param_name,
 const CWP_Type_t        data_type
)
{
  cwipi::CodePropertiesDB & properties =
    cwipi::CodePropertiesDB::getInstance();

  const string &codeNameStr = code_name;
  const string &nameStr     = param_name;
  int isParam;
  switch(data_type) {
  case CWP_INT :
    isParam = properties.ctrlParamIs<int>(codeNameStr, nameStr);
    break;
  case CWP_DOUBLE :
    isParam = properties.ctrlParamIs<double>(codeNameStr, nameStr);
    break;
  case CWP_CHAR :
    isParam = properties.ctrlParamIs<string>(codeNameStr, nameStr);
    break;
  default :
    PDM_error(__FILE__, __LINE__, 0,
               "Not yet implemented data type\n");
  }
  return isParam;
}


/**
 *
 * \brief Return the parameter value of \p param_name on \p code_name.
 *
 * \param [in]  code_name  Local or distant code name
 * \param [in]  param_name Parameter name
 * \param [in]  data_type  Parameter type
 * \param [out] value      Parameter value
 *
 */

void
CWP_Param_get
(
 const char       *code_name,
 const char       *param_name,
 const CWP_Type_t  data_type,
 void             *value
)
{
  cwipi::CodePropertiesDB & properties =
    cwipi::CodePropertiesDB::getInstance();

  const string &codeNameStr = code_name;
  const string &nameStr     = param_name;
  switch(data_type) {
  case CWP_INT : {
    int *intValue = (int *) value;
    *intValue = properties.ctrlParamGet<int>(codeNameStr, nameStr);
    break;
  }
  case CWP_DOUBLE : {
    double *dblValue = (double *) value;
    *dblValue = properties.ctrlParamGet<double>(codeNameStr, nameStr);
    break;
  }
  case CWP_CHAR : {
    char **charValue = (char **) value;
    *charValue = properties.ctrlParamGet<char *>(codeNameStr, nameStr);
    break;
  }
  default : {
    PDM_error(__FILE__, __LINE__, 0,
              "Not yet implemented data type\n");
  }
  }
}


/**
 *
 * \brief Return the result of a reduce operation about a parameter.
 *
 * The parameter name has to be the same for all codes.
 *
 * \param [in]  op           Operation
 * \param [in]  param_name   Parameter name
 * \param [in]  data_type    Parameter type,
 * \param [out] res          Result
 * \param [in]  nCode        Number of codes
 * \param [in]  code_names   Codes name
 *
 */

void
CWP_Param_reduce
(
 const CWP_Op_t    op,
 const char       *param_name,
 const CWP_Type_t  data_type,
 void             *res,
 const int         nCode,
 const char      **code_names
)
{
  cwipi::CodePropertiesDB & properties =
    cwipi::CodePropertiesDB::getInstance();

  const string &nameStr = param_name;

  switch(data_type) {
  case CWP_INT : {
    int *intRes = (int *) res;
    properties.ctrlParamReduce<int>(op, nameStr, intRes, nCode, code_names);
    break;
  }
  case CWP_DOUBLE : {
    double *doubleRes = (double *) res;
    properties.ctrlParamReduce<double>(op, nameStr, doubleRes, nCode, code_names);
    break;
  }
  default :
    PDM_error(__FILE__, __LINE__, 0,
               "Not yet implemented data type\n");
  }
}



/**
 *
 * \brief Lock access to local parameters from a distant code.
 *
 * \param [in]  code_name  Code to lock
 *
 */

void
CWP_Param_lock
(
const char *code_name
)
{
  const string &nameStr = code_name;

  cwipi::CodePropertiesDB & properties =
    cwipi::CodePropertiesDB::getInstance();

  properties.lock(nameStr);
}



/**
 *
 * \brief Unlock access to local parameters from a distant code.
 *
 * \param [in]  code_name  Code to unlock
 *
 */


void
CWP_Param_unlock
(
const char *code_name
)
{
  const string &nameStr = code_name;

  cwipi::CodePropertiesDB & properties =
    cwipi::CodePropertiesDB::getInstance();

  properties.unLock(nameStr);
}


/*----------------------------------------------------------------------------*
 * Functions about data exchange                                              *
 *----------------------------------------------------------------------------*/

/**
 * \brief Send a data array.
 *
 * \param [in] local_code_name  Local code name
 * \param [in] cpl_id           Coupling identifier
 * \param [in] global_data_id
 * \param [in] s_send_entity
 * \param [in] send_stride
 * \param [in] n_send_entity
 * \param [in] send_data
 *
 */

void
CWP_Global_data_issend
(
 const char     *local_code_name,
 const char     *cpl_id,
 const char     *global_data_id,
 size_t          s_send_entity,
 int             send_stride,
 int             n_send_entity,
 void           *send_data
)
{
  cwipi::Coupling& cpl = _cpl_get(local_code_name,cpl_id);
  cpl.globalDataIssend(global_data_id,
                       s_send_entity,
                       send_stride,
                       n_send_entity,
                       send_data);
}

/**
 * \brief Receive a data array.
 *
 * \param [in] local_code_name  Local code name
 * \param [in] cpl_id           Coupling identifier
 * \param [in] global_data_id
 * \param [in] s_recv_entity
 * \param [in] recv_stride
 * \param [in] n_recv_entity
 * \param [in] recv_data
 *
 */

void
CWP_Global_data_irecv
(
 const char     *local_code_name,
 const char     *cpl_id,
 const char     *global_data_id,
 size_t         *s_recv_entity,
 int            *recv_stride,
 int            *n_recv_entity,
 void          **recv_data
)
{

  assert(s_recv_entity != NULL);

  cwipi::Coupling& cpl = _cpl_get(local_code_name,cpl_id);
  cpl.globalDataIrecv(global_data_id,
                      s_recv_entity,
                      recv_stride,
                      n_recv_entity,
                      recv_data);
}

/**
 * \brief Wait of send a data array.
 *
 * \param [in] local_code_name  Local code name
 * \param [in] cpl_id           Coupling identifier
 * \param [in] global_data_id
 *
 */

void
CWP_Global_data_wait_issend
(
 const char     *local_code_name,
 const char     *cpl_id,
 const char     *global_data_id
)
{
  cwipi::Coupling& cpl = _cpl_get(local_code_name,cpl_id);
  cpl.globalDataWaitIssend(global_data_id);
}

/**
 * \brief Wait of receive a data array.
 *
 * \param [in] local_code_name  Local code name
 * \param [in] cpl_id           Coupling identifier
 * \param [in] global_data_id
 *
 */

void
CWP_Global_data_wait_irecv
(
 const char     *local_code_name,
 const char     *cpl_id,
 const char     *global_data_id
)
{
  cwipi::Coupling& cpl = _cpl_get(local_code_name,cpl_id);
  cpl.globalDataWaitIrecv(global_data_id);
}

<<<<<<< HEAD
/**
 * \brief Create partitionned data exchange object
 *
 * \param [in] local_code_name  Local code name
 * \param [in] cpl_id           Coupling identifier
 * \param [in] part_data_id
 * \param [in] exch_type
 * \param [in] gnum_elt
 * \param [in] n_elt
 * \param [in] n_part
 *
 */

void
CWP_Part_data_create
(
 const char           *local_code_name,
 const char           *cpl_id,
 const char           *part_data_id,
 CWP_PartData_exch_t   exch_type,
 CWP_g_num_t         **gnum_elt,
 int                  *n_elt,
 int                   n_part
)
{
  cwipi::Coupling& cpl = _cpl_get(local_code_name,cpl_id);
  cpl.partDataCreate(part_data_id,
                     exch_type,
                     gnum_elt,
                     n_elt,
                     n_part);
}

/**
 * \brief Delete partitionned data exchange object
 *
 * \param [in] local_code_name  Local code name
 * \param [in] cpl_id           Coupling identifier
 * \param [in] part_data_id
=======

/**
 *
 * \brief Define ho element ordering from the location in the (u, v, w) grid
 *
 * \param [in]  local_code_name  Local code name
 * \param [in]  cpl_id           Coupling identifier
 * \param [in]  block_type       Block type
 * \param [in]  order            Element order
 * \param [in]  n_nodes          Number of nodes
 * \param [in]  ijk_grid         User ordering to (u, v, w) grid (size = elt_dim * n_nodes)
>>>>>>> a7fcac74
 *
 */

void
<<<<<<< HEAD
CWP_Part_data_del
(
 const char   *local_code_name,
 const char   *cpl_id,
 const char   *part_data_id
)
{
  cwipi::Coupling& cpl = _cpl_get(local_code_name,cpl_id);
  cpl.partDataDel(part_data_id);
}


/**
 * \brief Send a data array.
 *
 * \param [in] local_code_name  Local code name
 * \param [in] cpl_id           Coupling identifier
 * \param [in] part_data_id
 * \param [in] s_data
 * \param [in] n_components
 * \param [in] part1_to_part2_data
 * \param [in] request
 *
 */

void
CWP_Part_data_issend
(
 const char    *local_code_name,
 const char    *cpl_id,
 const char    *part_data_id,
 size_t         s_data,
 int            n_components,
 void         **part1_to_part2_data,
 int           *request
)
{
  cwipi::Coupling& cpl = _cpl_get(local_code_name,cpl_id);
  cpl.partDataIssend(part_data_id,
                     s_data,
                     n_components,
                     part1_to_part2_data,
                     request);
}

/**
 * \brief Receive a data array.
 *
 * \param [in] local_code_name  Local code name
 * \param [in] cpl_id           Coupling identifier
 * \param [in] part_data_id
 * \param [in] s_data
 * \param [in] data_t
 * \param [in] n_components
 * \param [in] part2_data
 * \param [in] request
 *
 */

void
CWP_Part_data_irecv
(
 const char    *local_code_name,
 const char    *cpl_id,
 const char    *part_data_id,
 size_t         s_data,
 CWP_Type_t     data_t,
 int            n_components,
 void         **part2_data,
 int           *request
)
{
  cwipi::Coupling& cpl = _cpl_get(local_code_name,cpl_id);
  cpl.partDataIrecv(part_data_id,
                    s_data,
                    data_t,
                    n_components,
                    part2_data,
                    request);
}

/**
 * \brief Wait of send a data array.
 *
 * \param [in] local_code_name  Local code name
 * \param [in] cpl_id           Coupling identifier
 * \param [in] part_data_id
 * \param [in] request
 *
 */

void
CWP_Part_data_wait_issend
(
 const char    *local_code_name,
 const char    *cpl_id,
 const char    *part_data_id,
 int           *request
)
{
  cwipi::Coupling& cpl = _cpl_get(local_code_name,cpl_id);
  cpl.partDataWaitIssend(part_data_id,
                         request);
}

/**
 * \brief Wait of receive a data array.
 *
 * \param [in] local_code_name  Local code name
 * \param [in] cpl_id           Coupling identifier
 * \param [in] part_data_id
 * \param [in] request
 *
 */

void
CWP_Part_data_wait_irecv
(
 const char    *local_code_name,
 const char    *cpl_id,
 const char    *part_data_id,
 int           *request
)
{
  cwipi::Coupling& cpl = _cpl_get(local_code_name,cpl_id);
  cpl.partDataWaitIrecv(part_data_id,
                        request);
}
=======
CWP_Mesh_interf_ho_ordering_from_IJK_set
(
 const char        *local_code_name,
 const char        *cpl_id,
 const CWP_Block_t  block_type,
 const int          order,
 const int          n_nodes,
 const int         *ijk_grid
 )
{
  const char *prefix = "CWP_HO_ORDERING";
  /* Generate an ho_ordering name from local_code_name and cpl_id */
  char *ho_ordering_name = (char *) malloc(sizeof(char) * (strlen(prefix)          +
                                                           strlen(local_code_name) +
                                                           strlen(cpl_id)          +
                                                           3));
  sprintf(ho_ordering_name, "%s_%s_%s", prefix, local_code_name, cpl_id);

  /* Call PDM */
  PDM_Mesh_nodal_elt_t t_elt = CWP_block_type_to_PDM_elt_type(block_type);

  PDM_ho_ordering_user_to_ijk_add(ho_ordering_name,
                                  t_elt,
                                  order,
                                  n_nodes,
                                  ijk_grid);

  free(ho_ordering_name);
}






/**
 * \brief Convert \ref CWP_Block_t type to \ref PDM_Mesh_nodal_elt_t type
 *
 * \param [in] block_type  CWIPI block type
 *
 * \return PDM element type
 */

PDM_Mesh_nodal_elt_t
CWP_block_type_to_PDM_elt_type
(
 const CWP_Block_t block_type
 )
{
  switch (block_type) {
    case CWP_BLOCK_NODE:
      return PDM_MESH_NODAL_POINT;
    case CWP_BLOCK_EDGE2:
      return PDM_MESH_NODAL_BAR2;
    case CWP_BLOCK_FACE_TRIA3:
      return PDM_MESH_NODAL_TRIA3;
    case CWP_BLOCK_FACE_QUAD4:
      return PDM_MESH_NODAL_QUAD4;
    case CWP_BLOCK_FACE_POLY:
      return PDM_MESH_NODAL_POLY_2D;
    case CWP_BLOCK_CELL_TETRA4:
      return PDM_MESH_NODAL_TETRA4;
    case CWP_BLOCK_CELL_HEXA8:
      return PDM_MESH_NODAL_HEXA8;
    case CWP_BLOCK_CELL_PRISM6:
      return PDM_MESH_NODAL_PRISM6;
    case CWP_BLOCK_CELL_PYRAM5:
      return PDM_MESH_NODAL_PYRAMID5;
    case CWP_BLOCK_CELL_POLY:
      return PDM_MESH_NODAL_POLY_3D;
    case CWP_BLOCK_EDGEHO:
      return PDM_MESH_NODAL_BARHO;
    case CWP_BLOCK_FACE_TRIAHO:
      return PDM_MESH_NODAL_TRIAHO;
    case CWP_BLOCK_FACE_QUADHO:
      return PDM_MESH_NODAL_QUADHO;
    case CWP_BLOCK_CELL_TETRAHO:
      return PDM_MESH_NODAL_TETRAHO;
    case CWP_BLOCK_CELL_HEXAHO:
      return PDM_MESH_NODAL_HEXAHO;
    case CWP_BLOCK_CELL_PRISMHO:
      return PDM_MESH_NODAL_PRISMHO;
    case CWP_BLOCK_CELL_PYRAMHO:
      return PDM_MESH_NODAL_PYRAMIDHO;
    default:
      PDM_error (__FILE__, __LINE__, 0, "unknown block type %d\n", (int) block_type);
  }

  return PDM_MESH_NODAL_N_ELEMENT_TYPES;
};
>>>>>>> a7fcac74

/*-----------------------------------------------------------------------------*/

#ifdef __cplusplus
}
#endif /* __cplusplus */<|MERGE_RESOLUTION|>--- conflicted
+++ resolved
@@ -3089,7 +3089,6 @@
   cpl.globalDataWaitIrecv(global_data_id);
 }
 
-<<<<<<< HEAD
 /**
  * \brief Create partitionned data exchange object
  *
@@ -3129,24 +3128,10 @@
  * \param [in] local_code_name  Local code name
  * \param [in] cpl_id           Coupling identifier
  * \param [in] part_data_id
-=======
-
-/**
- *
- * \brief Define ho element ordering from the location in the (u, v, w) grid
- *
- * \param [in]  local_code_name  Local code name
- * \param [in]  cpl_id           Coupling identifier
- * \param [in]  block_type       Block type
- * \param [in]  order            Element order
- * \param [in]  n_nodes          Number of nodes
- * \param [in]  ijk_grid         User ordering to (u, v, w) grid (size = elt_dim * n_nodes)
->>>>>>> a7fcac74
- *
- */
-
-void
-<<<<<<< HEAD
+ *
+ */
+
+void
 CWP_Part_data_del
 (
  const char   *local_code_name,
@@ -3275,7 +3260,22 @@
   cpl.partDataWaitIrecv(part_data_id,
                         request);
 }
-=======
+
+
+/**
+ *
+ * \brief Define ho element ordering from the location in the (u, v, w) grid
+ *
+ * \param [in]  local_code_name  Local code name
+ * \param [in]  cpl_id           Coupling identifier
+ * \param [in]  block_type       Block type
+ * \param [in]  order            Element order
+ * \param [in]  n_nodes          Number of nodes
+ * \param [in]  ijk_grid         User ordering to (u, v, w) grid (size = elt_dim * n_nodes)
+ *
+ */
+
+void
 CWP_Mesh_interf_ho_ordering_from_IJK_set
 (
  const char        *local_code_name,
@@ -3305,10 +3305,6 @@
 
   free(ho_ordering_name);
 }
-
-
-
-
 
 
 /**
@@ -3366,7 +3362,6 @@
 
   return PDM_MESH_NODAL_N_ELEMENT_TYPES;
 };
->>>>>>> a7fcac74
 
 /*-----------------------------------------------------------------------------*/
 
