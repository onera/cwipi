--- conflicted
+++ resolved
@@ -526,12 +526,6 @@
     std::vector <CWP_g_num_t*>              _global_num_elt;             /*!< Global elements numbering for each partition  */
     int                                     _npart;                  /*!< Number of partition  */
     PDM_Mesh_nodal_t                       *_pdmNodal_handle_index;  /*!< Mesh (nodal) index for paradigm handler */
-<<<<<<< HEAD
-    PDM_gen_gnum_t                         *_pdmGNum_handle_index;   /*!< Global number index for paradigm handler   */
-    PDM_gen_gnum_t                         *_pdmGNum_handle_index_elt;   /*!< Global number index for paradigm handler   */
-    PDM_Mesh_nodal_t                       *_pdmNodal;               /*!< Pointer to the paradigm mesh (nodal) object   */
-=======
->>>>>>> af102a9e
     std::vector<cwipi::Block*>               _blockDB;                /*!< Blocks database  */
     Visu                                   *_visu;                   /*!< Pointer to the Visu object */
     std::map<int,int>                       _id_visu;                /*!< Map of the PDM_Writer block identifier */
