--- conflicted
+++ resolved
@@ -20,14 +20,7 @@
 */
 
 #include "spatialInterp.hxx"
-<<<<<<< HEAD
-#include "field.hxx"
-#include "pdm_dist_cloud_surf.h"
-#include "pdm_mesh_location.h"
 #include "pdm_gnum_location.h"
-#include "pdm_gnum.h"
-=======
->>>>>>> af102a9e
 
 /**
  * \cond
@@ -37,563 +30,6 @@
     class SpatialInterpLocation : public SpatialInterp {
     public:
 
-<<<<<<< HEAD
-
-    /**
-      *
-      * \brief SpatialInterp location constructor.
-      *
-      */
-
-      SpatialInterpLocation();
-
-
-    /**
-      *
-      * \brief SpatialInterp location destructor.
-      *
-      */
-
-      virtual ~SpatialInterpLocation();
-
-
-    /**
-      *
-      * \brief Compute of the spatial interpolation weights. Localization and communication
-      *        tree building.
-      *
-      * \param [in] Texch_t    Type of exchange (sending or reception).
-      *
-      */
-
-      void spatialInterpWeightsCompute(CWP_Field_exch_t Texch_t) ;
-
-
-    /**
-      *
-      * \brief Non-blocking sending communication including interpolation.
-      *
-      * \param [in] sendingField    Pointer to the referenceField used for interpolation.
-      *
-      */
-
-      void issend(Field* referenceField);
-      void issend_p2p(Field* referenceField);
-    /**
-      *
-      * \brief Wait for non-blocking sending communication.
-      *
-      * \param [in] sendingField    Pointer to the referenceField used for interpolation.
-      *
-      */
-
-      void waitIssend(Field* referenceField);
-      void waitIssend_p2p(Field* referenceField);
-
-
-    /**
-      *
-      * \brief Non-blocking receving communication.
-      *
-      * \param [in] recevingField    Pointer to the resulting interpolated field.
-      *
-      */
-
-      void irecv(Field* recevingField);
-      void irecv_p2p(Field* recevingField);
-    /**
-      *
-      * \brief Wait for non-blocking receving communication.
-      *
-      * \param [in] recevingField     Pointer to the resulting interpolated field.
-      *
-      */
-
-      void waitIrecv (Field* recevingField);
-      void waitIrecv_p2p (Field* recevingField);
-
-    /**
-      *
-      * \brief Null exchange communication for uncoupled MPI process.
-      *
-      */
-
-      void null_exchange_for_uncoupled_process() ;
-      void null_exchange_for_uncoupled_process_p2p() ;
-
-
-    /**
-      *
-      * \brief Exchange communication in case where local and coupled codes are
-      *        on the same MPI process.
-      *
-      * \param [in] sendingField      Pointer to the referenceField used for interpolation.
-      * \param [in] recevingField     Pointer to the resulting interpolated field.
-      *
-      */
-
-      void both_codes_on_the_same_process_exchange (Field* sendingField,
-                                                    Field* recevingField
-                                                    ) ;
-      void both_codes_on_the_same_process_exchange_p2p (Field* sendingField,
-                                                    Field* recevingField
-                                                    ) ;
-    private:
-
-
-    /**
-      *
-      * \brief Initialization of the SpatialInterp object.
-      *
-      * \param [in] coupling            Pointer the coupling object.
-      * \param [in] pointsCloudLocation Location of the cloud of points.
-      * \param [in] coupling            Pointer the coupling object.
-      *
-      */
-
-      void init (Coupling *coupling, CWP_Dof_location_t pointsCloudLocation,int slave) ;
-
-
-      /***********************************************************
-       **           Mesh information functions                  **
-       ***********************************************************/
-
-    /**
-      *
-      * \brief Get informations from the code mesh to use
-      * in SpatialInterp object.
-      *
-      */
-
-      void mesh_info_get();
-
-    /**
-      *
-      * \brief Get informations from the coupled code mesh to use
-      * in SpatialInterp object.
-      *
-      */
-
-      void mesh_cpl_info_get();
-
-    /**
-      *
-      * \brief Get informations from local and coupled code mesh
-      *  to use in SpatialInterp object.
-      *
-      */
-
-      void info_mesh() ;
-
-
-      /***********************************************************
-       ***********************************************************
-       **                                                       **
-       **            Localization object functions              **
-       **                                                       **
-       ***********************************************************
-       ***********************************************************/
-
-
-   /**
-      *
-      * \brief Setting of the points cloud for localization.
-      *
-      * \param [out] id_dist   Localization object identifier.
-      *
-      */
-
-      void localization_points_cloud_setting (  PDM_dist_cloud_surf_t **id_dist,
-                                   PDM_mesh_location_t **id_loc) ;
-
-
-    /**
-      *
-      * \brief Setting of the surface mesh and cloud points at
-      * null for the localization object in a case of sending
-      * code i.e. code which interpolate reference field.
-      *
-      * \param [out] id_dist   Localization object identifier.
-      *
-      */
-
-      void localization_null_setting_send (  PDM_dist_cloud_surf_t **id_dist,
-                                   PDM_mesh_location_t **id_loc) ;
-
-
-    /**
-      *
-      * \brief Setting of the surface mesh and cloud points at
-      * null for the localization object in a case of receving
-      * code i.e. code which provides cloud points for interpolation.
-      *
-      * \param [out] id_dist   Localization object identifier.
-      *
-      */
-
-      void localization_null_setting_recv (  PDM_dist_cloud_surf_t **id_dist,
-                                   PDM_mesh_location_t **id_loc) ;
-
-
-    /**
-      *
-      * \brief Setting of the surface mesh and cloud points at
-      * null for the localization object in a case of receving
-      * code i.e. code which provides cloud points for interpolation.
-      *
-      * \param [out] id_dist   Localization object identifier.
-      *
-      */
-
-      void localization_surface_setting (  PDM_dist_cloud_surf_t **id_dist,
-                                   PDM_mesh_location_t **id_loc) ;
-
-
-    /**
-      *
-      * \brief Compute of localization of a points cloud on a surface
-      *  mesh through the localization object.
-      *
-      * \param [int] id_dist   Localization object identifier.
-      *
-      */
-
-      void localization_compute (  PDM_dist_cloud_surf_t *id_dist,
-                                   PDM_mesh_location_t *id_loc) ;
-
-
-    /**
-      *
-      * \brief Get localization results from localization object.
-      *
-      * \param [int] id_dist   Localization object identifier.
-      *
-      */
-
-      void localization_get (  PDM_dist_cloud_surf_t *id_dist,
-                                   PDM_mesh_location_t *id_loc) ;
-
-
-    /**
-      *
-      * \brief Get localization results from localization object
-      * from the coupled code in the case where the both codes are on
-      * the same process.
-      *
-      * \param [int] id_dist   Localization object identifier.
-      *
-      */
-
-      void localization_get_cpl (  PDM_dist_cloud_surf_t *id_dist,
-                                   PDM_mesh_location_t *id_loc) ;
-
-
-      /***********************************************************
-       ***********************************************************
-       **                                                       **
-       **   Process, partition, num triplet location from       **
-       **           global numbering functions                  **
-       **                                                       **
-       ***********************************************************
-       ***********************************************************/
-
-
-   /**
-      *
-      * \brief Setting of requested global numbering for process, partition,
-      *        num triplet location from global numbering object.
-      *
-      * \param [in] id_gnum_location  process, partition, num triplet location
-      *              from global numbering identifier.
-      *
-      */
-
-      void triplet_location_request (PDM_gnum_location_t ** id_gnum_location) ;
-
-
-   /**
-      *
-      * \brief Setting of researched global numbering for process, partition,
-      *        num triplet location from global numbering object.
-      *
-      * \param [in] id_gnum_location  rocess, partition, num triplet location
-      *              from global numbering identifier.
-      *
-      */
-
-      void triplet_location_set (PDM_gnum_location_t ** id_gnum_location) ;
-
-
-    /**
-      *
-      * \brief Setting of researched global numbering for process, partition,
-      *  num triplet location from global numbering object in a case of sending
-      * code i.e. code which interpolates provided cloud points.
-      *
-      * \param [in] id_gnum_location  rocess, partition, num triplet location
-      *              from global numbering identifier.
-      *
-      */
-
-      void triplet_location_null_send (PDM_gnum_location_t ** id_gnum_location) ;
-
-    /**
-      *
-      * \brief Setting of researched global numbering for process, partition,
-      *  num triplet location from global numbering object in a case of receving
-      * code i.e. code which provides cloud points for interpolation.
-      *
-      * \param [in] id_gnum_location  rocess, partition, num triplet location
-      *              from global numbering identifier.
-      *
-      */
-
-      void triplet_location_null_recv (PDM_gnum_location_t ** id_gnum_location) ;
-
-
-    /**
-      *
-      * \brief Compute of process, partition, num triplet location
-      *        from global numbering object.
-      *
-      * \param [in] id_gnum_location    Process, partition, num triplet location
-      *                                 from global numbering identifier.
-      *
-      */
-
-      void triplet_location_compute  (PDM_gnum_location_t *id_gnum_location) ;
-
-
-
-    /**
-      *
-      * \brief Get process, partition, num triplet location
-      *        the case where the both codes are on
-      *        the same process.
-      *
-      * \param [in] id_gnum_location     Process, partition, num triplet location
-      *                                  from global numbering identifier.
-      *
-      */
-
-      void triplet_location_get(PDM_gnum_location_t *id_gnum_location)      ;
-
-
-    /**
-      *
-      * \brief Get process, partition, num triplet location
-      * from the coupled code in the case where the both codes are on
-      * the same process.
-      *
-      * \param [in] id_gnum_location     Process, partition, num triplet location
-      *                                  from global numbering identifier.
-      */
-
-      void triplet_location_get_cpl(PDM_gnum_location_t *id_gnum_location)  ;
-
-
-      /***********************************************************
-       ***********************************************************
-       **            Communication tree array functions         **
-       **                                                       **
-       ***********************************************************
-       ***********************************************************/
-
-    /**
-      *
-      * \brief Initialization of the communication tree array
-      *        containing localization informations of the coupled
-      *        mesh point cloud.
-      *
-      */
-
-      void initialization_of_receving_communication_tree_array ();
-
-
-    /**
-      *
-      * \brief Filling of the communication tree array
-      *        containing localization informations of the
-      *        mesh point cloud.
-      *
-      */
-
-      void filling_of_sending_communication_tree_array ();
-
-
-
-      /***********************************************************
-       ***********************************************************
-       **            Data index communication functions         **
-       **                                                       **
-       ***********************************************************
-       ***********************************************************/
-
-    /**
-      *
-      * \brief Send of the communication tree array index
-      *        containing localization informations of the
-      *        mesh point cloud.
-      *
-      */
-
-      void data_index_communication_send()    ;
-
-
-      void data_index_communication_send_p2p()    ;
-
-
-
-    /**
-      *
-      * \brief Reception of the communication tree array index
-      *        containing localization informations of the
-      *        coupled mesh point cloud.
-      *
-      */
-
-      void data_index_communication_recv()    ;
-
-      void data_index_communication_recv_p2p()    ;
-
-    /**
-      *
-      * \brief Send and reception of the communication tree
-      *        array index containing localization informations
-      *        in a case where the both are on the same MPI process.
-      *
-      */
-
-      void both_index_communication()    ;
-      void both_index_communication_p2p()    ;
-
-
-    /**
-      *
-      * \brief Null communication the communication tree
-      *        array index for uncoupled MPI process.
-      *
-      */
-
-      void data_index_communication_null();
-
-      /***********************************************************
-       ***********************************************************
-       **            Data communication functions               **
-       **                                                       **
-       ***********************************************************
-       ***********************************************************/
-
-      void prepare_data_communication_send()  ;
-      void prepare_data_communication_recv()  ;
-
-      void data_communication_send()          ;
-      void data_communication_recv()          ;
-      void data_communication_null()          ;
-      void both_data_communication()          ;
-
-      void data_communication_send_p2p()      ;
-      void data_communication_recv_p2p()      ;
-      void both_data_communication_p2p()      ;
-
-      void data_communication_wait_send()     ;
-      void data_communication_wait_recv()     ;
-
-      void computeFree();
-
-      /***********************************************************
-       **         User definde cloud points functions           **
-       ***********************************************************/
-
-      void user_target_points_set(int i_part, int n_pts, double* coord);
-      void user_targets_gnum_compute();
-
-    /**
-      *
-      * \brief Interpolation of a point cloud on a reference field.
-      *
-      * \param [in]   referenceField   Reference field pointer
-      *
-      */
-
-      void* interpolate (Field* referenceField);
-
-
-      SpatialInterpLocation    *_spatial_interp_cpl            ;  /*!< Spatial interpolation (for both codes are local case) */
-
-      CWP_Dof_location_t    _pointsCloudLocation   ;  /*!< Type of points cloud treated by this mapping instance (cell centers, vertices or user defined) */
-
-       /* Localization data */
-
-      double      **_distance                     ;  /*!< Distance to the closest element surface by partition */
-      double      **_projected                    ;  /*!< Projected point coordinates (on the closest element surface) */
-      CWP_g_num_t **_closest_elt_gnum             ;  /*!< Closest element global numbering */
-
-      int         **_targets_localization_idx     ;  /*!< Data index (by process and by partition) of target localization*/
-      target_data  *_targets_localization_data    ;  /*!< Data of target localization */
-      int         **_targets_localization_idx_cpl ;  /*!< Data index (by process and by partition) of the received target localization*/
-      target_data  *_targets_localization_data_cpl;  /*!< Data of the received target localization */
-
-      //TODO: To delete and replace by using other members
-      std::vector<int>   _idx_target              ;  /*!< Index of the number of target by partition */
-
-      /* Displacement and count for all_to_all MPI communication of targets_localization_data */
-
-      int* _targets_localization_data_count_recv  ;  /* Counts for all_to_all MPI communication of targets_localization_data (reception) */
-      int* _targets_localization_data_count_send  ;  /* Counts for all_to_all MPI communication of targets_localization_data (sending) */
-      int* _targets_localization_data_disp_recv   ;  /* Displacements for all_to_all MPI communication of targets_localization_data (reception) */
-      int* _targets_localization_data_disp_send   ;  /* Displacements for all_to_all MPI communication of targets_localization_data (sending) */
-
-      /* Triplet global numbering, MPI process, partition results */
-
-      int** _process_and_partition_count          ;  /*!< Element count by MPI process rank and partition */
-      int** _target_proc_part_num_idx             ;  /*!< Index array of triplet process, partition, numbering for each target */
-      int** _target_proc_part_num                 ;  /*!< Array of triplet process, partition, numbering for each target */
-
-      /* Mesh informations */
-
-      CWP_g_num_t  **_gnum_target                 ;  /*<! Target global numbering by partition */
-      double       **_coords_target               ;  /*<! Target coordinates by partition */
-
-      CWP_g_num_t _n_g_elt_over_part              ;  /*!< Number of element of the process (over all the partitions)              */
-      CWP_g_num_t _n_g_vtx_over_part              ;  /*!< Number of vertices of the process (over all the partitions)             */
-      CWP_g_num_t _n_g_elt_cpl_over_part          ;  /*!< Number of coupled code element of the process (over all the partitions) */
-      CWP_g_num_t _n_g_vtx_cpl_over_part          ;  /*!< Number of coupled code vertices of the process (over all the partitions)*/
-
-      int  _n_tot_target                          ;  /*!< Target total number on the process                                       */
-      int  _n_tot_target_cpl                      ;  /*!< Number of coupled code target received by the process for interpolation  */
-      int *_n_target                              ;  /*!< Target total number on the process by partition                          */
-
-      int *_n_vtx                                 ;  /*!< Vertice total number on the process by partition                         */
-      int  _n_tot_vtx                             ;  /*!< Vertice total number on the process                                      */
-
-      int *_n_elt                                 ;  /*!< Element total number on the process by partition                         */
-      int  _n_tot_elt                             ;  /*!< Element total number on the process                                      */
-
-      int  _nb_part_cpl                           ;  /*!< Coupled code mesh partition number                                       */
-      int  _nb_part                               ;  /*!< Mesh partition number                                                    */
-
-      /* Paradigm structure identifier */
-
-      PDM_dist_cloud_surf_t *_id_dist                                ;  /*!< Identifier for the localization object of paradigm */
-      PDM_mesh_location_t *_id_loc                                ;  /*!< Identifier for the localization object of paradigm */
-      PDM_gnum_location_t *_id_gnum_location                       ;  /*!< Identifier for the global numbering to (process,partition,numbering) triplet object of paradigm */
-
-      /* user targets definition for CWP_DOF_LOCATION_USER field type */
-
-      int*          _n_user_targets               ;  /*!< Number of targets defined by the user for CWP_DOF_LOCATION_USER field type        */
-      int           _n_tot_user_targets           ;  /*!< Total number of targets defined by the user for CWP_DOF_LOCATION_USER field type  */
-      double**      _coords_user_targets          ;  /*!< Target coordinates defined by the user for CWP_DOF_LOCATION_USER field type       */
-      CWP_g_num_t** _gnum_user_targets            ;  /*!< Target global numbering defined by the user for CWP_DOF_LOCATION_USER field type  */
-
-      PDM_gen_gnum_t *_pdmGNum_handle_index;
-
-      int **_weights_src_idx;
-      double **_weights_src;
-
-
-  }; //end SpatialInterpLocation
-=======
         /**
           *
           * \brief SpatialInterp location constructor.
@@ -844,9 +280,8 @@
         int **_target_proc_part_num{};        // Array of triplet process, partition, numbering for each target
 
         // Paradigm structure identifier
-        int _id_gnum_location{};              // Identifier for the global numbering to (process,partition,numbering) triplet object of paradigm
+        PDM_gnum_location_t *_id_gnum_location{};              // Identifier for the global numbering to (process,partition,numbering) triplet object of paradigm
     }; //end SpatialInterpLocation
->>>>>>> af102a9e
 
 /**
  * \endcond
