--- conflicted
+++ resolved
@@ -602,11 +602,8 @@
         }
       }
 
-<<<<<<< HEAD
-      int _compute_gnum = compute_gnum;
-=======
       _compute_gnum = compute_gnum;
->>>>>>> 17c732b8
+
       PDM_MPI_Allreduce (&_compute_gnum, &compute_gnum, 1, PDM_MPI_INT, PDM_MPI_MAX,
                          _pdm_localComm);
 
@@ -653,11 +650,8 @@
         }
       }
 
-<<<<<<< HEAD
-      int _compute_gnum = compute_gnum;
-=======
       _compute_gnum = compute_gnum;
->>>>>>> 17c732b8
+
       PDM_MPI_Allreduce (&_compute_gnum, &compute_gnum, 1, PDM_MPI_INT, PDM_MPI_MAX,
                          _pdm_localComm);
 
@@ -728,11 +722,8 @@
         }
       }
 
-<<<<<<< HEAD
-      int _compute_gnum = compute_gnum;
-=======
       _compute_gnum = compute_gnum;
->>>>>>> 17c732b8
+
       PDM_MPI_Allreduce (&_compute_gnum, &compute_gnum, 1, PDM_MPI_INT, PDM_MPI_MAX,
                          _pdm_localComm);
 
@@ -870,11 +861,8 @@
         }
       }
 
-<<<<<<< HEAD
-      int _compute_gnum = compute_gnum;
-=======
       _compute_gnum = compute_gnum;
->>>>>>> 17c732b8
+
       PDM_MPI_Allreduce (&_compute_gnum, &compute_gnum, 1, PDM_MPI_INT, PDM_MPI_MAX,
                          _pdm_localComm);
 
