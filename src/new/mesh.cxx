/*
  This file is part of the CWIPI library.

  Copyright (C) 2012  ONERA

  This library is free software; you can redistribute it and/or
  modify it under the terms of the GNU Lesser General Public
  License as published by the Free Software Foundation; either
  version 3 of the License, or (at your option) any later version.

  This library is distributed in the hope that it will be useful,
  but WITHOUT ANY WARRANTY; without even the implied warranty of
  MERCHANTABILITY or FITNESS FOR A PARTICULAR PURPOSE.  See the GNU
  Lesser General Public License for more details.

  You should have received a copy of the GNU Lesser General Public
  License along with this library. If not, see <http://www.gnu.org/licenses/>.
*/

#include <vector>
#include <map>
#include <mesh.hxx>
#include <mpi.h>

#include <pdm_mesh_nodal.h>
#include <pdm_gnum.h>
#include <bftc_error.h>
#include <bftc_printf.h>
#include "cwp.h"
#include "factory.hpp"
#include "block.hxx"



/**
 * \cond
 */


namespace cwipi {

  /**
   * \typedef FB
   *
   * \brief Block Factory
   *
   *  A block \ref Factory wich makes \ref Block
   *  class objects.
   *  The type of block objects build depends on the
   *  block type \ref CWP_Block_t .
   *
   */

  typedef Factory<Block, CWP_Block_t> FB;

  /**
    * \brief Mesh constructor
    *
    * Construct the CWIPI mesh by using paradigm nodal methods.
    *
    * \param [in] npart Number of mesh partitions.
    *
    */

  Mesh::Mesh(const MPI_Comm &localComm,
             Visu* visu,
             const int npart,
             const CWP_Dynamic_mesh_t displacement,
             Coupling *cpl)
             : _localComm(localComm),
<<<<<<< HEAD
               _nDim(-1),_nBlocks(0), _order(-1),
               _pdmGNum_handle_index(NULL),
=======
               _nBlocks(0),
               _pdmNodal_handle_index(),
>>>>>>> af102a9e
                //_hoOrdering (NULL),
               _visu(visu),
               _displacement(displacement),
               _cpl(cpl),
               _faceEdgeMethod(0),
               _cellFaceMethod(0){

    _pdm_localComm = PDM_MPI_mpi_2_pdm_mpi_comm(const_cast<MPI_Comm*>(&localComm));
    // pdm_nodal building

    _npart                 = npart;
    _nVertex   .resize(npart,0);
    _nElts     .resize(npart,0);
    _connec_idx.resize(npart,NULL);
    _connec    .resize(npart,NULL);
    _gnum_elt  .resize(npart,NULL);
    _elt_centers  .resize(npart,NULL);

    _coords .resize(npart,NULL);
    _global_num_vtx .resize(npart,NULL);
    _global_num_elt .resize(npart,NULL);

    _nCells      .resize(npart, 0)  ;
    _cellFaceIdx .resize(npart, NULL);
    _cellFace    .resize(npart, NULL);
    _nFace       .resize(npart,0)   ;
    _faceEdgeIdx .resize(npart,NULL);
    _faceEdge    .resize(npart,NULL);
    _faceVtxIdx  .resize(npart,NULL);
    _faceVtx     .resize(npart,NULL);
    _nEdge       .resize(npart,0)   ;
    _edgeVtxIdx  .resize(npart,NULL);
    _edgeVtx     .resize(npart,NULL);

    _cellFaceNb  .resize(npart,NULL);
    _edgeVtxNb   .resize(npart,NULL);
    _faceEdgeNb  .resize(npart,NULL);
    _faceVtxNb   .resize(npart,NULL);

    _faceLNToGN  .resize(npart,NULL);
    _cellLNToGN  .resize(npart,NULL);

  }

  Mesh::~Mesh()
  {
#if defined(DEBUG) && 0
    cout << "destroying mesh of partition  : TODO" << endl;
#endif


  }



    int Mesh::_Mesh_nodal_block_std_type_size_get(CWP_Block_t type) {

      switch (type) {

       case CWP_BLOCK_NODE: return 1;
       break;

       case CWP_BLOCK_EDGE2: return 2;
       break;

       case CWP_BLOCK_FACE_TRIA3: return 3;
       break;

       case CWP_BLOCK_FACE_QUAD4: return 4;
       break;

       case CWP_BLOCK_CELL_TETRA4: return 4;
       break;

       case CWP_BLOCK_CELL_HEXA8: return 8;
       break;

       case CWP_BLOCK_CELL_PYRAM5: return 5;
       break;

       case CWP_BLOCK_CELL_PRISM6: return 6;
       break;

       default: return -1;
                PDM_error(__FILE__, __LINE__, 0, "This CWP_Block_t is not available as function argument.\n");

      }
   }



  void Mesh::eltCentersCompute(int i_part){

      int n_elt_part = getPartNElts(i_part);

      if(_elt_centers[i_part] == NULL)
        _elt_centers[i_part] = (double*)malloc(sizeof(double)*3* n_elt_part);


      int ind_idx=0;
      for(int i=0;i<_nBlocks;i++){
        int n_elt = _blockDB[i] -> NEltsGet()[i_part];

        const double* elt_centers_block = _blockDB[i] -> eltCentersGet(i_part);

        for(int j=0;j<n_elt;j++){
          for(int k=0;k<3;k++){
            _elt_centers[i_part][3*ind_idx+k]=elt_centers_block[3*j+k];
          }
          ind_idx++;
        }//end loop j
      }//end loop on block
  }

  void Mesh::connecCompute(int i_part){
        int n_elt_part = getPartNElts(i_part);

        int connec_size=0;
        for(int i=0;i<_nBlocks;i++){
          CWP_Block_t  block_type = _blockDB[i] -> blockTypeGet();

          if(block_type!=CWP_BLOCK_CELL_POLY and block_type!=CWP_BLOCK_FACE_POLY){
            int block_type_size = _Mesh_nodal_block_std_type_size_get(block_type);
            int n_elt = _blockDB[i] -> NEltsGet()[i_part];
            connec_size+=n_elt*block_type_size;
          }
          if(block_type == CWP_BLOCK_FACE_POLY){
            int n_elt = _blockDB[i] -> NEltsGet(i_part);
            int* connec_idx = _blockDB[i] -> ConnecIDXGet()[i_part];
            /*
            for(int i=0;i<n_elt+1;i++)
              printf("connec_idx[%i][%i] %i n_elt %i blockDB[%i]\n",i_part,i,connec_idx[i],n_elt,i);
            while(1==1){}
            */
            //-->> Tmp fix for n_proc_data < n_proc
            if (connec_idx == NULL && n_elt == 0) {
              connec_idx = (int *) malloc (sizeof(int));
              connec_idx[0] = 0;
            }
            //<<--
            connec_size+=connec_idx[n_elt];

          }

        }//end loop on block


      _connec_idx[i_part] = (int*)malloc(sizeof(int)* (n_elt_part+1));
      _connec[i_part] = (int*)malloc(sizeof(int)* connec_size);
      _gnum_elt[i_part] = (CWP_g_num_t*)malloc(sizeof(CWP_g_num_t)* n_elt_part);

      int ind_idx=0;
      _connec_idx[i_part][0]=0;
      for(int i=0;i<_nBlocks;i++){
        CWP_Block_t  block_type = _blockDB[i] -> blockTypeGet();
        int n_elt = _blockDB[i] -> NEltsGet()[i_part];


        if(block_type!=CWP_BLOCK_CELL_POLY and block_type!=CWP_BLOCK_FACE_POLY){
          int block_type_size = _Mesh_nodal_block_std_type_size_get(block_type);

          std::map<int,int*> connect = _blockDB[i] -> ConnecGet();
          int* partconnect = connect[i_part];
          CWP_g_num_t* gnum_block = _blockDB[i] -> GNumMeshGet(i_part);

          for(int j=0;j<n_elt;j++){
            _connec_idx[i_part][ind_idx+1]=_connec_idx[i_part][ind_idx]+block_type_size;
            _gnum_elt[i_part][ind_idx]=gnum_block[j];

            for(int k=0;k<block_type_size;k++){
              _connec[i_part][ _connec_idx[i_part][ind_idx] +k] = partconnect[ j*block_type_size + k ];
            }
            ind_idx++;
          }//end loop j
        }

        if( block_type==CWP_BLOCK_FACE_POLY){

          std::map<int,int*> connectIdx = _blockDB[i] -> ConnecIDXGet();
          std::map<int,int*> connect    = _blockDB[i] -> ConnecGet();
          int* partconnect    = connect   [i_part];
          int* partconnectIdx = connectIdx[i_part];
          CWP_g_num_t* gnum_block = _blockDB[i] -> GNumMeshGet(i_part);

          for(int j=0;j<n_elt;j++){
            _connec_idx[i_part][ind_idx+1]=_connec_idx[i_part][ind_idx]+ (partconnectIdx[j+1]-partconnectIdx[j]);
            _gnum_elt[i_part][ind_idx] = gnum_block[j];

            for(int k = _connec_idx[i_part][ind_idx] ;k<_connec_idx[i_part][ind_idx+1]; k++){
              _connec[i_part][k] = partconnect[ partconnectIdx[j] + k - _connec_idx[i_part][ind_idx] ];
            }
            ind_idx++;
          }//end loop j
        }

      }//end loop on block

  }


 CWP_g_num_t* Mesh::GNumEltsGet(int i_part){
    if(_connec_idx[i_part]==NULL) {
      connecCompute(i_part);
    }//end if NULL

    return _gnum_elt[i_part];
  }


 double* Mesh::eltCentersGet(int i_part){
   if(_elt_centers[i_part]==NULL || _displacement != CWP_DYNAMIC_MESH_STATIC) {
     eltCentersCompute(i_part);
   }//end if NULL

   return _elt_centers[i_part];
 }




 int Mesh::GNVerticeGet(int i_part){
     int n_vert = getPartNVertex(i_part);

     //PDM_MPI_Comm pdm_localComm = PDM_MPI_mpi_2_pdm_mpi_comm(_localComm);

     int n_vert_global=0;

     PDM_MPI_Allreduce(&n_vert,&n_vert_global,1,PDM_MPI_INT, PDM_MPI_SUM,_pdm_localComm);

     return n_vert_global;
 }


   // PDM_MPI_Allreduce(elts, som_elts, 5, PDM_MPI_INT, PDM_MPI_SUM, mesh->pdm_mpi_comm);


 int Mesh::GNEltGet(int i_part){
     int n_elt = getPartNElts(i_part);

     //PDM_MPI_Comm pdm_localComm = PDM_MPI_mpi_2_pdm_mpi_comm((void*)_localComm));

     int n_elt_global=0;

     PDM_MPI_Allreduce(&n_elt,  &n_elt_global, 1,  PDM_MPI_INT, PDM_MPI_SUM,_pdm_localComm);

     return n_elt_global;
 }




  int* Mesh::connecIdxGet(int i_part) {
    if(_connec_idx[i_part]==NULL) {
      connecCompute(i_part);
    }//end if NULL

    return _connec_idx[i_part];
  }

  int* Mesh::connecGet(int i_part) {
    if(_connec[i_part]==NULL) {
      connecCompute(i_part);
    }//end if NULL

    return _connec[i_part];
  }



   void Mesh::nodal_coord_set(const int   i_part       ,
                              const int   n_vtx        ,
                              double      coords    [] ,
                              CWP_g_num_t global_num[] )
   {
      _coords[i_part] = coords;
      _nVertex[i_part]  = n_vtx;
      _global_num_vtx[i_part] = global_num;
   }



  /**************************************************************/


  void Mesh::updateBlockDB()
  {
     int n_block = PDM_Mesh_nodal_n_blocks_get (_pdmNodal_handle_index);
     int *block_ids = PDM_Mesh_nodal_blocks_id_get (_pdmNodal_handle_index);
     for (int i = 0; i < n_block; i++) {
       PDM_Mesh_nodal_elt_t t_block = PDM_Mesh_nodal_block_type_get (_pdmNodal_handle_index, block_ids[i]);

       if (t_block == PDM_MESH_NODAL_TRIA3){
         int block_id = blockAdd(CWP_BLOCK_FACE_TRIA3);
         for(int i_part =0;i_part<_npart;i_part++){
           int n_tri = PDM_Mesh_nodal_block_n_elt_get (_pdmNodal_handle_index,  block_ids[i], i_part);
           int* connec = NULL;
           CWP_g_num_t* gnum = NULL;
           PDM_Mesh_nodal_block_std_get (_pdmNodal_handle_index, block_ids[i], i_part, &connec);
           gnum = PDM_Mesh_nodal_g_num_get (_pdmNodal_handle_index, block_ids[i], i_part);

           stdBlockSet( i_part  ,
                        block_id,
                        n_tri  ,
                        connec ,
                        gnum   );

         }
       }
       else if(t_block == PDM_MESH_NODAL_QUAD4) {
         int block_id = blockAdd(CWP_BLOCK_FACE_QUAD4);
         for(int i_part =0;i_part<_npart;i_part++){
           int n_quad = PDM_Mesh_nodal_block_n_elt_get (_pdmNodal_handle_index, block_ids[i], i_part);
           int* connec = NULL;
           CWP_g_num_t* gnum = NULL;
           PDM_Mesh_nodal_block_std_get (_pdmNodal_handle_index, block_ids[i], i_part, &connec);
           gnum = PDM_Mesh_nodal_g_num_get (_pdmNodal_handle_index, block_ids[i], i_part);

           stdBlockSet( i_part  ,
                        block_id,
                        n_quad  ,
                        connec ,
                        gnum   );

         }
      }
      else if(t_block == PDM_MESH_NODAL_POLY_2D){
         int block_id = blockAdd(CWP_BLOCK_FACE_POLY);
         for(int i_part =0;i_part<_npart;i_part++){
           int n_poly = PDM_Mesh_nodal_block_n_elt_get (_pdmNodal_handle_index, block_ids[i], i_part);
           int* connec = NULL;
           int* connec_idx = NULL;
           CWP_g_num_t* gnum = NULL;
           PDM_Mesh_nodal_block_poly2d_get (_pdmNodal_handle_index, block_ids[i], i_part, &connec_idx , &connec );
           gnum = PDM_Mesh_nodal_g_num_get (_pdmNodal_handle_index, block_ids[i], i_part);
           poly2DBlockSet( i_part  ,
                           block_id,
                           n_poly  ,
                           connec_idx,
                           connec ,
                           gnum   );
        }
      }
      else if (t_block == PDM_MESH_NODAL_HEXA8) {
        int block_id = blockAdd(CWP_BLOCK_CELL_HEXA8);
        for (int i_part = 0 ; i_part < _npart ; i_part++) {
          int n_hexa = PDM_Mesh_nodal_block_n_elt_get(_pdmNodal_handle_index, block_ids[i], i_part);
          int *connec = nullptr;
          CWP_g_num_t *gnum;
          PDM_Mesh_nodal_block_std_get(_pdmNodal_handle_index, block_ids[i], i_part, &connec);
          gnum = PDM_Mesh_nodal_g_num_get(_pdmNodal_handle_index, block_ids[i], i_part);

          stdBlockSet(i_part, block_id, n_hexa, connec, gnum);
        }
      }
      // Define all the other types
     }
   }



/**********************************************************************/

  void Mesh::geomFinalize() {

      int unionRank;
      MPI_Comm_rank(_cpl->communicationGet() -> unionCommGet(),&unionRank);

      int globalRank;
      MPI_Comm_rank(MPI_COMM_WORLD,&globalRank);

      _pdmNodal_handle_index = PDM_Mesh_nodal_create     (_npart,_pdm_localComm);


      if(coordsDefined()){
        if(gnumVtxRequired () ){
            int pdmGNum_handle_index = PDM_gnum_create(3, _npart, PDM_FALSE, 1e-3, _pdm_localComm, PDM_OWNERSHIP_UNGET_RESULT_IS_FREE);

            for(int i_part=0;i_part<_npart;i_part++) {
            if(   _cpl->commTypeGet() == CWP_COMM_PAR_WITH_PART
               || (_cpl -> commTypeGet() == CWP_COMM_PAR_WITHOUT_PART && unionRank == _cpl->communicationGet() -> unionCommLocCodeRootRanksGet() ) ) {
              PDM_gnum_set_from_coords (pdmGNum_handle_index, i_part, _nVertex[i_part], _coords[i_part], NULL);
            }
            else {
              double* coords_null = (double*)malloc(3*0*sizeof(double));
              PDM_gnum_set_from_coords (pdmGNum_handle_index, i_part, 0, coords_null, NULL);
            }
          }

          PDM_gnum_compute (pdmGNum_handle_index);
          for(int i_part=0;i_part<_npart;i_part++)
            _global_num_vtx[i_part] =const_cast<CWP_g_num_t*>(PDM_gnum_get (pdmGNum_handle_index, i_part));
        }

        for(int i_part=0;i_part<_npart;i_part++) {

           PDM_Mesh_nodal_coord_set(_pdmNodal_handle_index  ,
                                    i_part                 ,
                                    _nVertex       [i_part],
                                    _coords        [i_part],
                                    _global_num_vtx[i_part]);

           if(_visu -> isCreated() && _displacement == CWP_DYNAMIC_MESH_STATIC) {
             _visu -> GeomCoordSet(i_part,
                                   _nVertex       [i_part],
                                   _coords        [i_part],
                                   _global_num_vtx[i_part]);
           }

         }//loop i_part
       }//endif coordsDefined() and global_num==NULL

       if(_faceEdgeMethod == 1){
         for(int i_part=0;i_part<_npart;i_part++){
             PDM_Mesh_nodal_cell2d_celledge_add(_pdmNodal_handle_index,
                                               i_part,
                                               _nFace[i_part],
                                               _nEdge[i_part]    ,
                                               _edgeVtxIdx[i_part] ,
                                               _edgeVtxNb[i_part]  , //Number of vertices for each edge
                                               _edgeVtx[i_part]    ,
                                               _faceEdgeIdx[i_part],
                                               _faceEdgeNb[i_part] , //Number of edges for each faces
                                               _faceEdge[i_part]   ,
                                               _faceLNToGN[i_part]);

         }//end i_part loop

         updateBlockDB();
       }
        if(_cellFaceMethod == 1){
            for(int i_part=0;i_part<_npart;i_part++){
                PDM_Mesh_nodal_cell3d_cellface_add(_pdmNodal_handle_index,
                                                   i_part,
                                                   _nCells[i_part],
                                                   _nFace[i_part]    ,
                                                   _faceVtxIdx[i_part],
                                                   _faceVtxNb[i_part],
                                                   _faceVtx[i_part],
                                                   _cellFaceIdx[i_part],
                                                   _cellFaceNb[i_part],
                                                   _cellFace[i_part],
                                                   _cellLNToGN[i_part]);


            }//end i_part loop

            updateBlockDB();
        }

       int g_num_computation_required = 0;
       for(int i_block = 0; i_block<_nBlocks;i_block++) {
        for(int i_part =0;i_part<_npart;i_part++) {
           CWP_g_num_t* global_num = _blockDB[i_block] -> GNumMeshGet(i_part);
           int nEltsBlock = _blockDB[i_block] -> NEltsGet(i_part);
           if(global_num == NULL && nEltsBlock != 0) g_num_computation_required = 1;
           if(g_num_computation_required == 1) break;
         }
         if(g_num_computation_required == 1) break;
       }

       if(g_num_computation_required == 1 ) {
         int pdmGNum_handle_index_elt = PDM_gnum_create(3, _npart, PDM_FALSE, 1e-3, _pdm_localComm, PDM_OWNERSHIP_UNGET_RESULT_IS_FREE);
         for(int i_part=0;i_part<_npart;i_part++) {
            if(   _cpl->commTypeGet() == CWP_COMM_PAR_WITH_PART
                 || (_cpl -> commTypeGet() == CWP_COMM_PAR_WITHOUT_PART && unionRank == _cpl->communicationGet() -> unionCommLocCodeRootRanksGet() ) ) {
                PDM_gnum_set_from_coords (pdmGNum_handle_index_elt, i_part, _nElts[i_part], eltCentersGet(i_part), NULL);
            }
            else {
              double* coords_null = (double*)malloc(3*0*sizeof(double));
              PDM_gnum_set_from_coords (pdmGNum_handle_index_elt, i_part, 0, coords_null, NULL);
            }
         }

         PDM_gnum_compute (pdmGNum_handle_index_elt);

         for(int i_part=0;i_part<_npart;i_part++){
           _global_num_elt[i_part] =const_cast<CWP_g_num_t*>(PDM_gnum_get (pdmGNum_handle_index_elt, i_part));
         }


         for(int i_part=0;i_part<_npart;i_part++){
           int ind_idx=0;
           for(int i_block=0;i_block<_nBlocks;i_block++){
              int n_elt = _blockDB[i_block] -> NEltsGet(i_part);
              _blockDB[i_block] -> GNumMeshSet(i_part, &(_global_num_elt[i_part][ind_idx]) );
              ind_idx+= n_elt;
           } //end loop on block
         } //end loop on part
       }



        if (_faceEdgeMethod) {
            for (int i_block = 0 ; i_block < _nBlocks ; i_block++) {
                _blockDB[i_block]->geomFinalize(_faceEdgeMethod);
            } //Loop on blockDB
        }

        if (_cellFaceMethod) {
            for (int i_block = 0 ; i_block < _nBlocks ; i_block++) {
                _blockDB[i_block]->geomFinalize(_cellFaceMethod);
            } //Loop on blockDB
        }

        // For the case where the blocks were created with blockAdd
        if (!_faceEdgeMethod && !_cellFaceMethod) {
            for (int i_block = 0 ; i_block < _nBlocks ; i_block++) {
                _blockDB[i_block]->geomFinalize(0);
            } //Loop on blockDB
        }

        _nBlocks     = PDM_Mesh_nodal_n_blocks_get (_pdmNodal_handle_index);
        _blocks_id   = PDM_Mesh_nodal_blocks_id_get(_pdmNodal_handle_index);

      if(_visu -> isCreated() && _displacement == CWP_DYNAMIC_MESH_STATIC ) {
        _visu -> GeomWrite(this);
      }
  }


  void Mesh::stdBlockSet( const int              i_part,
                          const int              block_id,
                          const int              n_elts,
                          int                    connec[],
                          CWP_g_num_t            global_num[]
                         ) {

     if(_cpl -> commTypeGet() == CWP_COMM_PAR_WITHOUT_PART && global_num == NULL) {
        global_num=(CWP_g_num_t*) malloc(n_elts*sizeof(CWP_g_num_t));
        for(int i=0;i<n_elts;i++) {
          global_num[i] = i+1;
        }
     }

     _blockDB [block_id] -> blockSet(i_part,n_elts,connec,global_num);

     _nElts[i_part]  += n_elts;

 }



  /*************************************************/

   void Mesh::poly2DBlockSet( const int              i_part,
                              const int              block_id,
                              const int              n_elts,
                              int                    connec_idx[],
                              int                    connec[],
                              CWP_g_num_t            global_num[]
                            )
   {
     if(_coords[i_part]==NULL) bftc_error(__FILE__, __LINE__, 0,
            "Set the partition coordinates vertices before finalizing.\n");


     if(_cpl -> commTypeGet() == CWP_COMM_PAR_WITHOUT_PART && global_num == NULL) {
        global_num=(CWP_g_num_t*) malloc(n_elts*sizeof(CWP_g_num_t));
        for(int i=0;i<n_elts;i++) {
          global_num[i] = i+1;
        }
     }

     _blockDB [block_id] -> blockSet(i_part,
                                     n_elts,
                                     connec_idx,
                                     connec,
                                     global_num);

     _nElts[i_part]  += n_elts;

   }




/**********************************************************************/


   void Mesh::poly3DBlockSet( const int              i_part,
                              const int              block_id,
                              const int              n_elts,
                              const int              n_faces,
                              int                    connec_faces_idx[],
                              int                    connec_faces[],
                              int                    connec_cells_idx[],
                              int                    connec_cells[],
                              CWP_g_num_t            global_num[]
                            ) {
     UNUSED(global_num);
     if(_coords[i_part]==NULL) bftc_error(__FILE__, __LINE__, 0,
            "Set the partition coordinates vertices before finalizing.\n");

     _blockDB [block_id] -> blockSet(i_part,n_elts,n_faces,
                                     connec_faces_idx,connec_faces,
                                     connec_cells_idx,connec_cells,
                                     global_num);

     if(_visu -> isCreated() && _displacement == CWP_DYNAMIC_MESH_STATIC) {

        _visu -> GeomBlockPoly3D   (_id_visu[block_id],
                                    i_part,
                                    n_elts,
                                    n_faces,
                                    connec_faces_idx,
                                    connec_faces,
                                    connec_cells_idx,
                                    connec_cells,
                                    global_num);
      }


     for(int i=0;i<_npart;i++){
       _nElts[i]  +=  n_elts;
     }
   }


   void Mesh::meshDel()
   {
     PDM_Mesh_nodal_free(_pdmNodal_handle_index);
   }


   int Mesh::blockAdd(const CWP_Block_t      block_type
                     )
   {
      Block *myBlock = FB::getInstance().CreateObject(block_type);
      myBlock -> BlockAdd(block_type,this);
      int block_id_cwipi = _nBlocks;
      _blockDB.push_back (myBlock);
      myBlock -> blockIDCWIPISet(block_id_cwipi);

     _nBlocks   = _blockDB.size();

      if(_visu -> isCreated() && _displacement == CWP_DYNAMIC_MESH_STATIC) {
        int id_visu = _visu -> GeomBlockAdd(block_type);
        _id_visu.insert(std::pair <int,int> (myBlock -> blockIDCWIPIGet(),id_visu));
      }

      return myBlock -> blockIDCWIPIGet();

   }

     void Mesh::fromCellFaceSet(const int   i_part,
                        const int   n_cells,
                        int         cell_face_idx[],
                        int         cell_face[],
                        int         n_faces,
                        int         face_vtx_idx[],
                        int         face_vtx[],
                        CWP_g_num_t global_num[]) {
         _cellFaceMethod = 1;
         if (global_num == NULL) {
             int pdmGNum_local_recalculation = PDM_gnum_create(2, 1, PDM_FALSE, 1e-3, _pdm_localComm, PDM_OWNERSHIP_UNGET_RESULT_IS_FREE);
             PDM_gnum_set_from_coords(pdmGNum_local_recalculation, i_part, n_cells, _coords[i_part], NULL); // TODO Is it really _coords[i_part] for cells numbering?
             PDM_gnum_compute(pdmGNum_local_recalculation);
             _cellLNToGN[i_part] = PDM_gnum_get(pdmGNum_local_recalculation, i_part);
         }
         else _cellLNToGN[i_part] = global_num;

         _faceVtxIdx[i_part] = face_vtx_idx;
         _cellFaceIdx[i_part] = cell_face_idx;
         _faceVtx[i_part] = face_vtx;
         _cellFace[i_part] = cell_face;

         _faceVtxNb[i_part] = (int *) malloc(sizeof(int) * n_faces);
         for (int i = 0 ; i < n_faces ; i++) _faceVtxNb[i_part][i] = face_vtx_idx[i + 1] - face_vtx_idx[i];

         _cellFaceNb[i_part] = (int *) malloc(sizeof(int) * n_cells);
         for (int i = 0 ; i < n_cells ; i++) _cellFaceNb[i_part][i] = cell_face_idx[i + 1] - cell_face_idx[i];

         _nFace[i_part] = n_faces;
         _nCells[i_part] = n_cells;
     }


     void Mesh::fromFacesEdgeSet(const int   i_part,
                                 const int   n_faces,
                                 int         face_edge_idx[],
                                 int         face_edge[],
                                 const int   n_edges,
                                 int         edge_vtx_idx[],
                                 int         edge_vtx[],
                                 CWP_g_num_t global_num[]) {
         _faceEdgeMethod = 1;
         if (global_num == nullptr) {
             int pdmGNum_local_recalculation = PDM_gnum_create(2, 1, PDM_FALSE, 1e-3, _pdm_localComm, PDM_OWNERSHIP_UNGET_RESULT_IS_FREE);
             PDM_gnum_set_from_coords(pdmGNum_local_recalculation, i_part, n_faces, _coords[i_part], nullptr); // TODO Idem for faces
             PDM_gnum_compute(pdmGNum_local_recalculation);
             _faceLNToGN[i_part] = PDM_gnum_get(pdmGNum_local_recalculation, i_part);
         }
         else _faceLNToGN[i_part] = global_num;

         _edgeVtxIdx[i_part] = edge_vtx_idx;
         _faceEdgeIdx[i_part] = face_edge_idx;
         _edgeVtx[i_part] = edge_vtx;
         _faceEdge[i_part] = face_edge;

         _edgeVtxNb[i_part] = (int *) malloc(sizeof(int) * n_edges);
         for (int i = 0 ; i < n_edges ; i++) _edgeVtxNb[i_part][i] = edge_vtx_idx[i + 1] - edge_vtx_idx[i];

         _faceEdgeNb[i_part] = (int *) malloc(sizeof(int) * n_faces);
         for (int i = 0 ; i < n_faces ; i++) _faceEdgeNb[i_part][i] = face_edge_idx[i + 1] - face_edge_idx[i];

         _nEdge[i_part] = n_edges;
         _nFace[i_part] = n_faces;
     }
}

/**
 * \endcond
 */<|MERGE_RESOLUTION|>--- conflicted
+++ resolved
@@ -68,13 +68,8 @@
              const CWP_Dynamic_mesh_t displacement,
              Coupling *cpl)
              : _localComm(localComm),
-<<<<<<< HEAD
-               _nDim(-1),_nBlocks(0), _order(-1),
-               _pdmGNum_handle_index(NULL),
-=======
                _nBlocks(0),
                _pdmNodal_handle_index(),
->>>>>>> af102a9e
                 //_hoOrdering (NULL),
                _visu(visu),
                _displacement(displacement),
@@ -421,7 +416,7 @@
         int block_id = blockAdd(CWP_BLOCK_CELL_HEXA8);
         for (int i_part = 0 ; i_part < _npart ; i_part++) {
           int n_hexa = PDM_Mesh_nodal_block_n_elt_get(_pdmNodal_handle_index, block_ids[i], i_part);
-          int *connec = nullptr;
+          int *connec = NULL;
           CWP_g_num_t *gnum;
           PDM_Mesh_nodal_block_std_get(_pdmNodal_handle_index, block_ids[i], i_part, &connec);
           gnum = PDM_Mesh_nodal_g_num_get(_pdmNodal_handle_index, block_ids[i], i_part);
@@ -450,7 +445,7 @@
 
       if(coordsDefined()){
         if(gnumVtxRequired () ){
-            int pdmGNum_handle_index = PDM_gnum_create(3, _npart, PDM_FALSE, 1e-3, _pdm_localComm, PDM_OWNERSHIP_UNGET_RESULT_IS_FREE);
+            PDM_gen_gnum_t *pdmGNum_handle_index = PDM_gnum_create(3, _npart, PDM_FALSE, 1e-3, _pdm_localComm, PDM_OWNERSHIP_UNGET_RESULT_IS_FREE);
 
             for(int i_part=0;i_part<_npart;i_part++) {
             if(   _cpl->commTypeGet() == CWP_COMM_PAR_WITH_PART
@@ -536,7 +531,7 @@
        }
 
        if(g_num_computation_required == 1 ) {
-         int pdmGNum_handle_index_elt = PDM_gnum_create(3, _npart, PDM_FALSE, 1e-3, _pdm_localComm, PDM_OWNERSHIP_UNGET_RESULT_IS_FREE);
+         PDM_gen_gnum_t *pdmGNum_handle_index_elt = PDM_gnum_create(3, _npart, PDM_FALSE, 1e-3, _pdm_localComm, PDM_OWNERSHIP_UNGET_RESULT_IS_FREE);
          for(int i_part=0;i_part<_npart;i_part++) {
             if(   _cpl->commTypeGet() == CWP_COMM_PAR_WITH_PART
                  || (_cpl -> commTypeGet() == CWP_COMM_PAR_WITHOUT_PART && unionRank == _cpl->communicationGet() -> unionCommLocCodeRootRanksGet() ) ) {
@@ -729,7 +724,7 @@
                         CWP_g_num_t global_num[]) {
          _cellFaceMethod = 1;
          if (global_num == NULL) {
-             int pdmGNum_local_recalculation = PDM_gnum_create(2, 1, PDM_FALSE, 1e-3, _pdm_localComm, PDM_OWNERSHIP_UNGET_RESULT_IS_FREE);
+             PDM_gen_gnum_t *pdmGNum_local_recalculation = PDM_gnum_create(2, 1, PDM_FALSE, 1e-3, _pdm_localComm, PDM_OWNERSHIP_UNGET_RESULT_IS_FREE);
              PDM_gnum_set_from_coords(pdmGNum_local_recalculation, i_part, n_cells, _coords[i_part], NULL); // TODO Is it really _coords[i_part] for cells numbering?
              PDM_gnum_compute(pdmGNum_local_recalculation);
              _cellLNToGN[i_part] = PDM_gnum_get(pdmGNum_local_recalculation, i_part);
@@ -761,9 +756,9 @@
                                  int         edge_vtx[],
                                  CWP_g_num_t global_num[]) {
          _faceEdgeMethod = 1;
-         if (global_num == nullptr) {
-             int pdmGNum_local_recalculation = PDM_gnum_create(2, 1, PDM_FALSE, 1e-3, _pdm_localComm, PDM_OWNERSHIP_UNGET_RESULT_IS_FREE);
-             PDM_gnum_set_from_coords(pdmGNum_local_recalculation, i_part, n_faces, _coords[i_part], nullptr); // TODO Idem for faces
+         if (global_num == NULL) {
+             PDM_gen_gnum_t *pdmGNum_local_recalculation = PDM_gnum_create(2, 1, PDM_FALSE, 1e-3, _pdm_localComm, PDM_OWNERSHIP_UNGET_RESULT_IS_FREE);
+             PDM_gnum_set_from_coords(pdmGNum_local_recalculation, i_part, n_faces, _coords[i_part], NULL); // TODO Idem for faces
              PDM_gnum_compute(pdmGNum_local_recalculation);
              _faceLNToGN[i_part] = PDM_gnum_get(pdmGNum_local_recalculation, i_part);
          }
