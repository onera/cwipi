/*
  This file is part of the CWIPI library.

  Copyright (C) 2012  ONERA

  This library is free software; you can redistribute it and/or
  modify it under the terms of the GNU Lesser General Public
  License as published by the Free Software Foundation; either
  version 3 of the License, or (at your option) any later version.

  This library is distributed in the hope that it will be useful,
  but WITHOUT ANY WARRANTY; without even the implied warranty of
  MERCHANTABILITY or FITNESS FOR A PARTICULAR PURPOSE.  See the GNU
  Lesser General Public License for more details.

  You should have received a copy of the GNU Lesser General Public
  License along with this library. If not, see <http://www.gnu.org/licenses/>.
*/

#include <vector>
#include <map>
#include <mesh.hxx>
#include <mpi.h>

#include <pdm_mesh_nodal.h>
#include <pdm_gnum.h>
#include <bftc_error.h>
#include <bftc_printf.h>
#include "cwp.h"
#include "factory.hpp"
#include "block.hxx"



/**
 * \cond
 */


namespace cwipi {

  /**
   * \typedef FB
   *
   * \brief Block Factory
   *
   *  A block \ref Factory wich makes \ref Block
   *  class objects.
   *  The type of block objects build depends on the
   *  block type \ref CWP_Block_t .
   *
   */

  typedef Factory<Block, CWP_Block_t> FB;

  /**
    * \brief Mesh constructor
    *
    * Construct the CWIPI mesh by using paradigm nodal methods.
    *
    * \param [in] npart Number of mesh partitions.
    *
    */

  Mesh::Mesh(const MPI_Comm &localComm,
             Visu* visu,
             const int npart,
             const CWP_Dynamic_mesh_t displacement,
             Coupling *cpl)
             : _localComm(localComm),
               _nDim(-1),_nBlocks(0), _order(-1),
               _pdmGNum_handle_index(-1),
                //_hoOrdering (NULL),
               _pdmNodal(NULL),_visu(visu),
               _displacement(displacement),
               _cpl(cpl),
               _faceEdgeMethod(0) {

    _pdm_localComm = PDM_MPI_mpi_2_pdm_mpi_comm(const_cast<MPI_Comm*>(&localComm));
   // _pdm_localComm=&pdm_localComm;
    // pdm_nodal building

    _pdmGNum_handle_index  = PDM_gnum_create           (3, npart, PDM_FALSE, 1e-3, _pdm_localComm);
    _pdmGNum_handle_index_elt  = PDM_gnum_create           (3, npart, PDM_FALSE, 1e-3, _pdm_localComm);
    _npart                 = npart;
    _nVertex   .resize(npart,0);
    _nElts     .resize(npart,0);
    _connec_idx.resize(npart,NULL);
    _connec    .resize(npart,NULL);
    _gnum_elt  .resize(npart,NULL);
    _elt_centers  .resize(npart,NULL);

    _coords .resize(npart,NULL);
    _global_num_vtx .resize(npart,NULL);
    _global_num_elt .resize(npart,NULL);

    _nFace       .resize(npart,0)   ;
    _faceEdgeIdx .resize(npart,NULL);
    _faceEdge    .resize(npart,NULL);
    _nEdge       .resize(npart,0)   ;
    _edgeVtxIdx  .resize(npart,NULL);
    _edgeVtx     .resize(npart,NULL);

    _edgeVtxNb   .resize(npart,NULL);
    _faceEdgeNb  .resize(npart,NULL);

    _faceLNToGN  .resize(npart,NULL);

  }

  Mesh::~Mesh()
  {
#if defined(DEBUG) && 0
    cout << "destroying mesh of partition  : TODO" << endl;
#endif


  }



    int Mesh::_Mesh_nodal_block_std_type_size_get(CWP_Block_t type) {

      switch (type) {

       case CWP_BLOCK_NODE: return 1;
       break;

       case CWP_BLOCK_EDGE2: return 2;
       break;

       case CWP_BLOCK_FACE_TRIA3: return 3;
       break;

       case CWP_BLOCK_FACE_QUAD4: return 4;
       break;

       case CWP_BLOCK_CELL_TETRA4: return 4;
       break;

       case CWP_BLOCK_CELL_HEXA8: return 8;
       break;

       case CWP_BLOCK_CELL_PYRAM5: return 5;
       break;

       case CWP_BLOCK_CELL_PRISM6: return 6;
       break;

       default: return -1;
                PDM_error(__FILE__, __LINE__, 0, "This CWP_Block_t is not available as function argument.\n");

      }
   }



  void Mesh::eltCentersCompute(int i_part){

      int n_elt_part = getPartNElts(i_part);

      if(_elt_centers[i_part] == NULL)
        _elt_centers[i_part] = (double*)malloc(sizeof(double)*3* n_elt_part);


      int ind_idx=0;
      for(int i=0;i<_nBlocks;i++){
        int n_elt = _blockDB[i] -> NEltsGet()[i_part];

        const double* elt_centers_block = _blockDB[i] -> eltCentersGet(i_part);

        for(int j=0;j<n_elt;j++){
          for(int k=0;k<3;k++){
            _elt_centers[i_part][3*ind_idx+k]=elt_centers_block[3*j+k];
          }
          ind_idx++;
        }//end loop j
      }//end loop on block
  }

  void Mesh::connecCompute(int i_part){
        int n_elt_part = getPartNElts(i_part);

        int connec_size=0;
        for(int i=0;i<_nBlocks;i++){
          CWP_Block_t  block_type = _blockDB[i] -> blockTypeGet();

          if(block_type!=CWP_BLOCK_CELL_POLY and block_type!=CWP_BLOCK_FACE_POLY){
            int block_type_size = _Mesh_nodal_block_std_type_size_get(block_type);
            int n_elt = _blockDB[i] -> NEltsGet()[i_part];
            connec_size+=n_elt*block_type_size;
          }
          if(block_type == CWP_BLOCK_FACE_POLY){
            int n_elt = _blockDB[i] -> NEltsGet(i_part);
            int* connec_idx = _blockDB[i] -> ConnecIDXGet()[i_part];
            /*
            for(int i=0;i<n_elt+1;i++)
              printf("connec_idx[%i][%i] %i n_elt %i blockDB[%i]\n",i_part,i,connec_idx[i],n_elt,i);
            while(1==1){}
            */
<<<<<<< HEAD
=======
            //-->> Tmp fix for n_proc_data < n_proc
            if (connec_idx == NULL && n_elt == 0) {
              connec_idx = (int *) malloc (sizeof(int));
              connec_idx[0] = 0;
            }
            //<<--
>>>>>>> 36bc34b4
            connec_size+=connec_idx[n_elt];

          }

        }//end loop on block


      _connec_idx[i_part] = (int*)malloc(sizeof(int)* (n_elt_part+1));
      _connec[i_part] = (int*)malloc(sizeof(int)* connec_size);
      _gnum_elt[i_part] = (CWP_g_num_t*)malloc(sizeof(CWP_g_num_t)* n_elt_part);

      int ind_idx=0;
      _connec_idx[i_part][0]=0;
      for(int i=0;i<_nBlocks;i++){
        CWP_Block_t  block_type = _blockDB[i] -> blockTypeGet();
        int n_elt = _blockDB[i] -> NEltsGet()[i_part];


        if(block_type!=CWP_BLOCK_CELL_POLY and block_type!=CWP_BLOCK_FACE_POLY){
          int block_type_size = _Mesh_nodal_block_std_type_size_get(block_type);

          std::map<int,int*> connect = _blockDB[i] -> ConnecGet();
          int* partconnect = connect[i_part];
          CWP_g_num_t* gnum_block = _blockDB[i] -> GNumMeshGet(i_part);

          for(int j=0;j<n_elt;j++){
            _connec_idx[i_part][ind_idx+1]=_connec_idx[i_part][ind_idx]+block_type_size;
            _gnum_elt[i_part][ind_idx]=gnum_block[j];

            for(int k=0;k<block_type_size;k++){
              _connec[i_part][ _connec_idx[i_part][ind_idx] +k] = partconnect[ j*block_type_size + k ];
            }
            ind_idx++;
          }//end loop j
        }

        if( block_type==CWP_BLOCK_FACE_POLY){

          std::map<int,int*> connectIdx = _blockDB[i] -> ConnecIDXGet();
          std::map<int,int*> connect    = _blockDB[i] -> ConnecGet();
          int* partconnect    = connect   [i_part];
          int* partconnectIdx = connectIdx[i_part];
          CWP_g_num_t* gnum_block = _blockDB[i] -> GNumMeshGet(i_part);

          for(int j=0;j<n_elt;j++){
            _connec_idx[i_part][ind_idx+1]=_connec_idx[i_part][ind_idx]+ (partconnectIdx[j+1]-partconnectIdx[j]);
            _gnum_elt[i_part][ind_idx] = gnum_block[j];

            for(int k = _connec_idx[i_part][ind_idx] ;k<_connec_idx[i_part][ind_idx+1]; k++){
              _connec[i_part][k] = partconnect[ partconnectIdx[j] + k - _connec_idx[i_part][ind_idx] ];
            }
            ind_idx++;
          }//end loop j
        }

      }//end loop on block

  }


 CWP_g_num_t* Mesh::GNumEltsGet(int i_part){
    if(_connec_idx[i_part]==NULL) {
      connecCompute(i_part);
    }//end if NULL

    return _gnum_elt[i_part];
  }


 double* Mesh::eltCentersGet(int i_part){
   if(_elt_centers[i_part]==NULL || _displacement != CWP_DYNAMIC_MESH_STATIC) {
     eltCentersCompute(i_part);
   }//end if NULL

   return _elt_centers[i_part];
 }




 int Mesh::GNVerticeGet(int i_part){
     int n_vert = getPartNVertex(i_part);

     //PDM_MPI_Comm pdm_localComm = PDM_MPI_mpi_2_pdm_mpi_comm(_localComm);

     int n_vert_global=0;

     PDM_MPI_Allreduce(&n_vert,&n_vert_global,1,PDM_MPI_INT, PDM_MPI_SUM,_pdm_localComm);

     return n_vert_global;
 }


   // PDM_MPI_Allreduce(elts, som_elts, 5, PDM_MPI_INT, PDM_MPI_SUM, mesh->pdm_mpi_comm);


 int Mesh::GNEltGet(int i_part){
     int n_elt = getPartNElts(i_part);

     //PDM_MPI_Comm pdm_localComm = PDM_MPI_mpi_2_pdm_mpi_comm((void*)_localComm));

     int n_elt_global=0;

     PDM_MPI_Allreduce(&n_elt,  &n_elt_global, 1,  PDM_MPI_INT, PDM_MPI_SUM,_pdm_localComm);

     return n_elt_global;
 }




  int* Mesh::connecIdxGet(int i_part) {
    if(_connec_idx[i_part]==NULL) {
      connecCompute(i_part);
    }//end if NULL

    return _connec_idx[i_part];
  }

  int* Mesh::connecGet(int i_part) {
    if(_connec[i_part]==NULL) {
      connecCompute(i_part);
    }//end if NULL

    return _connec[i_part];
  }



   void Mesh::nodal_coord_set(const int   i_part       ,
                              const int   n_vtx        ,
                              double      coords    [] ,
                              CWP_g_num_t global_num[] )
   {
      _coords[i_part] = coords;
      _nVertex[i_part]  = n_vtx;
      _global_num_vtx[i_part] = global_num;
   }



  /****************************************************/


   CWP_Block_t Mesh::Mesh_nodal_block_type_get(const int id_block) {

      PDM_Mesh_nodal_elt_t pdm_id_block = PDM_Mesh_nodal_block_type_get(_pdmNodal_handle_index,id_block);
      CWP_Block_t block_type;
      switch (pdm_id_block) {

       case PDM_MESH_NODAL_POINT: block_type = CWP_BLOCK_NODE;
       break;

       case PDM_MESH_NODAL_BAR2: block_type = CWP_BLOCK_EDGE2;
       break;

       case PDM_MESH_NODAL_TRIA3: block_type = CWP_BLOCK_FACE_TRIA3;
       break;

       case PDM_MESH_NODAL_QUAD4: block_type = CWP_BLOCK_FACE_QUAD4;
       break;

       case PDM_MESH_NODAL_TETRA4: block_type = CWP_BLOCK_CELL_TETRA4;
       break;

       case PDM_MESH_NODAL_POLY_2D: block_type = CWP_BLOCK_FACE_POLY;
       break;

       case PDM_MESH_NODAL_HEXA8: block_type = CWP_BLOCK_CELL_HEXA8;
       break;

       case PDM_MESH_NODAL_PYRAMID5: block_type = CWP_BLOCK_CELL_PYRAM5;
       break;

       case PDM_MESH_NODAL_PRISM6: block_type = CWP_BLOCK_CELL_PRISM6;
       break;

       case PDM_MESH_NODAL_POLY_3D: block_type = CWP_BLOCK_CELL_POLY;
       break;

       default: block_type = CWP_BLOCK_NODE;
                PDM_error(__FILE__, __LINE__, 0, "No referenced PDM_Mesh_nodal_elt_t.\n");
      }
      return block_type;
   }


  /**************************************************************/


  void Mesh::updateBlockDB()
  {
     int n_block = PDM_Mesh_nodal_n_blocks_get (_pdmNodal_handle_index);
     int *block_ids = PDM_Mesh_nodal_blocks_id_get (_pdmNodal_handle_index);
     for (int i = 0; i < n_block; i++) {
       PDM_Mesh_nodal_elt_t t_block = PDM_Mesh_nodal_block_type_get (_pdmNodal_handle_index, block_ids[i]);

       if (t_block == PDM_MESH_NODAL_TRIA3){
         int block_id = blockAdd(CWP_BLOCK_FACE_TRIA3);
         for(int i_part =0;i_part<_npart;i_part++){
           int n_tri = PDM_Mesh_nodal_block_n_elt_get (_pdmNodal_handle_index,  block_ids[i], i_part);
           int* connec = NULL;
           CWP_g_num_t* gnum = NULL;
           PDM_Mesh_nodal_block_std_get (_pdmNodal_handle_index, block_ids[i], i_part, &connec);
           gnum = PDM_Mesh_nodal_g_num_get (_pdmNodal_handle_index, block_ids[i], i_part);

           stdBlockSet( i_part  ,
                        block_id,
                        n_tri  ,
                        connec ,
                        gnum   );

         }
       }
       else if(t_block == PDM_MESH_NODAL_QUAD4) {
         int block_id = blockAdd(CWP_BLOCK_FACE_QUAD4);
         for(int i_part =0;i_part<_npart;i_part++){
           int n_quad = PDM_Mesh_nodal_block_n_elt_get (_pdmNodal_handle_index, block_ids[i], i_part);
           int* connec = NULL;
           CWP_g_num_t* gnum = NULL;
           PDM_Mesh_nodal_block_std_get (_pdmNodal_handle_index, block_ids[i], i_part, &connec);
           gnum = PDM_Mesh_nodal_g_num_get (_pdmNodal_handle_index, block_ids[i], i_part);

           stdBlockSet( i_part  ,
                        block_id,
                        n_quad  ,
                        connec ,
                        gnum   );

         }
      }
      else if(t_block == PDM_MESH_NODAL_POLY_2D){
         int block_id = blockAdd(CWP_BLOCK_FACE_POLY);
         for(int i_part =0;i_part<_npart;i_part++){
           int n_poly = PDM_Mesh_nodal_block_n_elt_get (_pdmNodal_handle_index, block_ids[i], i_part);
           int* connec = NULL;
           int* connec_idx = NULL;
           CWP_g_num_t* gnum = NULL;
           PDM_Mesh_nodal_block_poly2d_get (_pdmNodal_handle_index, block_ids[i], i_part, &connec_idx , &connec );
           gnum = PDM_Mesh_nodal_g_num_get (_pdmNodal_handle_index, block_ids[i], i_part);
           poly2DBlockSet( i_part  ,
                           block_id,
                           n_poly  ,
                           connec_idx,
                           connec ,
                           gnum   );
        }
      }
    }

   }



/**********************************************************************/

  void Mesh::geomFinalize() {

      int unionRank;
      MPI_Comm_rank(_cpl->communicationGet() -> unionCommGet(),&unionRank);

      int globalRank;
      MPI_Comm_rank(MPI_COMM_WORLD,&globalRank);

      _pdmNodal_handle_index = PDM_Mesh_nodal_create     (_npart,_pdm_localComm);


      if(coordsDefined()){
        if(gnumVtxRequired () ){
          for(int i_part=0;i_part<_npart;i_part++) {
            if(   _cpl->commTypeGet() == CWP_COMM_PAR_WITH_PART
               || (_cpl -> commTypeGet() == CWP_COMM_PAR_WITHOUT_PART && unionRank == _cpl->communicationGet() -> unionCommLocCodeRootRanksGet() ) ) {
              PDM_gnum_set_from_coords (_pdmGNum_handle_index, i_part, _nVertex[i_part], _coords[i_part], NULL);
            }
            else {
              double* coords_null = (double*)malloc(3*0*sizeof(double));
              PDM_gnum_set_from_coords (_pdmGNum_handle_index, i_part, 0, coords_null, NULL);
            }
          }

          PDM_gnum_compute (_pdmGNum_handle_index);
          for(int i_part=0;i_part<_npart;i_part++)
            _global_num_vtx[i_part] =const_cast<CWP_g_num_t*>(PDM_gnum_get (_pdmGNum_handle_index, i_part));
        }

        for(int i_part=0;i_part<_npart;i_part++) {

           PDM_Mesh_nodal_coord_set(_pdmNodal_handle_index  ,
                                    i_part                 ,
                                    _nVertex       [i_part],
                                    _coords        [i_part],
                                    _global_num_vtx[i_part]);

           if(_visu -> isCreated() && _displacement == CWP_DYNAMIC_MESH_STATIC) {
             _visu -> GeomCoordSet(i_part,
                                   _nVertex       [i_part],
                                   _coords        [i_part],
                                   _global_num_vtx[i_part]);
           }

         }//loop i_part
       }//endif coordsDefined() and global_num==NULL

       if(_faceEdgeMethod == 1){
         for(int i_part=0;i_part<_npart;i_part++){
            PDM_Mesh_nodal_cell2d_celledge_add(_pdmNodal_handle_index,
                                               i_part,
                                               _nFace[i_part],
                                               _nEdge[i_part]    ,
                                               _edgeVtxIdx[i_part] ,
                                               _edgeVtxNb[i_part]  , //Number of vertices for each edge
                                               _edgeVtx[i_part]    ,
                                               _faceEdgeIdx[i_part],
                                               _faceEdgeNb[i_part] , //Number of edges for each faces
                                               _faceEdge[i_part]   ,
                                               _faceLNToGN[i_part]);

         }//end i_part loop

         updateBlockDB();
       }

       int g_num_computation_required = 0;
       for(int i_block = 0; i_block<_nBlocks;i_block++) {
        for(int i_part =0;i_part<_npart;i_part++) {
           CWP_g_num_t* global_num = _blockDB[i_block] -> GNumMeshGet(i_part);
           int nEltsBlock = _blockDB[i_block] -> NEltsGet(i_part);
           if(global_num == NULL && nEltsBlock != 0) g_num_computation_required = 1;
           if(g_num_computation_required == 1) break;
         }
         if(g_num_computation_required == 1) break;
       }

       if(g_num_computation_required == 1 ) {
         if(_cpl -> commTypeGet() == CWP_COMM_PAR_WITH_PART){
            for(int i_block = 0; i_block<_nBlocks;i_block++) {
              for(int i_part =0;i_part<_npart;i_part++) {
                 const double* blockCellCenters = _blockDB[i_block] -> eltCentersGet(i_part);
              }
            }
         }


         for(int i_part=0;i_part<_npart;i_part++) {
            if(   _cpl->commTypeGet() == CWP_COMM_PAR_WITH_PART
                 || (_cpl -> commTypeGet() == CWP_COMM_PAR_WITHOUT_PART && unionRank == _cpl->communicationGet() -> unionCommLocCodeRootRanksGet() ) ) {
                PDM_gnum_set_from_coords (_pdmGNum_handle_index_elt, i_part, _nElts[i_part], eltCentersGet(i_part), NULL);
            }
            else {
              double* coords_null = (double*)malloc(3*0*sizeof(double));
              PDM_gnum_set_from_coords (_pdmGNum_handle_index_elt, i_part, 0, coords_null, NULL);
            }
         }

         PDM_gnum_compute (_pdmGNum_handle_index_elt);

         for(int i_part=0;i_part<_npart;i_part++){
           _global_num_elt[i_part] =const_cast<CWP_g_num_t*>(PDM_gnum_get (_pdmGNum_handle_index_elt, i_part));
         }


         for(int i_part=0;i_part<_npart;i_part++){
           int ind_idx=0;
           for(int i_block=0;i_block<_nBlocks;i_block++){
              int n_elt = _blockDB[i_block] -> NEltsGet(i_part);
              _blockDB[i_block] -> GNumMeshSet(i_part, &(_global_num_elt[i_part][ind_idx]) );
              ind_idx+= n_elt;
           } //end loop on block
         } //end loop on part
       }



       for(int i_block = 0; i_block<_nBlocks;i_block++) {
         _blockDB[i_block] -> geomFinalize(_faceEdgeMethod);
       } //Loop on blockDB

      _nBlocks     = PDM_Mesh_nodal_n_blocks_get (_pdmNodal_handle_index);
      _blocks_id   = PDM_Mesh_nodal_blocks_id_get(_pdmNodal_handle_index);

      if(_visu -> isCreated() && _displacement == CWP_DYNAMIC_MESH_STATIC ) {
        _visu -> GeomWrite(this);
      }
  }


  void Mesh::stdBlockSet( const int              i_part,
                          const int              block_id,
                          const int              n_elts,
                          int                    connec[],
                          CWP_g_num_t            global_num[]
                         ) {

     if(_cpl -> commTypeGet() == CWP_COMM_PAR_WITHOUT_PART && global_num == NULL) {
        global_num=(CWP_g_num_t*) malloc(n_elts*sizeof(CWP_g_num_t));
        for(int i=0;i<n_elts;i++) {
          global_num[i] = i+1;
        }
     }

     _blockDB [block_id] -> blockSet(i_part,n_elts,connec,global_num);

     _nElts[i_part]  += n_elts;

 }



  /*************************************************/

   void Mesh::poly2DBlockSet( const int              i_part,
                              const int              block_id,
                              const int              n_elts,
                              int                    connec_idx[],
                              int                    connec[],
                              CWP_g_num_t            global_num[]
                            )
   {
     if(_coords[i_part]==NULL) bftc_error(__FILE__, __LINE__, 0,
            "Set the partition coordinates vertices before finalizing.\n");


     if(_cpl -> commTypeGet() == CWP_COMM_PAR_WITHOUT_PART && global_num == NULL) {
        global_num=(CWP_g_num_t*) malloc(n_elts*sizeof(CWP_g_num_t));
        for(int i=0;i<n_elts;i++) {
          global_num[i] = i+1;
        }
     }

     _blockDB [block_id] -> blockSet(i_part,
                                     n_elts,
                                     connec_idx,
                                     connec,
                                     global_num);

     _nElts[i_part]  += n_elts;

   }




/**********************************************************************/


   void Mesh::poly3DBlockSet( const int              i_part,
                              const int              block_id,
                              const int              n_elts,
                              const int              n_faces,
                              int                    connec_faces_idx[],
                              int                    connec_faces[],
                              int                    connec_cells_idx[],
                              int                    connec_cells[],
                              CWP_g_num_t            global_num[]
                            ) {
     UNUSED(global_num);
     if(_coords[i_part]==NULL) bftc_error(__FILE__, __LINE__, 0,
            "Set the partition coordinates vertices before finalizing.\n");

     _blockDB [block_id] -> blockSet(i_part,n_elts,n_faces,
                                     connec_faces_idx,connec_faces,
                                     connec_cells_idx,connec_cells,
                                     global_num);

     if(_visu -> isCreated() && _displacement == CWP_DYNAMIC_MESH_STATIC) {

        _visu -> GeomBlockPoly3D   (_id_visu[block_id],
                                    i_part,
                                    n_elts,
                                    n_faces,
                                    connec_faces_idx,
                                    connec_faces,
                                    connec_cells_idx,
                                    connec_cells,
                                    global_num);
      }


     for(int i=0;i<_npart;i++){
       _nElts[i]  +=  n_elts;
     }
   }


   void Mesh::meshDel()
   {
     PDM_Mesh_nodal_free(_pdmNodal_handle_index);
   }


   int Mesh::blockAdd(const CWP_Block_t      block_type
                     )
   {
      Block *myBlock = FB::getInstance().CreateObject(block_type);
      myBlock -> BlockAdd(block_type,this);
      int block_id_cwipi = _nBlocks;
      _blockDB.push_back (myBlock);
      myBlock -> blockIDCWIPISet(block_id_cwipi);

     _nBlocks   = _blockDB.size();

      if(_visu -> isCreated() && _displacement == CWP_DYNAMIC_MESH_STATIC) {
        int id_visu = _visu -> GeomBlockAdd(block_type);
        _id_visu.insert(std::pair <int,int> (myBlock -> blockIDCWIPIGet(),id_visu));
      }

      return myBlock -> blockIDCWIPIGet();

   }

     void Mesh::fromCellFaceSet(const int   i_part,
                        const int   n_cells,
                        int         cell_face_idx[],
                        int         cell_face[],
                        int         n_faces,
                        int         face_vtx_idx[],
                        int         face_vtx[],
                        CWP_g_num_t global_num[]) {
       UNUSED(global_num);
       int face_vtx_nb[n_faces];
       for (int i=0;i<n_faces;i++)
         {
           face_vtx_nb[i] = face_vtx_idx[i+1] - face_vtx_idx[i] ;
         }

       int cell_face_nb[n_cells];
       for (int i=0;i<n_cells;i++)
         {
           cell_face_nb[i] = cell_face_idx[i+1] - cell_face_idx[i] ;
         }
       PDM_Mesh_nodal_cell3d_cellface_add(_pdmNodal_handle_index,
                                          i_part,
                                          n_cells,
                                          n_faces,
                                          face_vtx_idx,
                                          face_vtx_nb,
                                          face_vtx,
                                          cell_face_idx,
                                          cell_face_nb,
                                          cell_face,
                                          NULL);
       updateBlockDB();
     }


     void Mesh::fromFacesEdgeSet(const int   i_part,
                                 const int   n_faces,
                                 int         face_edge_idx[],
                                 int         face_edge[],
                                 const int   n_edges,
                                 int         edge_vtx_idx[],
                                 int         edge_vtx[],
                                 CWP_g_num_t global_num[]) {

       _faceEdgeMethod = 1;
       _faceLNToGN[i_part] = global_num;

       _edgeVtxIdx[i_part] = edge_vtx_idx;
       _faceEdgeIdx[i_part] = face_edge_idx;
       _edgeVtx [i_part] = edge_vtx  ;
       _faceEdge[i_part] = face_edge ;


       _edgeVtxNb[i_part] = (int*)malloc(sizeof(int)*n_edges);
       for (int i=0;i<n_edges;i++)
         {
          _edgeVtxNb[i_part][i] = edge_vtx_idx[i+1] - edge_vtx_idx[i] ;
         }

       _faceEdgeNb[i_part] = (int*)malloc(sizeof(int)*n_faces);
       for (int i=0;i<n_faces;i++)  {
         _faceEdgeNb[i_part][i] = face_edge_idx[i+1] - face_edge_idx[i] ;
       }


       _nEdge[i_part] = n_edges;
       _nFace[i_part] = n_faces;


     }

}

/**
 * \endcond
 */<|MERGE_RESOLUTION|>--- conflicted
+++ resolved
@@ -198,15 +198,12 @@
               printf("connec_idx[%i][%i] %i n_elt %i blockDB[%i]\n",i_part,i,connec_idx[i],n_elt,i);
             while(1==1){}
             */
-<<<<<<< HEAD
-=======
             //-->> Tmp fix for n_proc_data < n_proc
             if (connec_idx == NULL && n_elt == 0) {
               connec_idx = (int *) malloc (sizeof(int));
               connec_idx[0] = 0;
             }
             //<<--
->>>>>>> 36bc34b4
             connec_size+=connec_idx[n_elt];
 
           }
