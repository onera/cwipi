--- conflicted
+++ resolved
@@ -6063,7 +6063,6 @@
 
     allocate(pa%cptr(n_part))
     allocate(pa%length(n_part))
-<<<<<<< HEAD
 
     do i = 1, n_part
       pa%cptr(i)   = C_NULL_PTR
@@ -6072,16 +6071,6 @@
 
     pa%shared_c = .false.
 
-=======
-
-    do i = 1, n_part
-      pa%cptr(i)   = C_NULL_PTR
-      pa%length(i) = 0
-    end do
-
-    pa%shared_c = .false.
-
->>>>>>> 8d393c80
   end subroutine CWPT_pointer_array_create_type
 
   !>
@@ -6153,15 +6142,9 @@
     do i = 1, n_part
       pa%length(i) = length(i)
     end do
-<<<<<<< HEAD
 
     pa%shared_c = .true.
 
-=======
-
-    pa%shared_c = .true.
-
->>>>>>> 8d393c80
   end subroutine CWPT_pointer_array_create_type_from_c_allocated_cptr
 
   !>
@@ -6261,13 +6244,6 @@
       print *, "CWPT_pointer_array_part_set_int : wrong type"
       stop
     end if
-<<<<<<< HEAD
-
-    if (i_part .ge. size(pa%cptr)) then
-      print *, "CWPT_pointer_array_part_set_int : wrong i_part"
-      stop
-    end if
-=======
 
     if (i_part .ge. size(pa%cptr)) then
       print *, "CWPT_pointer_array_part_set_int : wrong i_part"
@@ -6298,45 +6274,29 @@
     type(CWPT_pointer_array_t), pointer :: pa
     integer, intent(in)                 :: i_part
     integer(cwp_g_num_s),       pointer :: pointer_f(:)
->>>>>>> 8d393c80
+
+    if (.not. associated(pa)) then
+      print*, "Error CWPT_pointer_array_part_set : 'pa' pointer is not associated "
+      call exit
+    endif
+
+    if (pa%type .ne. CWPT_TYPE_G_NUM) then
+      print *, "CWPT_pointer_array_part_set_g_num : wrong type"
+      stop
+    end if
+
+    if (i_part .ge. size(pa%cptr)) then
+      print *, "CWPT_pointer_array_part_set_g_num : wrong i_part"
+      stop
+    end if
 
     if (associated(pointer_f)) then
       pa%cptr(i_part+1)   = c_loc(pointer_f)
       pa%length(i_part+1) = size(pointer_f)
     end if
 
-<<<<<<< HEAD
-  end subroutine CWPT_pointer_array_part_set_int
-=======
-    if (pa%type .ne. CWPT_TYPE_G_NUM) then
-      print *, "CWPT_pointer_array_part_set_g_num : wrong type"
-      stop
-    end if
-
-    if (i_part .ge. size(pa%cptr)) then
-      print *, "CWPT_pointer_array_part_set_g_num : wrong i_part"
-      stop
-    end if
-
-    if (associated(pointer_f)) then
-      pa%cptr(i_part+1)   = c_loc(pointer_f)
-      pa%length(i_part+1) = size(pointer_f)
-    end if
->>>>>>> 8d393c80
-
-  !>
-  !! \brief Set a partition from a Fortran pointer
-  !!
-  !! \param [in]  pa         Array of \ref CWPT_pointer_array_t
-  !! \param [in]  i_part     Id of partition
-  !! \param [in]  pointer_f  Pointer to a g_num array
-  !!
-
-<<<<<<< HEAD
-  subroutine CWPT_pointer_array_part_set_g_num(pa,        &
-                                               i_part,    &
-                                               pointer_f)
-=======
+  end subroutine CWPT_pointer_array_part_set_g_num
+
   !>
   !! \brief Set a partition from a Fortran pointer
   !!
@@ -6348,34 +6308,18 @@
   subroutine CWPT_pointer_array_part_set_double(pa,        &
                                                 i_part,    &
                                                 pointer_f)
->>>>>>> 8d393c80
     use iso_c_binding
     implicit none
 
     type(CWPT_pointer_array_t), pointer :: pa
     integer, intent(in)                 :: i_part
-<<<<<<< HEAD
-    integer(cwp_g_num_s),       pointer :: pointer_f(:)
-=======
     double precision,           pointer :: pointer_f(:)
->>>>>>> 8d393c80
 
     if (.not. associated(pa)) then
       print*, "Error CWPT_pointer_array_part_set : 'pa' pointer is not associated "
       call exit
     endif
 
-<<<<<<< HEAD
-    if (pa%type .ne. CWPT_TYPE_G_NUM) then
-      print *, "CWPT_pointer_array_part_set_g_num : wrong type"
-      stop
-    end if
-
-    if (i_part .ge. size(pa%cptr)) then
-      print *, "CWPT_pointer_array_part_set_g_num : wrong i_part"
-      stop
-    end if
-=======
     if (pa%type .ne. CWPT_TYPE_DOUBLE) then
       print *, "CWPT_pointer_array_part_set_double : wrong type"
       stop
@@ -6410,73 +6354,22 @@
     type(CWPT_pointer_array_t), pointer :: pa
     integer, intent(in)                 :: i_part
     complex (kind = 4),         pointer :: pointer_f(:)
->>>>>>> 8d393c80
-
-    if (associated(pointer_f)) then
-      pa%cptr(i_part+1)   = c_loc(pointer_f)
-      pa%length(i_part+1) = size(pointer_f)
-    end if
-
-<<<<<<< HEAD
-  end subroutine CWPT_pointer_array_part_set_g_num
-
-  !>
-  !! \brief Set a partition from a Fortran pointer
-  !!
-  !! \param [in]  pa         Array of \ref CWPT_pointer_array_t
-  !! \param [in]  i_part     Id of partition
-  !! \param [in]  pointer_f  Pointer to a double array
-  !!
-
-  subroutine CWPT_pointer_array_part_set_double(pa,        &
-                                                i_part,    &
-                                                pointer_f)
-    use iso_c_binding
-    implicit none
-
-    type(CWPT_pointer_array_t), pointer :: pa
-    integer, intent(in)                 :: i_part
-    double precision,           pointer :: pointer_f(:)
-=======
+
+    if (.not. associated(pa)) then
+      print*, "Error CWPT_pointer_array_part_set : 'pa' pointer is not associated "
+      call exit
+    endif
+
     if (pa%type .ne. CWPT_TYPE_COMPLEX4) then
       print *, "CWPT_pointer_array_part_set_comùplex4 : wrong type"
       stop
     end if
->>>>>>> 8d393c80
 
     if (i_part .ge. size(pa%cptr)) then
       print *, "CWPT_pointer_array_part_set_complex4 : wrong i_part"
       stop
     end if
 
-<<<<<<< HEAD
-    if (pa%type .ne. CWPT_TYPE_DOUBLE) then
-      print *, "CWPT_pointer_array_part_set_double : wrong type"
-      stop
-    end if
-
-    if (i_part .ge. size(pa%cptr)) then
-      print *, "CWPT_pointer_array_part_set_double : wrong i_part"
-      stop
-    end if
-
-    if (associated(pointer_f)) then
-      pa%cptr(i_part+1)   = c_loc(pointer_f)
-      pa%length(i_part+1) = size(pointer_f)
-    end if
-
-  end subroutine CWPT_pointer_array_part_set_double
-
-  !>
-  !! \brief Set a partition from a Fortran pointer
-  !!
-  !! \param [in]  pa         Array of \ref CWPT_pointer_array_t
-  !! \param [in]  i_part     Id of partition
-  !! \param [in]  pointer_f  Pointer to a complex4 array
-  !!
-
-  subroutine CWPT_pointer_array_part_set_complex4(pa,        &
-=======
     if (associated(pointer_f)) then
       pa%cptr(i_part+1)   = c_loc(pointer_f)
       pa%length(i_part+1) = size(pointer_f)
@@ -6493,7 +6386,6 @@
   !!
 
   subroutine CWPT_pointer_array_part_set_complex8(pa,        &
->>>>>>> 8d393c80
                                                   i_part,    &
                                                   pointer_f)
     use iso_c_binding
@@ -6501,77 +6393,23 @@
 
     type(CWPT_pointer_array_t), pointer :: pa
     integer, intent(in)                 :: i_part
-<<<<<<< HEAD
-    complex (kind = 4),         pointer :: pointer_f(:)
-=======
     complex (kind = 8),         pointer :: pointer_f(:)
->>>>>>> 8d393c80
 
     if (.not. associated(pa)) then
       print*, "Error CWPT_pointer_array_part_set : 'pa' pointer is not associated "
       call exit
     endif
 
-<<<<<<< HEAD
-    if (pa%type .ne. CWPT_TYPE_COMPLEX4) then
-      print *, "CWPT_pointer_array_part_set_comùplex4 : wrong type"
-      stop
-    end if
-
-    if (i_part .ge. size(pa%cptr)) then
-      print *, "CWPT_pointer_array_part_set_complex4 : wrong i_part"
-      stop
-    end if
-
-    if (associated(pointer_f)) then
-      pa%cptr(i_part+1)   = c_loc(pointer_f)
-      pa%length(i_part+1) = size(pointer_f)
-    end if
-
-  end subroutine CWPT_pointer_array_part_set_complex4
-
-  !>
-  !! \brief Set a partition from a Fortran pointer
-  !!
-  !! \param [in]  pa         Array of \ref CWPT_pointer_array_t
-  !! \param [in]  i_part     Id of partition
-  !! \param [in]  pointer_f  Pointer to a complex8 array
-  !!
-
-  subroutine CWPT_pointer_array_part_set_complex8(pa,        &
-                                                  i_part,    &
-                                                  pointer_f)
-    use iso_c_binding
-    implicit none
-
-    type(CWPT_pointer_array_t), pointer :: pa
-    integer, intent(in)                 :: i_part
-    complex (kind = 8),         pointer :: pointer_f(:)
-=======
     if (pa%type .ne. CWPT_TYPE_COMPLEX8) then
       print *, "CWPT_pointer_array_part_set_comùplex8 : wrong type"
       stop
     end if
->>>>>>> 8d393c80
 
     if (i_part .ge. size(pa%cptr)) then
       print *, "CWPT_pointer_array_part_set_complex8 : wrong i_part"
       stop
     end if
 
-<<<<<<< HEAD
-    if (pa%type .ne. CWPT_TYPE_COMPLEX8) then
-      print *, "CWPT_pointer_array_part_set_comùplex8 : wrong type"
-      stop
-    end if
-
-    if (i_part .ge. size(pa%cptr)) then
-      print *, "CWPT_pointer_array_part_set_complex8 : wrong i_part"
-      stop
-    end if
-
-=======
->>>>>>> 8d393c80
     if (associated(pointer_f)) then
       pa%cptr(i_part+1)   = c_loc(pointer_f)
       pa%length(i_part+1) = size(pointer_f)
@@ -6689,21 +6527,12 @@
       print *, "CWPT_pointer_array_part_get_g_num : wrong type"
       stop
     end if
-<<<<<<< HEAD
 
     if (i_part .ge. size(pa%cptr)) then
       print *, "CWPT_pointer_array_part_get_g_num : wrong i_part"
       stop
     end if
 
-=======
-
-    if (i_part .ge. size(pa%cptr)) then
-      print *, "CWPT_pointer_array_part_get_g_num : wrong i_part"
-      stop
-    end if
-
->>>>>>> 8d393c80
 
     call c_f_pointer(pa%cptr(i_part+1),     &
                      pointer_f,             &
@@ -6740,7 +6569,6 @@
       print *, "CWPT_pointer_array_part_get_double : wrong type"
       stop
     end if
-<<<<<<< HEAD
 
     if (i_part .ge. size(pa%cptr)) then
       print *, "CWPT_pointer_array_part_get_double : wrong i_part"
@@ -6748,15 +6576,6 @@
     end if
 
 
-=======
-
-    if (i_part .ge. size(pa%cptr)) then
-      print *, "CWPT_pointer_array_part_get_double : wrong i_part"
-      stop
-    end if
-
-
->>>>>>> 8d393c80
     call c_f_pointer(pa%cptr(i_part+1),     &
                      pointer_f,             &
                      [pa%length(i_part+1)])
@@ -7532,7 +7351,6 @@
     do i = 1, n_part
       s_array(i) = pn_edge(i)
     enddo
-<<<<<<< HEAD
 
     call CWPT_pointer_array_create(pedge_ln_to_gn,     &
                                    n_part,             &
@@ -7544,19 +7362,6 @@
       s_array(i) = pn_face(i)
     enddo
 
-=======
-
-    call CWPT_pointer_array_create(pedge_ln_to_gn,     &
-                                   n_part,             &
-                                   CWPT_TYPE_G_NUM,    &
-                                   c_pedge_ln_to_gn,   &
-                                   s_array)
-
-    do i = 1, n_part
-      s_array(i) = pn_face(i)
-    enddo
-
->>>>>>> 8d393c80
     call CWPT_pointer_array_create(pface_ln_to_gn,     &
                                    n_part,             &
                                    CWPT_TYPE_G_NUM,    &
@@ -8136,7 +7941,6 @@
                                    CWPT_TYPE_INT,      &
                                    c_pedge_vtx,        &
                                    s_array)
-<<<<<<< HEAD
 
     do i = 1, n_part
       s_array(i) = pn_face(i) + 1
@@ -8230,101 +8034,6 @@
                                    s_array)
 
     do i = 1, n_part
-=======
-
-    do i = 1, n_part
-      s_array(i) = pn_face(i) + 1
-    enddo
-
-    call CWPT_pointer_array_create(pface_edge_idx,     &
-                                   n_part,             &
-                                   CWPT_TYPE_INT,      &
-                                   c_pface_edge_idx,   &
-                                   s_array)
-
-    do i = 1, n_part
-      call CWPT_pointer_array_part_get(pface_edge_idx, &
-                                       i-1,            &
-                                       ipart_pface_edge_idx)
-      s_array(i) = ipart_pface_edge_idx(pn_face(i) + 1)
-    enddo
-
-    call CWPT_pointer_array_create(pface_edge,         &
-                                   n_part,             &
-                                   CWPT_TYPE_INT,      &
-                                   c_pface_edge,       &
-                                   s_array)
-
-    call CWPT_pointer_array_create(pface_vtx,          &
-                                   n_part,             &
-                                   CWPT_TYPE_INT,      &
-                                   c_pface_vtx,        &
-                                   s_array)
-
-    do i = 1, n_part
-      s_array(i) = pn_cell(i) + 1
-    enddo
-
-    call CWPT_pointer_array_create(pcell_face_idx,     &
-                                   n_part,             &
-                                   CWPT_TYPE_INT,      &
-                                   c_pcell_face_idx,   &
-                                   s_array)
-
-    do i = 1, n_part
-      call CWPT_pointer_array_part_get(pcell_face_idx, &
-                                       i-1,            &
-                                       ipart_pcell_face_idx)
-      s_array(i) = ipart_pcell_face_idx(pn_cell(i) + 1)
-    enddo
-
-    call CWPT_pointer_array_create(pcell_face,         &
-                                   n_part,             &
-                                   CWPT_TYPE_INT,      &
-                                   c_pcell_face,       &
-                                   s_array)
-    do i = 1, n_part
-      s_array(i) = pn_vtx(i)
-    enddo
-
-    call CWPT_pointer_array_create(pvtx_ln_to_gn,      &
-                                   n_part,             &
-                                   CWPT_TYPE_G_NUM,    &
-                                   c_pvtx_ln_to_gn,    &
-                                   s_array)
-
-    do i = 1, n_part
-      s_array(i) = pn_edge(i)
-    enddo
-
-    call CWPT_pointer_array_create(pedge_ln_to_gn,     &
-                                   n_part,             &
-                                   CWPT_TYPE_G_NUM,    &
-                                   c_pedge_ln_to_gn,   &
-                                   s_array)
-
-    do i = 1, n_part
-      s_array(i) = pn_face(i)
-    enddo
-
-    call CWPT_pointer_array_create(pface_ln_to_gn,     &
-                                   n_part,             &
-                                   CWPT_TYPE_G_NUM,    &
-                                   c_pface_ln_to_gn,   &
-                                   s_array)
-
-    do i = 1, n_part
-      s_array(i) = pn_cell(i)
-    enddo
-
-    call CWPT_pointer_array_create(pcell_ln_to_gn,     &
-                                   n_part,             &
-                                   CWPT_TYPE_G_NUM,    &
-                                   c_pcell_ln_to_gn,   &
-                                   s_array)
-
-    do i = 1, n_part
->>>>>>> 8d393c80
       s_array(i) = pn_surface(i) + 1
     enddo
 
