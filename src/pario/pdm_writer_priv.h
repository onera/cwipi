--- conflicted
+++ resolved
@@ -109,7 +109,6 @@
  * Type Cedre sortie
  *----------------------------------------------------------------------------*/
 
-
 struct _PDM_writer_t {
 
   int                     fmt_id;             /* Format de la sortie */
@@ -120,12 +119,7 @@
   char                   *nom_sortie;         /* Nom de la sortie */
   PDM_MPI_Comm            pdm_mpi_comm;       /* Communicateur MPI */
   void                   *sortie_fmt;         /* Description propre au format */
-<<<<<<< HEAD
-  PDM_Handles_t          *var_tab;            /* Tableau des variables */
-  // PDM_Handles_t          *geom_tab;           /* Tableau des geometries */
-=======
   _PDM_writer_var_tab_t  *var_tab;            /* Tableau des variables */
->>>>>>> 6866602d
   _PDM_writer_geom_tab_t *geom_tab;           /* Tableau des geometries */
   double                  physical_time;      /* Temps physique de la simulation */
   PDM_io_acces_t          acces;              /* Type d'acces au fichier (MPIIIO,...) */
