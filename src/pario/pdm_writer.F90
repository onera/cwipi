--- conflicted
+++ resolved
@@ -667,45 +667,29 @@
 
   subroutine PDM_writer_geom_bloc_add (cs,           &
                                        id_geom,      &
-<<<<<<< HEAD
                                        t_elt,        &
-                                       owner)
-=======
-                                       st_free_data, &
-                                       t_elt,        &
+                                       owner,        &
                                        id_bloc)
->>>>>>> 29fbb0ec
     use iso_c_binding
     implicit none
 
     type(c_ptr), value            :: cs
     integer, intent(in)           :: id_geom
     integer, intent(in)           :: t_elt
-<<<<<<< HEAD
     integer, intent(in)           :: owner
-=======
     integer, intent(out)          :: id_bloc
->>>>>>> 29fbb0ec
 
     integer(c_int)                :: c_id_geom
     integer(c_int)                :: c_t_elt
-<<<<<<< HEAD
     integer(c_int)                :: c_owner
-=======
     integer(c_int)                :: c_id_bloc
->>>>>>> 29fbb0ec
 
     interface
       function PDM_writer_geom_bloc_add_c (cs,             &
                                              id_geom,      &
-<<<<<<< HEAD
                                              t_elt,        & 
                                              owner)        &
-=======
-                                             st_free_data, &
-                                             t_elt)        &
       result (id_bloc)                                     &
->>>>>>> 29fbb0ec
       bind (c, name='PDM_writer_geom_bloc_add')
         use iso_c_binding
         implicit none
@@ -713,11 +697,8 @@
         type(c_ptr),    value :: cs
         integer(c_int), value :: id_geom
         integer(c_int), value :: t_elt
-<<<<<<< HEAD
         integer(c_int), value :: owner
-=======
         integer(c_int)        :: id_bloc
->>>>>>> 29fbb0ec
 
       end function PDM_writer_geom_bloc_add_c
     end interface
