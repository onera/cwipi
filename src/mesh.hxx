#ifndef __COUPLING_MESH_H__
#define __COUPLING_MESH_H__
/*
  This file is part of the CWIPI library. 

  Copyright (C) 2011  ONERA

  This library is free software; you can redistribute it and/or
  modify it under the terms of the GNU Lesser General Public
  License as published by the Free Software Foundation; either
  version 3 of the License, or (at your option) any later version.

  This library is distributed in the hope that it will be useful,
  but WITHOUT ANY WARRANTY; without even the implied warranty of
  MERCHANTABILITY or FITNESS FOR A PARTICULAR PURPOSE.  See the GNU
  Lesser General Public License for more details.

  You should have received a copy of the GNU Lesser General Public
  License along with this library. If not, see <http://www.gnu.org/licenses/>.
*/

#include <fvm_nodal.h>
#include <vector>
#include <mpi.h>
#include <bft_error.h>

namespace cwipi {

  class Mesh {

  public:
    Mesh(const MPI_Comm &localComm,
         const int nDim,
         const int nVertex,
         const int nElts,
         double* coords,
         int *eltConnectivityIndex,
         int *eltConnectivity);

    Mesh(const MPI_Comm &localComm,
         fvm::fvm_nodal_t* fvm_nodal);

    virtual ~Mesh();

    void addPolyhedra(const int nElt,
                      int *faceIndex,
                      int *cellToFaceConnectivity,
                      int *faceConnectivityIndex,
                      int *faceConnectivity);
    inline const int& getNVertex() const;

    inline const double* getVertexCoords() const;

    inline fvm::fvm_nodal_t& getFvmNodal() const;

    inline fvm::fvm_nodal_t& getFvmNodal();

    inline const int& getNElts() const;

    inline const int& getNPolyhedra() const;

    inline const int* getEltConnectivityIndex() const;

    inline const int* getEltConnectivity() const;

    inline const std::vector<double>& getVolume();

    inline const std::vector<double>& getCellCenterCoords();

    inline const int *getPolyhedraFaceIndex() const;

    inline const int *getPolyhedraCellToFaceConnectivity() const;

    inline const int *getPolyhedraFaceConnectivityIndex() const;

    inline const int *getPolyhedraFaceConnectivity() const;

    inline const std::vector<int>& getPolyhedraCellToVertexConnectivity();

    inline const std::vector<int>& getPolyhedraCellToVertexConnectivityIndex();

    void update();

  private:
    Mesh();

    Mesh(const Mesh&);

    Mesh& operator=(const Mesh&);

    void _computeCellCenterCoordsWithVertex(const int i,
                                            const int nCurrentEltVertex,
                                            const int index,
                                            const int *eltConnectivity,
                                            std::vector<double> *cellCenterCoords) ;

    void _computeMeshProperties1D() ;

    void _computeMeshProperties2D(const int  nElts,
                                  const int *faceConnectivityIndex,
                                  const int *faceConnectivity,
                                  std::vector<double> *faceNormal,
                                  std::vector<double> *faceSurface,
                                  std::vector<double> *faceCenter);

    void _computeMeshProperties3D();

    void _computeMeshProperties();

<<<<<<< HEAD
    void _finalizeNodal();
=======
    void _computeMeshPolyhedraProperties();
>>>>>>> 9bae3495

  private:
    // TODO: renommer _nDim par entitesDim
    const MPI_Comm & _localComm;
    int            _nDim;
    int           _nVertex;
    int           _nElts;
    int           _nPolyhedra;
    double       *_coords;
    int          *_polygonIndex;

    int          *_eltConnectivityIndex;
    int          *_eltConnectivity;

    int          *_polyhedraFaceIndex;
    int          *_polyhedraCellToFaceConnectivity;
    int          *_polyhedraFaceConnectivityIndex;
    int          *_polyhedraFaceConnectivity;
<<<<<<< HEAD
    bool         _isNodalFinalized;
=======
    std::vector<int>          *_polyhedraCellToVertexConnectivity;
    std::vector<int>          *_polyhedraCellToVertexConnectivityIndex;
>>>>>>> 9bae3495

    std::vector<double>  *_cellCenterCoords;
    std::vector<double>  *_cellVolume;
    fvm::fvm_nodal_t *_fvmNodal;
  };

  const int& Mesh::getNVertex()  const
  {
    return _nVertex;
  }

  const double* Mesh::getVertexCoords()  const
  {
    return _coords;
  }

  fvm::fvm_nodal_t& Mesh::getFvmNodal()
  {
    _finalizeNodal();
    return *_fvmNodal;
  }

  fvm::fvm_nodal_t& Mesh::getFvmNodal() const 
  {
    if (! _isNodalFinalized) {
      bft::bft_error(__FILE__, __LINE__, 0, "'%i' bad dimension\n", _nDim);
    }
    return *_fvmNodal;
  }

  const int& Mesh::getNElts() const
  {
    return _nElts;
  }

  const int& Mesh::getNPolyhedra() const
  {
    return _nPolyhedra;
  }

  const int* Mesh::getEltConnectivityIndex() const
  {
    return _eltConnectivityIndex;
  }

  const int* Mesh::getEltConnectivity() const
  {
    return _eltConnectivity;
  }

  const std::vector<double>& Mesh::getVolume()
  {
    if (_cellVolume == NULL)
      _computeMeshProperties();
    return *_cellVolume;
  }

  const std::vector<double>& Mesh::getCellCenterCoords()
  {
    if (_cellCenterCoords == NULL)
      _computeMeshProperties();

    return *_cellCenterCoords;
  }

  const int *Mesh::getPolyhedraFaceIndex() const
  {
    return _polyhedraFaceIndex;
  }

  const int *Mesh::getPolyhedraCellToFaceConnectivity() const
  {
    return _polyhedraCellToFaceConnectivity;
  }

  const int *Mesh::getPolyhedraFaceConnectivityIndex() const
  {
    return _polyhedraFaceConnectivityIndex;
  }

  const int *Mesh::getPolyhedraFaceConnectivity() const
  {
    return _polyhedraFaceConnectivity;
  }

  const std::vector<int>& Mesh::getPolyhedraCellToVertexConnectivity()
  {
    if (_polyhedraCellToVertexConnectivity == NULL)
      _computeMeshPolyhedraProperties();
    
    return *_polyhedraCellToVertexConnectivity;
  }
  
  const std::vector<int>& Mesh::getPolyhedraCellToVertexConnectivityIndex()
  {
    if (_polyhedraCellToVertexConnectivityIndex == NULL)
      _computeMeshPolyhedraProperties();
    
    return *_polyhedraCellToVertexConnectivityIndex;
  }


}

#endif //__COUPLING_MESH_H__<|MERGE_RESOLUTION|>--- conflicted
+++ resolved
@@ -107,11 +107,9 @@
 
     void _computeMeshProperties();
 
-<<<<<<< HEAD
     void _finalizeNodal();
-=======
+
     void _computeMeshPolyhedraProperties();
->>>>>>> 9bae3495
 
   private:
     // TODO: renommer _nDim par entitesDim
@@ -130,12 +128,9 @@
     int          *_polyhedraCellToFaceConnectivity;
     int          *_polyhedraFaceConnectivityIndex;
     int          *_polyhedraFaceConnectivity;
-<<<<<<< HEAD
     bool         _isNodalFinalized;
-=======
     std::vector<int>          *_polyhedraCellToVertexConnectivity;
     std::vector<int>          *_polyhedraCellToVertexConnectivityIndex;
->>>>>>> 9bae3495
 
     std::vector<double>  *_cellCenterCoords;
     std::vector<double>  *_cellVolume;
