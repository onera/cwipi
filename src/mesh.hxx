#ifndef __COUPLING_MESH_H__
#define __COUPLING_MESH_H__
/*
  This file is part of the CWIPI library. 

  Copyright (C) 2011  ONERA

  This library is free software; you can redistribute it and/or
  modify it under the terms of the GNU Lesser General Public
  License as published by the Free Software Foundation; either
  version 3 of the License, or (at your option) any later version.

  This library is distributed in the hope that it will be useful,
  but WITHOUT ANY WARRANTY; without even the implied warranty of
  MERCHANTABILITY or FITNESS FOR A PARTICULAR PURPOSE.  See the GNU
  Lesser General Public License for more details.

  You should have received a copy of the GNU Lesser General Public
  License along with this library. If not, see <http://www.gnu.org/licenses/>.
*/

#include <fvmc_nodal.h>
#include <vector>
#include <mpi.h>
#include <bftc_error.h>

namespace cwipi {

  class Mesh {

  public:
    Mesh(const MPI_Comm &localComm,
         const int nDim,
         const int nVertex,
         const int nElts,
         double* coords,
         int *eltConnectivityIndex,
         int *eltConnectivity);

    Mesh(const MPI_Comm &localComm,
         fvmc_nodal_t* fvmc_nodal);

    virtual ~Mesh();

    void addPolyhedra(const int nElt,
                      int *faceIndex,
                      int *cellToFaceConnectivity,
                      int *faceConnectivityIndex,
                      int *faceConnectivity);

    inline const int& getNVertex() const;

    inline const double* getVertexCoords() const;

    inline fvmc_nodal_t& getFvmNodal() const;

    inline fvmc_nodal_t& getFvmNodal();

    inline const int& getNElts() const;

    inline const int& getNPolyhedra() const;

    inline const int* getEltConnectivityIndex() const;

    inline const int* getEltConnectivity() const;

    inline const std::vector<double>& getVolume();

    inline const std::vector<double>& getCellCenterCoords();

    inline const std::vector<double>& getNormalFace();    

    inline const int *getPolyhedraFaceIndex() const;

    inline const int *getPolyhedraCellToFaceConnectivity() const;

    inline const int *getPolyhedraFaceConnectivityIndex() const;

    inline const int *getPolyhedraFaceConnectivity() const;

    inline const std::vector<int>& getPolyhedraCellToVertexConnectivity();

    inline const std::vector<int>& getPolyhedraCellToVertexConnectivityIndex();

    void update();

  private :
    Mesh();

    Mesh(const Mesh&);

    Mesh& operator=(const Mesh&);

  protected :

    void _computeCellCenterCoordsWithVertex(const int i,
                                            const int nCurrentEltVertex,
                                            const int index,
                                            const int *eltConnectivity,
                                            std::vector<double> *cellCenterCoords) ;

    void _computeMeshProperties1D() ;

    void _computeMeshProperties2D(const int  nElts,
                                  const int *faceConnectivityIndex,
                                  const int *faceConnectivity,
                                  std::vector<double> *faceNormal,
                                  std::vector<double> *faceSurface,
                                  std::vector<double> *faceCenter);

    void _computeMeshProperties3D();

    void _computeMeshProperties();

    void _finalizeNodal();

    void _computeMeshPolyhedraProperties();

  private:
    // TODO: renommer _nDim par entitesDim
    const MPI_Comm & _localComm;
    int            _nDim;
    int           _nVertex;
    int           _nElts;
    int           _nPolyhedra;
    double       *_coords;
    int          *_polygonIndex;

    int          *_eltConnectivityIndex;
    int          *_eltConnectivity;

    int          *_polyhedraFaceIndex;
    int          *_polyhedraCellToFaceConnectivity;
    int          *_polyhedraFaceConnectivityIndex;
    int          *_polyhedraFaceConnectivity;
    bool         _isNodalFinalized;
    std::vector<int>          *_polyhedraCellToVertexConnectivity;
    std::vector<int>          *_polyhedraCellToVertexConnectivityIndex;

    std::vector<double>  *_cellCenterCoords;
    std::vector<double>  *_cellVolume;
<<<<<<< HEAD
    std::vector<double>  *_normalFace;

    fvm::fvm_nodal_t *_fvmNodal;
=======
    fvmc_nodal_t *_fvmNodal;
>>>>>>> a1ac9f63
  };

  const int& Mesh::getNVertex()  const
  {
    return _nVertex;
  }

  const double* Mesh::getVertexCoords()  const
  {
    return _coords;
  }

  fvmc_nodal_t& Mesh::getFvmNodal()
  {
    _finalizeNodal();
    return *_fvmNodal;
  }

  fvmc_nodal_t& Mesh::getFvmNodal() const 
  {
    if (! _isNodalFinalized) {
      bftc_error(__FILE__, __LINE__, 0, "'%i' bad dimension\n", _nDim);
    }
    return *_fvmNodal;
  }

  const int& Mesh::getNElts() const
  {
    return _nElts;
  }

  const int& Mesh::getNPolyhedra() const
  {
    return _nPolyhedra;
  }

  const int* Mesh::getEltConnectivityIndex() const
  {
    return _eltConnectivityIndex;
  }

  const int* Mesh::getEltConnectivity() const
  {
    return _eltConnectivity;
  }

  const std::vector<double>& Mesh::getVolume()
  {
    if (_cellVolume == NULL)
      _computeMeshProperties();
    return *_cellVolume;
  }

  const std::vector<double>& Mesh::getCellCenterCoords()
  {
    if (_cellCenterCoords == NULL)
      _computeMeshProperties();

    return *_cellCenterCoords;
  }

  const std::vector<double>& Mesh::getNormalFace()
  {
    if (_normalFace == NULL)
      _computeMeshProperties();

    return *_normalFace;
  }
  

  const int *Mesh::getPolyhedraFaceIndex() const
  {
    return _polyhedraFaceIndex;
  }

  const int *Mesh::getPolyhedraCellToFaceConnectivity() const
  {
    return _polyhedraCellToFaceConnectivity;
  }

  const int *Mesh::getPolyhedraFaceConnectivityIndex() const
  {
    return _polyhedraFaceConnectivityIndex;
  }

  const int *Mesh::getPolyhedraFaceConnectivity() const
  {
    return _polyhedraFaceConnectivity;
  }

  const std::vector<int>& Mesh::getPolyhedraCellToVertexConnectivity()
  {
    if (_polyhedraCellToVertexConnectivity == NULL)
      _computeMeshPolyhedraProperties();
    
    return *_polyhedraCellToVertexConnectivity;
  }
  
  const std::vector<int>& Mesh::getPolyhedraCellToVertexConnectivityIndex()
  {
    if (_polyhedraCellToVertexConnectivityIndex == NULL)
      _computeMeshPolyhedraProperties();
    
    return *_polyhedraCellToVertexConnectivityIndex;
  }


}

#endif //__COUPLING_MESH_H__<|MERGE_RESOLUTION|>--- conflicted
+++ resolved
@@ -139,13 +139,9 @@
 
     std::vector<double>  *_cellCenterCoords;
     std::vector<double>  *_cellVolume;
-<<<<<<< HEAD
+    fvmc_nodal_t *_fvmNodal;
     std::vector<double>  *_normalFace;
 
-    fvm::fvm_nodal_t *_fvmNodal;
-=======
-    fvmc_nodal_t *_fvmNodal;
->>>>>>> a1ac9f63
   };
 
   const int& Mesh::getNVertex()  const
