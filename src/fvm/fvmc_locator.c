--- conflicted
+++ resolved
@@ -1120,16 +1120,10 @@
                  FVMC_MPI_TAG, this_locator->comm, &status);
   }
 
-<<<<<<< HEAD
-  printf("_locate_all_distant coucou00\n");
-  fflush(stdout);
-  MPI_Barrier(this_locator->comm);
-=======
   printf("local_max_entity_dim = %d, distant_max_entity_dim = %d\n",
          local_max_entity_dim, distant_max_entity_dim);
   fflush(stdout);
 
->>>>>>> 24f208f7
 
   /* Initialization */
 
