--- conflicted
+++ resolved
@@ -1811,35 +1811,6 @@
                                   n_entities,
                                   data)
 
-<<<<<<< HEAD
-=======
-    def field_get(self,
-                  char  *field_id):
-        """
-        Get field properties.
-
-        Parameters:
-          field_id        (char*)               : Field id
-
-        Returns:
-          n_comp (int) : Number of field components
-          dof_loc (CWP_Dof_location_t) : Location of degrees of freedom
-          storage (CWP_Field_storage_t) : Field storage type
-        """
-
-        cdef int idx = self.fields_name[field_id]
-
-        cdef int n_comp = self.fields[idx].n_component_get()
-        cdef CWP_Dof_location_t  dof_loc = self.fields[idx].dof_location_get()
-        cdef CWP_Field_storage_t storage = self.fields[idx].storage_get()
-
-        return {
-                'n_comp' : n_comp,
-                'dof_loc': dof_loc,
-                'storage': storage
-               }
-
->>>>>>> 76f49689
     def field_issend(self,
                      char *field_id):
         """
