--- conflicted
+++ resolved
@@ -42,12 +42,9 @@
 if (PDM_ENABLE_EXTENSION_PDMA)
   file ( COPY ${PDM_SOURCE_DIR}/extensions/paradigma/Cython/ DESTINATION "${CMAKE_CURRENT_BINARY_DIR}" FILES_MATCHING PATTERN "*.pxi")
   file ( COPY ${PDM_SOURCE_DIR}/extensions/paradigma/Cython/ DESTINATION "${CMAKE_CURRENT_BINARY_DIR}" FILES_MATCHING PATTERN "*.py")
-<<<<<<< HEAD
-=======
   set(PYX_PDM_HAS_PDMA True)
 else ()
   set(PYX_PDM_HAS_PDMA False)
->>>>>>> f63b6c51
 endif()
 
 set (include_dirs "")
@@ -77,12 +74,7 @@
   cython_add_module (Pypdm
                      PYX_SOURCES "${_pyx_file}"
                      OTHER_SOURCES $<TARGET_OBJECTS:pdm> $<TARGET_OBJECTS:pdma>
-<<<<<<< HEAD
-                     INCLUDE_DIRECTORIES ${include_dirs}
-                     LINK_LIBRARIES ${LINK_LIBRARIES} pdm_mpi_shared Python::NumPy)
-=======
                      INCLUDE_DIRECTORIES ${include_dirs})
->>>>>>> f63b6c51
 else ()
   cython_add_module (Pypdm
                      PYX_SOURCES "${_pyx_file}"
@@ -109,12 +101,8 @@
   list(APPEND LINK_LIBRARIES pdma_shared)
 endif()
 
-<<<<<<< HEAD
-target_link_libraries(Pypdm ${LINK_LIBRARIES} pdm_mpi_shared Python::NumPy)
-=======
 find_package(MPI REQUIRED COMPONENTS CXX)
 target_link_libraries(Pypdm ${LINK_LIBRARIES} pdm_mpi_shared Python::NumPy MPI::MPI_CXX)
->>>>>>> f63b6c51
 
 get_target_property(PDM_INC pdm INCLUDE_DIRECTORIES)
 target_include_directories(Pypdm PUBLIC ${PDM_INC})
