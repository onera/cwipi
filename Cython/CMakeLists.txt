if (MPI_C_COMPILER)
  set(CMAKE_C_COMPILER ${MPI_C_COMPILER})
endif()

if (MPI_Fortran_COMPILER)
  set(CMAKE_Fortran_COMPILER ${MPI_Fortran_COMPILER})
endif(MPI_Fortran_COMPILER)

if ((Mpi4Py_VERSION VERSION_GREATER 2.0.0) OR
    (Mpi4Py_VERSION VERSION_EQUAL 2.0.0))
   set (mpi4pylibmpi libmpi)
else ()
   set (mpi4pylibmpi mpi_c)
endif()

set (include_dirs "")
list (APPEND include_dirs ${Mpi4Py_INCLUDE_DIR})
list (APPEND include_dirs ${NumPy_INCLUDE_DIR})
list (APPEND include_dirs ${CMAKE_CURRENT_BINARY_DIR})
list (APPEND include_dirs ${CMAKE_CURRENT_SOURCE_DIR})
list (APPEND include_dirs ${CMAKE_BINARY_DIR})

<<<<<<< HEAD
include(UseCython)
cython_add_module (cwipi 
                   PYX_SOURCES "${CMAKE_CURRENT_BINARY_DIR}/cwipi.pyx"
#                   OTHER_SOURCES $<TARGET_OBJECTS:cwp>
                   INCLUDE_DIRECTORIES ${include_dirs})

get_target_property(CWP_INC cwp INCLUDE_DIRECTORIES)                          
target_include_directories(cwipi PUBLIC ${CWP_INC})

=======
>>>>>>> 694ff59a
unset(LINK_LIBRARIES)
list(APPEND LINK_LIBRARIES ${COMMON_LIBRARIES})
if (CMAKE_C_COMPILER_ID STREQUAL "GNU")
  list(APPEND LINK_LIBRARIES "m")
endif()

if (${PARMETIS_FOUND})
  list(APPEND LINK_LIBRARIES ${PARMETIS_LIBRARIES})
  list(APPEND LINK_LIBRARIES ${METIS_LIBRARIES})
endif ()
if (${PTSCOTCH_FOUND})
  list(APPEND LINK_LIBRARIES ${PTSCOTCH_LIBRARIES})
  list(APPEND LINK_LIBRARIES ${SCOTCH_LIBRARIES})
endif ()

#if (CWP_ENABLE_LONG_G_NUM)
   set(PYX_NPY_G_NUM np.int64_t)
   set(PYX_NPY_G_NUM_DTYPE np.int64)
   set(CWP_G_NUM_NPY_INT np.NPY_INT64)
   set(PYX_G_NUM long)
   set(PYX_L_NUM int)
#else ()
#   set(PYX_NPY_G_NUM np.int32_t)
#   set(PYX_NPY_G_NUM_DTYPE np.int32)
#   set(CWP_G_NUM_NPY_INT np.NPY_INT32)
#   set(PYX_G_NUM int)
#   set(PYX_L_NUM int)
#endif ()

add_subdirectory(cwipi)

add_subdirectory(pycwp)

if (CWP_ENABLE_CLIENT_SERVER)
  add_subdirectory(pycwpclt)

endif()
<<<<<<< HEAD

set(SETUP_PY    "${CMAKE_CURRENT_BINARY_DIR}/setup.py")
set(DEPS        "${CMAKE_CURRENT_SOURCE_DIR}/cwipi/__init__.py")
set(OUTPUT      "${CMAKE_CURRENT_BINARY_DIR}/timestamp")

add_custom_command(OUTPUT ${OUTPUT}
                       COMMAND ${PYTHON_EXECUTABLE} ${SETUP_PY} --quiet build
                       COMMAND ${CMAKE_COMMAND} -E touch ${OUTPUT}
                       DEPENDS ${DEPS})

set (SITE_PACKAGES_CWP "${CMAKE_CWP_INSTALL_PYTHON_DIR}/lib/python${PYTHON_VERSION_MAJOR}.${PYTHON_VERSION_MINOR}/site-packages/cwipi")

add_custom_target(target ALL DEPENDS ${OUTPUT})

if ((CMAKE_C_COMPILER_ID STREQUAL "GNU") OR
    (CMAKE_C_COMPILER_ID STREQUAL "Intel") OR
    (CMAKE_C_COMPILER_ID STREQUAL "AppleClang")  OR
    (CMAKE_C_COMPILER_ID STREQUAL "PGI"))
  set_target_properties (cwipi PROPERTIES COMPILE_FLAGS "-w")
endif()

#
# Install module with direct copy due to some problems with setup install 
# options 
#

#install(CODE "execute_process(COMMAND ${PYTHON_EXECUTABLE} ${SETUP_PY}  install --prefix=${CMAKE_CWP_INSTALL_PYTHON_DIR} --install-data=${SITE_PACKAGES_CWP} WORKING_DIRECTORY ${CMAKE_CURRENT_BINARY_DIR})")

#install(CODE "execute_process(COMMAND ${PYTHON_EXECUTABLE} ${SETUP_PY}  install --prefix=${CMAKE_CWP_INSTALL_PYTHON_DIR} --install-data=${SITE_PACKAGES_CWP} --single-version-externally-managed --root=/ WORKING_DIRECTORY ${CMAKE_CURRENT_BINARY_DIR})")


install(DIRECTORY DESTINATION ${SITE_PACKAGES_CWP})
install(FILES  "${CMAKE_CURRENT_SOURCE_DIR}/cwipi/__init__.py"
        DESTINATION            "${SITE_PACKAGES_CWP}")

install(PROGRAMS  "${CMAKE_CURRENT_BINARY_DIR}/cwipi.so"
        DESTINATION            "${SITE_PACKAGES_CWP}")
=======
>>>>>>> 694ff59a
<|MERGE_RESOLUTION|>--- conflicted
+++ resolved
@@ -20,18 +20,6 @@
 list (APPEND include_dirs ${CMAKE_CURRENT_SOURCE_DIR})
 list (APPEND include_dirs ${CMAKE_BINARY_DIR})
 
-<<<<<<< HEAD
-include(UseCython)
-cython_add_module (cwipi 
-                   PYX_SOURCES "${CMAKE_CURRENT_BINARY_DIR}/cwipi.pyx"
-#                   OTHER_SOURCES $<TARGET_OBJECTS:cwp>
-                   INCLUDE_DIRECTORIES ${include_dirs})
-
-get_target_property(CWP_INC cwp INCLUDE_DIRECTORIES)                          
-target_include_directories(cwipi PUBLIC ${CWP_INC})
-
-=======
->>>>>>> 694ff59a
 unset(LINK_LIBRARIES)
 list(APPEND LINK_LIBRARIES ${COMMON_LIBRARIES})
 if (CMAKE_C_COMPILER_ID STREQUAL "GNU")
@@ -69,43 +57,3 @@
   add_subdirectory(pycwpclt)
 
 endif()
-<<<<<<< HEAD
-
-set(SETUP_PY    "${CMAKE_CURRENT_BINARY_DIR}/setup.py")
-set(DEPS        "${CMAKE_CURRENT_SOURCE_DIR}/cwipi/__init__.py")
-set(OUTPUT      "${CMAKE_CURRENT_BINARY_DIR}/timestamp")
-
-add_custom_command(OUTPUT ${OUTPUT}
-                       COMMAND ${PYTHON_EXECUTABLE} ${SETUP_PY} --quiet build
-                       COMMAND ${CMAKE_COMMAND} -E touch ${OUTPUT}
-                       DEPENDS ${DEPS})
-
-set (SITE_PACKAGES_CWP "${CMAKE_CWP_INSTALL_PYTHON_DIR}/lib/python${PYTHON_VERSION_MAJOR}.${PYTHON_VERSION_MINOR}/site-packages/cwipi")
-
-add_custom_target(target ALL DEPENDS ${OUTPUT})
-
-if ((CMAKE_C_COMPILER_ID STREQUAL "GNU") OR
-    (CMAKE_C_COMPILER_ID STREQUAL "Intel") OR
-    (CMAKE_C_COMPILER_ID STREQUAL "AppleClang")  OR
-    (CMAKE_C_COMPILER_ID STREQUAL "PGI"))
-  set_target_properties (cwipi PROPERTIES COMPILE_FLAGS "-w")
-endif()
-
-#
-# Install module with direct copy due to some problems with setup install 
-# options 
-#
-
-#install(CODE "execute_process(COMMAND ${PYTHON_EXECUTABLE} ${SETUP_PY}  install --prefix=${CMAKE_CWP_INSTALL_PYTHON_DIR} --install-data=${SITE_PACKAGES_CWP} WORKING_DIRECTORY ${CMAKE_CURRENT_BINARY_DIR})")
-
-#install(CODE "execute_process(COMMAND ${PYTHON_EXECUTABLE} ${SETUP_PY}  install --prefix=${CMAKE_CWP_INSTALL_PYTHON_DIR} --install-data=${SITE_PACKAGES_CWP} --single-version-externally-managed --root=/ WORKING_DIRECTORY ${CMAKE_CURRENT_BINARY_DIR})")
-
-
-install(DIRECTORY DESTINATION ${SITE_PACKAGES_CWP})
-install(FILES  "${CMAKE_CURRENT_SOURCE_DIR}/cwipi/__init__.py"
-        DESTINATION            "${SITE_PACKAGES_CWP}")
-
-install(PROGRAMS  "${CMAKE_CURRENT_BINARY_DIR}/cwipi.so"
-        DESTINATION            "${SITE_PACKAGES_CWP}")
-=======
->>>>>>> 694ff59a
