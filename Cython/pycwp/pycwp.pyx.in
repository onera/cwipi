--- conflicted
+++ resolved
@@ -2301,37 +2301,6 @@
                              self.cpl_id,
                              self.field_id)
 
-<<<<<<< HEAD
-=======
-    def dof_location_get(self):
-        """
-        Get target degrees of freedom location.
-
-        Returns:
-          dof_loc (CWP_Dof_location_t) : Location of degrees of freedom
-        """
-
-        cdef CWP_Dof_location_t dof_loc = CWP_Field_dof_location_get(self.local_code_name,
-                                                                     self.cpl_id,
-                                                                     self.field_id)
-
-        return dof_loc
-
-    def storage_get(self):
-        """
-        Get field storage type.
-
-        Returns:
-          storage (CWP_Field_storage_t) : Field storage type
-        """
-
-        cdef CWP_Field_storage_t storage = CWP_Field_storage_get(self.local_code_name,
-                                                                 self.cpl_id,
-                                                                 self.field_id)
-
-        return storage
-
->>>>>>> 76f49689
     # --> LOCALISATION
     def n_uncomputed_tgts_get(self,
                               int   i_part):
@@ -2682,35 +2651,6 @@
         cdef int idx = self.fields_name[field_id]
         self.fields[idx].wait_irecv()
 
-<<<<<<< HEAD
-=======
-    def field_get(self,
-                  char * field_id):
-        """
-        Get field properties.
-
-        Parameters:
-          field_id   (str)  : Field id
-
-        Returns:
-          n_comp  (int)                 : Number of field components
-          dof_loc (CWP_Dof_location_t)  : Location of degrees of freedom
-          storage (CWP_Field_storage_t) : Field storage type
-        """
-
-        cdef int idx = self.fields_name[field_id]
-
-        cdef int n_comp = self.fields[idx].n_component_get()
-        cdef CWP_Dof_location_t dof_loc = self.fields[idx].dof_location_get()
-        cdef CWP_Field_storage_t storage = self.fields[idx].storage_get()
-
-        return {
-                'n_comp' : n_comp,
-                'dof_loc': dof_loc,
-                'storage': storage
-               }
-
->>>>>>> 76f49689
     def field_n_uncomputed_tgts_get(self,
                                     char *  field_id,
                                     int     i_part):
